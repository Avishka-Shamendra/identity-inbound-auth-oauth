--- conflicted
+++ resolved
@@ -769,14 +769,8 @@
         <carbon.kernel.registry.imp.pkg.version.range>[1.0.1, 2.0.0)</carbon.kernel.registry.imp.pkg.version.range>
 
         <!-- Carbon Identity Framework version -->
-<<<<<<< HEAD
         <carbon.identity.framework.version>5.14.71-SNAPSHOT</carbon.identity.framework.version>
-        <carbon.identity.framework.imp.pkg.version.range>[5.14.0, 6.0.0]</carbon.identity.framework.imp.pkg.version.range>
-=======
-        <carbon.identity.framework.version>5.14.67</carbon.identity.framework.version>
-        <carbon.identity.framework.imp.pkg.version.range>[5.14.67, 6.0.0)
-        </carbon.identity.framework.imp.pkg.version.range>
->>>>>>> e05cb4cd
+        <carbon.identity.framework.imp.pkg.version.range>[5.14.67, 6.0.0)</carbon.identity.framework.imp.pkg.version.range>
 
         <!--Carbon component version-->
         <carbon.base.imp.pkg.version.range>[1.0.0, 2.0.0)</carbon.base.imp.pkg.version.range>
