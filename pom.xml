--- conflicted
+++ resolved
@@ -863,11 +863,7 @@
         <carbon.kernel.registry.imp.pkg.version.range>[1.0.1, 2.0.0)</carbon.kernel.registry.imp.pkg.version.range>
 
         <!-- Carbon Identity Framework version -->
-<<<<<<< HEAD
-        <carbon.identity.framework.version>5.25.304-SNAPSHOT</carbon.identity.framework.version>
-=======
-        <carbon.identity.framework.version>5.25.305</carbon.identity.framework.version>
->>>>>>> 51357b10
+        <carbon.identity.framework.version>5.25.317-SNAPSHOT</carbon.identity.framework.version>
         <carbon.identity.framework.imp.pkg.version.range>[5.25.234, 7.0.0)
         </carbon.identity.framework.imp.pkg.version.range>
 
