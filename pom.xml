--- conflicted
+++ resolved
@@ -877,21 +877,13 @@
         <apache.felix.scr.ds.annotations.version>1.2.4</apache.felix.scr.ds.annotations.version>
 
         <!-- Carbon kernel version -->
-<<<<<<< HEAD
-        <carbon.kernel.version>4.9.15</carbon.kernel.version>
-=======
         <carbon.kernel.version>4.9.16</carbon.kernel.version>
->>>>>>> 57a31ad0
         <carbon.kernel.feature.version>4.9.7</carbon.kernel.feature.version>
         <carbon.kernel.imp.pkg.version.range>[4.5.0, 5.0.0)</carbon.kernel.imp.pkg.version.range>
         <carbon.kernel.registry.imp.pkg.version.range>[1.0.1, 2.0.0)</carbon.kernel.registry.imp.pkg.version.range>
 
         <!-- Carbon Identity Framework version -->
-<<<<<<< HEAD
-        <carbon.identity.framework.version>5.25.416</carbon.identity.framework.version>
-=======
         <carbon.identity.framework.version>5.25.436</carbon.identity.framework.version>
->>>>>>> 57a31ad0
         <carbon.identity.framework.imp.pkg.version.range>[5.25.234, 7.0.0)
         </carbon.identity.framework.imp.pkg.version.range>
 
