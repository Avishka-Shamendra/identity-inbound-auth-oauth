--- conflicted
+++ resolved
@@ -857,22 +857,13 @@
         <apache.felix.scr.ds.annotations.version>1.2.4</apache.felix.scr.ds.annotations.version>
 
         <!-- Carbon kernel version -->
-<<<<<<< HEAD
-        <carbon.kernel.version>4.9.8</carbon.kernel.version>
-        <carbon.kernel.feature.version>4.9.1</carbon.kernel.feature.version>
-=======
         <carbon.kernel.version>4.9.10</carbon.kernel.version>
         <carbon.kernel.feature.version>4.9.7</carbon.kernel.feature.version>
->>>>>>> 7a243e8d
         <carbon.kernel.imp.pkg.version.range>[4.5.0, 5.0.0)</carbon.kernel.imp.pkg.version.range>
         <carbon.kernel.registry.imp.pkg.version.range>[1.0.1, 2.0.0)</carbon.kernel.registry.imp.pkg.version.range>
 
         <!-- Carbon Identity Framework version -->
-<<<<<<< HEAD
         <carbon.identity.framework.version>5.25.259</carbon.identity.framework.version>
-=======
-        <carbon.identity.framework.version>5.25.258</carbon.identity.framework.version>
->>>>>>> 7a243e8d
         <carbon.identity.framework.imp.pkg.version.range>[5.25.234, 7.0.0)
         </carbon.identity.framework.imp.pkg.version.range>
 
