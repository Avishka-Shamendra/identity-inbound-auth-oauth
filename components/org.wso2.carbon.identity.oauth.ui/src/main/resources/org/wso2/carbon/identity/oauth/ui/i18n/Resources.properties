#
# Copyright (c) 2015, WSO2 Inc. (http://www.wso2.org) All Rights Reserved.
#
# WSO2 Inc. licenses this file to you under the Apache License,
# Version 2.0 (the "License"); you may not use this file except
# in compliance with the License.
# You may obtain a copy of the License at
#
# http://www.apache.org/licenses/LICENSE-2.0
#
# Unless required by applicable law or agreed to in writing,
# software distributed under the License is distributed on an
# "AS IS" BASIS, WITHOUT WARRANTIES OR CONDITIONS OF ANY
# KIND, either express or implied. See the License for the
# specific language governing permissions and limitations
# under the License.
#

identity.oauth=OAuth
oauth.management=OAuth Management
add.new.application=Register New Application
available.applications=Available Applications
error.while.loading.user.application.data=Error occurred while reading OAuth application data
remove.app=Remove Application
no.apps=No Registered Applications
remove.message1=You are about to remove 
remove.message2=. Do you want to proceed?
application.name=Application Name
oauth.version=OAuth Version
callback=Callback Url
loginPage=Login Page
errorPage=Error Page
consentPage=Consent Page
grantTypes=Allowed Grant Types
pkce.mandatory=PKCE Mandatory
pkce.support.plain=Support PKCE 'Plain' Transform Algorithm
pkce.mandatory.hint=Only allow applications that bear PKCE Code Challenge with them.
pkce.support.plain.hint=Server supports 'S256' PKCE tranformation algorithm by default.
new.app=New Application
app.added.successfully=Application registered successfully
error.while.adding.app=Error occurred while adding the application
view.application=View/Update application settings
cancel=Cancel
update=Update
consumerkey.oauth10a=Consumer Key
consumersecret.oauth10a=Consumer Secret
consumerkey.oauth20=Client Id
consumersecret.oauth20=Client Secret
accesstoken=Access Token Url
authorizeurl=Authorize Url
requesttokenurl=Request Token Url
callback.is.required=Callback Url is required
callback.is.not.https=Provided callback URL is not a https URL. Do you want to proceed?
callback.is.fragment=Invalid callback URL. Callback URL cannot contain a fragment component.
callback.is.not.url=Please enter valid URI for Callback URL
application.is.required=Application name is required
app.updated.successfully=Application updated successfully
error.while.updating.app=Error occurred while updating the application
error.while.getting.allowed.grants=Error occurred while retrieving allowed grant types
app.removed.successfully=Application removed successfully
error.while.removing.app=Error occurred while removing the application
delete=Delete
add=Add
app.settings=Application Settings
oauth.login=OAuth Login
username.required=User name cannot be empty
password.required=Please enter your password
oauth.signin.message=requires access to 
allow=Allow
deny=Deny
user.name=User Name
password=Password
auth.error= Authentication failure
oauth.processing.error=OAuth Processing Error
oauth.processing.error.msg=Error when processing OAuth request. Please try again later.
identity.my.authorized.apps=My Authorized Apps
my.authorized.apps=My Authorized Applications
no.oauth.apps=No authorized applications
error.while.loading.apps=Error while loading authorized applications
authorized.apps=Authorized Applications
application.developer=Application Developer
actions=Actions
error.while.revoking.authorization=Error while revoking authorization for {0}
revocation.success=Authorization successfully revoked for {0}
next=Next
prev=prev
user.access.token.expiry.time=User Access Token Expiry Time
application.access.token.expiry.time=Application Access Token Expiry Time
refresh.token.expiry.time=Refresh Token Expiry Time
invalid.user.access.token.expiry.time=Invalid value for User Access Token Expiry Time
invalid.application.access.token.expiry.time=Invalid value for Application Access Token Expiry Time
invalid.refresh.token.expiry.time=Invalid value for Refresh Token Expiry Time
seconds=seconds
<<<<<<< HEAD
oauth.add.audience=Add
sp.audience=Audience
enable.audience.restriction=Enable Audience Restriction
duplicate.audience.value=Audience value already added

enable.id.token.encryption=Enable ID Token Encryption
enable.request.object.signature.validation=Enable Request Object Signature Validation
=======
bclogout=Back-channel Logout Url
backchannel.logout.is.fragment=Invalid back-channel Logout URL. Back-channel Logout URL cannot contain a fragment \
  component.
backchannel.logout.is.not.url=Please enter valid URI for Back-channel Logout URL.





























>>>>>>> 074b3fb4
<|MERGE_RESOLUTION|>--- conflicted
+++ resolved
@@ -91,46 +91,13 @@
 invalid.application.access.token.expiry.time=Invalid value for Application Access Token Expiry Time
 invalid.refresh.token.expiry.time=Invalid value for Refresh Token Expiry Time
 seconds=seconds
-<<<<<<< HEAD
 oauth.add.audience=Add
 sp.audience=Audience
 enable.audience.restriction=Enable Audience Restriction
 duplicate.audience.value=Audience value already added
-
-enable.id.token.encryption=Enable ID Token Encryption
-enable.request.object.signature.validation=Enable Request Object Signature Validation
-=======
 bclogout=Back-channel Logout Url
 backchannel.logout.is.fragment=Invalid back-channel Logout URL. Back-channel Logout URL cannot contain a fragment \
   component.
 backchannel.logout.is.not.url=Please enter valid URI for Back-channel Logout URL.
-
-
-
-
-
-
-
-
-
-
-
-
-
-
-
-
-
-
-
-
-
-
-
-
-
-
-
-
-
->>>>>>> 074b3fb4
+enable.id.token.encryption=Enable ID Token Encryption
+enable.request.object.signature.validation=Enable Request Object Signature Validation