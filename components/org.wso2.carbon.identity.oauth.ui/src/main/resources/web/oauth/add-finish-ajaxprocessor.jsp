<!--
 ~ Copyright (c) 2013, WSO2 Inc. (http://www.wso2.org) All Rights Reserved.
 ~
 ~ WSO2 Inc. licenses this file to you under the Apache License,
 ~ Version 2.0 (the "License"); you may not use this file except
 ~ in compliance with the License.
 ~ You may obtain a copy of the License at
 ~
 ~    http://www.apache.org/licenses/LICENSE-2.0
 ~
 ~ Unless required by applicable law or agreed to in writing,
 ~ software distributed under the License is distributed on an
 ~ "AS IS" BASIS, WITHOUT WARRANTIES OR CONDITIONS OF ANY
 ~ KIND, either express or implied.  See the License for the
 ~ specific language governing permissions and limitations
 ~ under the License.
 -->

<%@ page import="org.apache.axis2.context.ConfigurationContext"%>
<%@ page import="org.owasp.encoder.Encode" %>
<%@ page import="org.wso2.carbon.CarbonConstants"%>
<%@ page import="org.wso2.carbon.identity.oauth.common.OAuthConstants"%>
<%@ page import="org.wso2.carbon.identity.oauth.stub.dto.OAuthConsumerAppDTO"%>
<%@ page import="org.wso2.carbon.identity.oauth.ui.client.OAuthAdminClient"%>
<%@ page import="org.wso2.carbon.ui.CarbonUIMessage"%>
<%@ page import="org.wso2.carbon.ui.CarbonUIUtil"%>
<%@ page import="org.wso2.carbon.utils.ServerConstants"%>
<%@ page import="org.wso2.carbon.identity.core.util.IdentityUtil" %>

<%@ page import="java.util.ResourceBundle" %>
<%@ page import="org.wso2.carbon.identity.oauth.ui.util.OAuthUIUtil" %>

<%@ taglib prefix="fmt" uri="http://java.sun.com/jsp/jstl/fmt"%>
<%@ taglib uri="http://wso2.org/projects/carbon/taglibs/carbontags.jar" prefix="carbon"%>

<script type="text/javascript" src="extensions/js/vui.js"></script>
<script type="text/javascript" src="../extensions/core/js/vui.js"></script>
<script type="text/javascript" src="../admin/js/main.js"></script>

<jsp:include page="../dialog/display_messages.jsp" />

<%
    String httpMethod = request.getMethod();
    if (!"post".equalsIgnoreCase(httpMethod)) {
        response.sendError(HttpServletResponse.SC_METHOD_NOT_ALLOWED);
        return;
    }

    String applicationName = request.getParameter("application");
    String callback = request.getParameter("callback");
    String oauthVersion = request.getParameter("oauthVersion");
    String userAccessTokenExpiryTime = request.getParameter("userAccessTokenExpiryTime");
    String applicationAccessTokenExpiryTime = request.getParameter("applicationAccessTokenExpiryTime");
    String refreshTokenExpiryTime = request.getParameter("refreshTokenExpiryTime");
<<<<<<< HEAD
    
    boolean pkceMandatory = false;
=======
    String backchannelLogoutUrl = request.getParameter("bclogout");

	boolean pkceMandatory = false;
>>>>>>> 074b3fb4
	boolean pkceSupportPlain = false;

	if(request.getParameter("pkce") != null) {
		pkceMandatory = true;
	}
	if(request.getParameter("pkce_plain") != null) {
		pkceSupportPlain = true;
	}
    
    // OIDC related properties
    boolean isRequestObjectSignatureValidated = Boolean.parseBoolean(request.getParameter("validateRequestObjectSignature"));
    boolean isIdTokenEncrypted = Boolean.parseBoolean(request.getParameter("encryptIdToken"));
    
    String forwardTo = "index.jsp";
	String BUNDLE = "org.wso2.carbon.identity.oauth.ui.i18n.Resources";
	ResourceBundle resourceBundle = ResourceBundle.getBundle(BUNDLE, request.getLocale());
	OAuthConsumerAppDTO app = new OAuthConsumerAppDTO();
	
	String spName = (String) session.getAttribute("application-sp-name");
	session.removeAttribute("application-sp-name");
	boolean isError = false;
	OAuthConsumerAppDTO consumerApp = null;

<<<<<<< HEAD
	try {
        if (OAuthUIUtil.isValidURI(callback) || callback.startsWith(OAuthConstants.CALLBACK_URL_REGEXP_PREFIX)) {
=======
    try {
        if (OAuthUIUtil.isValidURI(callback)) {
>>>>>>> 074b3fb4
            String cookie = (String) session.getAttribute(ServerConstants.ADMIN_SERVICE_COOKIE);
            String backendServerURL = CarbonUIUtil.getServerURL(config.getServletContext(), session);
            ConfigurationContext configContext =
                    (ConfigurationContext) config.getServletContext()
                            .getAttribute(CarbonConstants.CONFIGURATION_CONTEXT);
            OAuthAdminClient client = new OAuthAdminClient(cookie, backendServerURL, configContext);
            app.setApplicationName(applicationName);
            app.setCallbackUrl(callback);
            app.setBackChannelLogoutUrl(backchannelLogoutUrl);
            app.setOAuthVersion(oauthVersion);
            app.setUserAccessTokenExpiryTime(Long.parseLong(userAccessTokenExpiryTime));
            app.setApplicationAccessTokenExpiryTime(Long.parseLong(applicationAccessTokenExpiryTime));
            app.setRefreshTokenExpiryTime(Long.parseLong(refreshTokenExpiryTime));

            String grants;
            StringBuffer buff = new StringBuffer();
            String[] grantTypes = client.getAllowedOAuthGrantTypes();
            for (String grantType : grantTypes) {
                String grant = request.getParameter("grant_" + grantType);
                if (grant != null) {
                    buff.append(grantType + " ");
                }
            }

            grants = buff.toString();

            if (OAuthConstants.OAuthVersions.VERSION_2.equals(oauthVersion)) {
                app.setGrantTypes(grants);
            }

            if (Boolean.parseBoolean(request.getParameter("enableAudienceRestriction"))) {
                String audiencesCountParameter = request.getParameter("audiencePropertyCounter");
                if (IdentityUtil.isNotBlank(audiencesCountParameter)) {
                    int audiencesCount = Integer.parseInt(audiencesCountParameter);
                    String[] audiences = request.getParameterValues("audiencePropertyName");
                    if (OAuthConstants.OAuthVersions.VERSION_2.equals(oauthVersion)) {
                        app.setAudiences(audiences);
                    }
                }
            }
            app.setPkceMandatory(pkceMandatory);
            app.setPkceSupportPlain(pkceSupportPlain);
            
            // Set OIDC related configuration properties.
            app.setRequestObjectSignatureValidationEnabled(isRequestObjectSignatureValidated);
            app.setIdTokenEncryptionEnabled(isIdTokenEncrypted);
            
            client.registerOAuthApplicationData(app);

            consumerApp = client.getOAuthApplicationDataByAppName(applicationName);

            String message = resourceBundle.getString("app.added.successfully");
            CarbonUIMessage.sendCarbonUIMessage(message, CarbonUIMessage.INFO, request);
        } else {
            isError = true;
            String message = resourceBundle.getString("callback.is.not.url");
            CarbonUIMessage.sendCarbonUIMessage(message, CarbonUIMessage.ERROR, request);
        }

    } catch (Exception e) {
        isError = true;
        String message = resourceBundle.getString("error.while.adding.app") + " : " + e.getMessage();
        CarbonUIMessage.sendCarbonUIMessage(message, CarbonUIMessage.ERROR, request, e);
    }
%>

<script>

<%

boolean qpplicationComponentFound = CarbonUIUtil.isContextRegistered(config, "/application/");
if (qpplicationComponentFound) {
	if (!isError) {
		session.setAttribute("oauth-consum-secret", consumerApp.getOauthConsumerSecret());
%>
    location.href = '../application/configure-service-provider.jsp?action=update&display=oauthapp&spName=<%=Encode.forUriComponent(spName)%>&oauthapp=<%=Encode.forUriComponent(consumerApp.getOauthConsumerKey())%>';
<% } else { %>
    location.href = '../application/configure-service-provider.jsp?display=oauthapp&spName=<%=Encode.forUriComponent(spName)%>&action=cancel';
<% }
} else {%>
    location.href = 'index.jsp';
<% } %>

</script>


<script type="text/javascript">
    forward();
</script><|MERGE_RESOLUTION|>--- conflicted
+++ resolved
@@ -52,14 +52,9 @@
     String userAccessTokenExpiryTime = request.getParameter("userAccessTokenExpiryTime");
     String applicationAccessTokenExpiryTime = request.getParameter("applicationAccessTokenExpiryTime");
     String refreshTokenExpiryTime = request.getParameter("refreshTokenExpiryTime");
-<<<<<<< HEAD
-    
-    boolean pkceMandatory = false;
-=======
     String backchannelLogoutUrl = request.getParameter("bclogout");
 
 	boolean pkceMandatory = false;
->>>>>>> 074b3fb4
 	boolean pkceSupportPlain = false;
 
 	if(request.getParameter("pkce") != null) {
@@ -83,13 +78,8 @@
 	boolean isError = false;
 	OAuthConsumerAppDTO consumerApp = null;
 
-<<<<<<< HEAD
 	try {
         if (OAuthUIUtil.isValidURI(callback) || callback.startsWith(OAuthConstants.CALLBACK_URL_REGEXP_PREFIX)) {
-=======
-    try {
-        if (OAuthUIUtil.isValidURI(callback)) {
->>>>>>> 074b3fb4
             String cookie = (String) session.getAttribute(ServerConstants.ADMIN_SERVICE_COOKIE);
             String backendServerURL = CarbonUIUtil.getServerURL(config.getServletContext(), session);
             ConfigurationContext configContext =
