/*
 * Copyright (c) 2017, WSO2 Inc. (http://www.wso2.org) All Rights Reserved.
 *
 * WSO2 Inc. licenses this file to you under the Apache License,
 * Version 2.0 (the "License"); you may not use this file except
 * in compliance with the License.
 * You may obtain a copy of the License at
 *
 * http://www.apache.org/licenses/LICENSE-2.0
 *
 * Unless required by applicable law or agreed to in writing,
 * software distributed under the License is distributed on an
 * "AS IS" BASIS, WITHOUT WARRANTIES OR CONDITIONS OF ANY
 * KIND, either express or implied. See the License for the
 * specific language governing permissions and limitations
 * under the License.
 */

package org.wso2.carbon.identity.oauth2.dcr.endpoint.util;

import org.apache.commons.logging.Log;
import org.wso2.carbon.context.PrivilegedCarbonContext;
import org.wso2.carbon.identity.oauth.dcr.DCRMConstants;
import org.wso2.carbon.identity.oauth.dcr.bean.ApplicationRegistrationRequest;
import org.wso2.carbon.identity.oauth.dcr.bean.ApplicationUpdateRequest;
import org.wso2.carbon.identity.oauth.dcr.exception.DCRMClientException;
import org.wso2.carbon.identity.oauth.dcr.exception.DCRMException;
import org.wso2.carbon.identity.oauth.dcr.service.DCRMService;
import org.wso2.carbon.identity.oauth2.dcr.endpoint.Exceptions.DCRMEndpointException;
import org.wso2.carbon.identity.oauth2.dcr.endpoint.dto.ErrorDTO;
import org.wso2.carbon.identity.oauth2.dcr.endpoint.dto.RegistrationRequestDTO;
import org.wso2.carbon.identity.oauth2.dcr.endpoint.dto.UpdateRequestDTO;

import javax.ws.rs.core.Response;

/**
 * This class holds Utils for DCRM endpoint component
 */
public class DCRMUtils {

    private static final String CONFLICT_STATUS = "CONFLICT_";
    private static final String BAD_REQUEST_STATUS = "BAD_REQUEST_";
    private static final String NOT_FOUND_STATUS = "NOT_FOUND_";
    private static final String FORBIDDEN_STATUS = "FORBIDDEN_";

    public static DCRMService getOAuth2DCRMService() {
        return (DCRMService) PrivilegedCarbonContext.getThreadLocalCarbonContext()
                .getOSGiService(DCRMService.class, null);
    }

    public static ApplicationRegistrationRequest getApplicationRegistrationRequest(RegistrationRequestDTO registrationRequestDTO) {

        ApplicationRegistrationRequest appRegistrationRequest = new ApplicationRegistrationRequest();
        appRegistrationRequest.setClientName(registrationRequestDTO.getClientName());
        appRegistrationRequest.setRedirectUris(registrationRequestDTO.getRedirectUris());
        appRegistrationRequest.setGrantTypes(registrationRequestDTO.getGrantTypes());
<<<<<<< HEAD
        appRegistrationRequest.setTokenType(registrationRequestDTO.getTokenType());
=======
        appRegistrationRequest.setConsumerKey(registrationRequestDTO.getClientId());
        appRegistrationRequest.setConsumerSecret(registrationRequestDTO.getClientSecret());
>>>>>>> 81a3778a
        return appRegistrationRequest;

    }

    public static ApplicationUpdateRequest getApplicationUpdateRequest(UpdateRequestDTO updateRequestDTO) {

        ApplicationUpdateRequest applicationUpdateRequest = new ApplicationUpdateRequest();
        applicationUpdateRequest.setClientName(updateRequestDTO.getClientName());
        applicationUpdateRequest.setRedirectUris(updateRequestDTO.getRedirectUris());
        applicationUpdateRequest.setGrantTypes(updateRequestDTO.getGrantTypes());
        applicationUpdateRequest.setTokenType(updateRequestDTO.getTokenType());
        return applicationUpdateRequest;

    }

    public static void handleErrorResponse(DCRMException dcrmException, Log log) throws DCRMEndpointException {
        String errorCode = dcrmException.getErrorCode();
        Response.Status status = Response.Status.INTERNAL_SERVER_ERROR;
        boolean isStatusOnly = true;
        if (errorCode != null) {
            if (errorCode.startsWith(CONFLICT_STATUS)) {
                status = Response.Status.BAD_REQUEST;
                isStatusOnly = false;
            } else if (errorCode.startsWith(BAD_REQUEST_STATUS)) {
                status = Response.Status.BAD_REQUEST;
                isStatusOnly = false;
            } else if (errorCode.startsWith(NOT_FOUND_STATUS)) {
                status = Response.Status.UNAUTHORIZED;
            } else if (errorCode.startsWith(FORBIDDEN_STATUS)) {
                status = Response.Status.FORBIDDEN;
            }
        }
        throw buildDCRMEndpointException(status, errorCode, dcrmException.getMessage(), isStatusOnly);
    }

    /**
     * Logs the error, builds a DCRMEndpointException with specified details and throws it
     *
     * @param status    response status
     * @param throwable throwable
     * @throws DCRMEndpointException
     */
    public static void handleErrorResponse(Response.Status status, Throwable throwable,
                                           boolean isServerException, Log log)
            throws DCRMEndpointException {

        String errorCode;
        if (throwable instanceof DCRMException) {
            errorCode = ((DCRMException) throwable).getErrorCode();
        } else {
            errorCode = DCRMConstants.ErrorMessages.ERROR_CODE_UNEXPECTED.toString();
        }

        if (isServerException) {
            if (throwable == null) {
                log.error(status.getReasonPhrase());
            } else {
                log.error(status.getReasonPhrase(), throwable);
            }
        }
        throw buildDCRMEndpointException(status, errorCode, throwable == null ? "" : throwable.getMessage(),
                isServerException);
    }

    private static DCRMEndpointException buildDCRMEndpointException(Response.Status status,
                                                                    String code, String description,
                                                                    boolean isStatusOnly) {

        if (isStatusOnly) {
            return new DCRMEndpointException(status);
        } else {
            String error = DCRMConstants.ErrorCodes.INVALID_CLIENT_METADATA;
            if (code.equals(DCRMConstants.ErrorMessages.BAD_REQUEST_INVALID_REDIRECT_URI.toString())) {
                error = DCRMConstants.ErrorCodes.INVALID_REDIRECT_URI;
            }

            ErrorDTO errorDTO = new ErrorDTO();
            errorDTO.setError(error);
            errorDTO.setErrorDescription(description);
            return new DCRMEndpointException(status, errorDTO);
        }
    }

}<|MERGE_RESOLUTION|>--- conflicted
+++ resolved
@@ -54,12 +54,9 @@
         appRegistrationRequest.setClientName(registrationRequestDTO.getClientName());
         appRegistrationRequest.setRedirectUris(registrationRequestDTO.getRedirectUris());
         appRegistrationRequest.setGrantTypes(registrationRequestDTO.getGrantTypes());
-<<<<<<< HEAD
         appRegistrationRequest.setTokenType(registrationRequestDTO.getTokenType());
-=======
         appRegistrationRequest.setConsumerKey(registrationRequestDTO.getClientId());
         appRegistrationRequest.setConsumerSecret(registrationRequestDTO.getClientSecret());
->>>>>>> 81a3778a
         return appRegistrationRequest;
 
     }
