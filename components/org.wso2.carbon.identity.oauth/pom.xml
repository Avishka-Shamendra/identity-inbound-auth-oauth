<?xml version="1.0" encoding="utf-8"?>
<!--
  ~ Copyright (c) 2015, WSO2 Inc. (http://www.wso2.org) All Rights Reserved.
  ~
  ~  WSO2 Inc. licenses this file to you under the Apache License,
  ~  Version 2.0 (the "License"); you may not use this file except
  ~  in compliance with the License.
  ~  You may obtain a copy of the License at
  ~
  ~     http://www.apache.org/licenses/LICENSE-2.0
  ~
  ~  Unless required by applicable law or agreed to in writing,
  ~  software distributed under the License is distributed on an
  ~  "AS IS" BASIS, WITHOUT WARRANTIES OR CONDITIONS OF ANY
  ~  KIND, either express or implied.  See the License for the
  ~  specific language governing permissions and limitations
  ~  under the License.
  -->

<project xmlns="http://maven.apache.org/POM/4.0.0" xmlns:xsi="http://www.w3.org/2001/XMLSchema-instance" xsi:schemaLocation="http://maven.apache.org/POM/4.0.0 http://maven.apache.org/maven-v4_0_0.xsd">

    <parent>
        <groupId>org.wso2.carbon.identity.inbound.auth.oauth2</groupId>
        <artifactId>identity-inbound-auth-oauth</artifactId>
        <relativePath>../../pom.xml</relativePath>
        <version>5.5.45-SNAPSHOT</version>
    </parent>

    <modelVersion>4.0.0</modelVersion>
    <artifactId>org.wso2.carbon.identity.oauth</artifactId>
    <packaging>bundle</packaging>
    <name>WSO2 Carbon - OAuth</name>
    <description>A custom wso2 products or solution</description>
    <url>http://wso2.org</url>

    <dependencies>
        <!--
            This dependency is added as a quick fix
            for https://github.com/wso2-extensions/identity-inbound-auth-oauth/issues/543. Remove this tomcat
            dependency only after fixing the issue. Otherwise will result in build failures when javadoc plugin runs.
         -->
        <dependency>
            <groupId>org.apache.tomcat</groupId>
            <artifactId>tomcat-coyote</artifactId>
        </dependency>
        <dependency>
            <groupId>commons-lang.wso2</groupId>
            <artifactId>commons-lang</artifactId>
        </dependency>
        <dependency>
            <groupId>org.wso2.carbon</groupId>
            <artifactId>org.wso2.carbon.logging</artifactId>
        </dependency>
        <dependency>
            <groupId>org.wso2.carbon</groupId>
            <artifactId>javax.cache.wso2</artifactId>
        </dependency>
        <dependency>
            <groupId>commons-codec.wso2</groupId>
            <artifactId>commons-codec</artifactId>
        </dependency>
        <dependency>
            <groupId>com.google.gdata.wso2</groupId>
            <artifactId>gdata-core</artifactId>
        </dependency>
        <dependency>
            <groupId>org.apache.ws.commons.axiom.wso2</groupId>
            <artifactId>axiom</artifactId>
        </dependency>
        <dependency>
            <groupId>org.apache.axis2.wso2</groupId>
            <artifactId>axis2</artifactId>
        </dependency>
        <dependency>
            <groupId>org.wso2.carbon</groupId>
            <artifactId>org.wso2.carbon.utils</artifactId>
        </dependency>
        <dependency>
            <groupId>org.wso2.carbon</groupId>
            <artifactId>org.wso2.carbon.core</artifactId>
        </dependency>
        <dependency>
            <groupId>org.wso2.carbon</groupId>
            <artifactId>org.wso2.carbon.user.core</artifactId>
        </dependency>
        <dependency>
            <groupId>org.wso2.carbon</groupId>
            <artifactId>org.wso2.carbon.registry.core</artifactId>
        </dependency>
        <dependency>
            <groupId>org.wso2.carbon.identity.framework</groupId>
            <artifactId>org.wso2.carbon.identity.core</artifactId>
            <exclusions>
                <exclusion>
                    <groupId>org.slf4j</groupId>
                    <artifactId>slf4j-api</artifactId>
                </exclusion>
                <exclusion>
                    <groupId>org.slf4j</groupId>
                    <artifactId>jcl-over-slf4j</artifactId>
                </exclusion>
                <exclusion>
                    <groupId>org.slf4j</groupId>
                    <artifactId>log4j-over-slf4j</artifactId>
                </exclusion>
            </exclusions>
        </dependency>
        <dependency>
            <groupId>org.wso2.orbit.org.apache.oltu.oauth2</groupId>
            <artifactId>oltu</artifactId>
        </dependency>
        <dependency>
            <groupId>org.wso2.carbon.identity.inbound.auth.oauth2</groupId>
            <artifactId>org.wso2.carbon.identity.oauth.common</artifactId>
        </dependency>
        <dependency>
            <groupId>org.wso2.carbon.identity.framework</groupId>
            <artifactId>org.wso2.carbon.idp.mgt</artifactId>
        </dependency>
        <dependency>
            <groupId>org.wso2.carbon.identity.framework</groupId>
            <artifactId>org.wso2.carbon.identity.application.mgt</artifactId>
        </dependency>
        <dependency>
            <groupId>org.wso2.carbon.identity.framework</groupId>
            <artifactId>org.wso2.carbon.identity.application.common</artifactId>
        </dependency>
        <dependency>
            <groupId>org.wso2.carbon.identity.framework</groupId>
            <artifactId>org.wso2.carbon.identity.entitlement</artifactId>
        </dependency>
        <dependency>
            <groupId>tomcat</groupId>
            <artifactId>tomcat-util</artifactId>
        </dependency>
        <dependency>
            <groupId>org.wso2.orbit.com.github.dblock.waffle</groupId>
            <artifactId>waffle-jna</artifactId>
        </dependency>
        <dependency>
            <groupId>org.wso2.orbit.com.nimbusds</groupId>
            <artifactId>nimbus-jose-jwt</artifactId>
        </dependency>
        <dependency>
            <groupId>net.minidev</groupId>
            <artifactId>json-smart</artifactId>
        </dependency>
        <dependency>
            <groupId>org.wso2.carbon</groupId>
            <artifactId>org.wso2.carbon.core.common</artifactId>
        </dependency>
        <dependency>
            <groupId>javax.servlet</groupId>
            <artifactId>servlet-api</artifactId>
        </dependency>
        <dependency>
            <groupId>org.wso2.carbon.identity.framework</groupId>
            <artifactId>org.wso2.carbon.identity.application.authentication.framework</artifactId>
            <exclusions>
                <exclusion>
                    <groupId>org.slf4j</groupId>
                    <artifactId>slf4j-api</artifactId>
                </exclusion>
                <exclusion>
                    <groupId>org.slf4j</groupId>
                    <artifactId>jcl-over-slf4j</artifactId>
                </exclusion>
                <exclusion>
                    <groupId>org.slf4j</groupId>
                    <artifactId>log4j-over-slf4j</artifactId>
                </exclusion>
            </exclusions>
        </dependency>
        <dependency>
            <groupId>org.wso2.carbon.identity.framework</groupId>
            <artifactId>org.wso2.carbon.identity.user.store.configuration</artifactId>
        </dependency>
        <dependency>
            <groupId>org.wso2.orbit.joda-time</groupId>
            <artifactId>joda-time</artifactId>
        </dependency>
        <dependency>
            <groupId>org.wso2.carbon.identity.framework</groupId>
            <artifactId>org.wso2.carbon.identity.claim.metadata.mgt</artifactId>
        </dependency>

        <dependency>
            <groupId>org.apache.felix</groupId>
            <artifactId>org.apache.felix.scr.ds-annotations</artifactId>
            <scope>provided</scope>
        </dependency>
        <dependency>
            <groupId>org.wso2.eclipse.osgi</groupId>
            <artifactId>org.eclipse.osgi.services</artifactId>
        </dependency>

        <!--Test Dependencies-->
        <dependency>
            <groupId>org.testng</groupId>
            <artifactId>testng</artifactId>
            <scope>test</scope>
        </dependency>
        <dependency>
            <groupId>org.jacoco</groupId>
            <artifactId>org.jacoco.agent</artifactId>
            <classifier>runtime</classifier>
            <scope>test</scope>
        </dependency>
        <!-- https://mvnrepository.com/artifact/org.powermock/powermock-module-testng -->
        <dependency>
            <groupId>org.powermock</groupId>
            <artifactId>powermock-module-testng</artifactId>
            <scope>test</scope>
        </dependency>
        <dependency>
            <groupId>org.powermock</groupId>
            <artifactId>powermock-api-mockito</artifactId>
            <scope>test</scope>
        </dependency>
        <dependency>
            <groupId>com.h2database</groupId>
            <artifactId>h2</artifactId>
            <scope>test</scope>
        </dependency>
        <dependency>
<<<<<<< HEAD
            <groupId>org.wso2.carbon.identity.inbound.auth.saml2</groupId>
            <artifactId>org.wso2.carbon.identity.sso.saml</artifactId>
            <scope>test</scope>
        </dependency>
        <dependency>
            <groupId>org.wso2.orbit.org.opensaml</groupId>
            <artifactId>opensaml</artifactId>
=======
            <groupId>org.wso2.carbon.identity.framework</groupId>
            <artifactId>org.wso2.carbon.identity.testutil</artifactId>
>>>>>>> fe867948
            <scope>test</scope>
        </dependency>

    </dependencies>

    <build>
        <plugins>
            <plugin>
                <groupId>org.apache.felix</groupId>
                <artifactId>maven-scr-plugin</artifactId>
            </plugin>
            <plugin>
                <groupId>org.apache.felix</groupId>
                <artifactId>maven-bundle-plugin</artifactId>
                <extensions>true</extensions>
                <configuration>
                    <instructions>
                        <Bundle-SymbolicName>
                            ${project.artifactId}
                        </Bundle-SymbolicName>
                        <Private-Package>
                            org.wso2.carbon.identity.oauth.internal,
                        </Private-Package>
                        <Import-Package>
                            javax.cache,
                            javax.crypto,
                            javax.crypto.spec,
                            javax.xml.namespace,
                            javax.management,
                            javax.naming.directory,
                            javax.security.auth.callback,
                            javax.servlet; version="${imp.pkg.version.javax.servlet}",
                            javax.servlet.descriptor; version="${imp.pkg.version.javax.servlet}",
                            javax.servlet.http; version="${imp.pkg.version.javax.servlet}",

                            org.w3c.dom,

                            org.apache.juli.logging; resolution:=optional,

                            org.apache.oltu.*; version="${oltu.package.import.version.range}",

                            org.apache.axiom.om; version="${axiom.osgi.version.range}",
                            org.apache.axiom.util.base64; version="${axiom.osgi.version.range}",

                            org.apache.axis2.context; version="${axis2.osgi.version.range}",
                            org.apache.axis2.util; version="${axis2.osgi.version.range}",

                            org.apache.catalina.*; version="${tomcat.wso2.imp.pkg.version.range}",
                            org.apache.tomcat.*; version="${tomcat.wso2.imp.pkg.version.range}",
                            org.apache.tomcat.util.http.mapper; version="${tomcat.wso2.imp.pkg.version.range}",

                            org.apache.commons.codec.binary; version="${commons-codec.wso2.osgi.version.range}",
                            org.apache.commons.collections.map; version="${commons-collections.wso2.osgi.version.range}",
                            org.apache.commons.lang; version="${commons-lang.wso2.osgi.version.range}",
                            org.apache.commons.logging; version="${commons-logging.osgi.version.range}",

                            com.google.gdata.client.authn.oauth; version="${gdata-core.imp.pkg.version.range}",

                            com.nimbusds.jose.*; version="${nimbusds.osgi.version.range}",
                            com.nimbusds.jwt; version="${nimbusds.osgi.version.range}",

                            waffle.apache; version="${waffle.imp.pkg.version.range}",
                            waffle.util; version="${waffle.imp.pkg.version.range}",
                            waffle.windows.auth; version="${waffle.imp.pkg.version.range}",
                            waffle.windows.auth.impl; version="${waffle.imp.pkg.version.range}",

                            org.joda.time;version="${joda.wso2.osgi.version.range}",
                            org.opensaml.*; version="${opensaml2.wso2.osgi.version.range}",

                            org.osgi.framework; version="${osgi.framework.imp.pkg.version.range}",
                            org.osgi.service.component; version="${osgi.service.component.imp.pkg.version.range}",

                            org.wso2.carbon.idp.mgt; version="${carbon.identity.framework.imp.pkg.version.range}",
                            org.wso2.carbon.identity.base; version="${carbon.identity.framework.imp.pkg.version.range}",
                            org.wso2.carbon.identity.core.*; version="${carbon.identity.framework.imp.pkg.version.range}",
                            org.wso2.carbon.identity.application.mgt; version="${carbon.identity.framework.imp.pkg.version.range}",
                            org.wso2.carbon.identity.application.common.*;version="${carbon.identity.framework.imp.pkg.version.range}",
                            org.wso2.carbon.identity.application.authentication.framework.*;version="${carbon.identity.framework.imp.pkg.version.range}",
                            org.wso2.carbon.identity.user.store.configuration.*;version="${carbon.identity.framework.imp.pkg.version.range}",

                            org.wso2.carbon.base; version="${carbon.base.imp.pkg.version.range}",
                            org.wso2.carbon.registry.api;version="${carbon.kernel.registry.imp.pkg.version.range}",
                            org.wso2.carbon.registry.core.*;version="${carbon.kernel.registry.imp.pkg.version.range}",
                            org.wso2.carbon.user.api; version="${carbon.user.api.imp.pkg.version.range}",

                            org.wso2.carbon.utils;version="${carbon.kernel.imp.pkg.version.range}",
                            org.wso2.carbon.context; version="${carbon.kernel.imp.pkg.version.range}",
                            org.wso2.carbon.core.*;version="${carbon.kernel.imp.pkg.version.range}",
                            org.wso2.carbon.user.core.*;version="${carbon.kernel.imp.pkg.version.range}",
                            org.wso2.carbon.utils.multitenancy;version="${carbon.kernel.imp.pkg.version.range}",
                        </Import-Package>
                        <Export-Package>
                            !org.wso2.carbon.identity.oauth.internal,
                            org.wso2.carbon.identity.oauth.*; version="${identity.inbound.auth.oauth.exp.pkg.version}",
                            org.wso2.carbon.identity.oauth2.*; version="${identity.inbound.auth.oauth.exp.pkg.version}",
                            org.wso2.carbon.identity.openidconnect.*;version="${identity.inbound.auth.oauth.exp.pkg.version}",
                        </Export-Package>
                        <DynamicImport-Package>*</DynamicImport-Package>
                    </instructions>
                </configuration>
            </plugin>
            <plugin>
                <groupId>org.apache.maven.plugins</groupId>
                <artifactId>maven-surefire-plugin</artifactId>
                <version>${maven.surefire.plugin.version}</version>
                <configuration>
                    <suiteXmlFiles>
                        <suiteXmlFile>src/test/resources/testng.xml</suiteXmlFile>
                    </suiteXmlFiles>
                    <systemPropertyVariables>
                        <jacoco-agent.destfile>target/jacoco.exec</jacoco-agent.destfile>
                    </systemPropertyVariables>
                </configuration>
            </plugin>
            <plugin>
                <groupId>org.jacoco</groupId>
                <artifactId>jacoco-maven-plugin</artifactId>
                <version>${jacoco.version}</version>
                <executions>
                    <execution>
                        <id>default-instrument</id>
                        <goals>
                            <goal>instrument</goal>
                        </goals>
                    </execution>
                    <execution>
                        <id>default-restore-instrumented-classes</id>
                        <goals>
                            <goal>restore-instrumented-classes</goal>
                        </goals>
                    </execution>
                    <execution>
                        <id>default-report</id>
                        <phase>prepare-package</phase>
                        <goals>
                            <goal>report</goal>
                        </goals>
                    </execution>
                    <execution>
                        <id>default-report-integration</id>
                        <goals>
                            <goal>report-integration</goal>
                        </goals>
                    </execution>
                    <execution>
                        <id>default-check</id>
                        <goals>
                            <goal>check</goal>
                        </goals>
                        <configuration>
                            <rules>
                                <rule implementation="org.jacoco.maven.RuleConfiguration">
                                    <element>BUNDLE</element>
                                    <limits>
                                        <limit implementation="org.jacoco.report.check.Limit">
                                            <counter>COMPLEXITY</counter>
                                            <value>COVEREDRATIO</value>
                                            <!--<minimum>0.60</minimum>-->
                                        </limit>
                                    </limits>
                                </rule>
                            </rules>
                        </configuration>
                    </execution>
                </executions>
            </plugin>
        </plugins>
    </build>

</project>
<|MERGE_RESOLUTION|>--- conflicted
+++ resolved
@@ -223,7 +223,11 @@
             <scope>test</scope>
         </dependency>
         <dependency>
-<<<<<<< HEAD
+            <groupId>org.wso2.carbon.identity.framework</groupId>
+            <artifactId>org.wso2.carbon.identity.testutil</artifactId>
+            <scope>test</scope>
+        </dependency>
+        <dependency>
             <groupId>org.wso2.carbon.identity.inbound.auth.saml2</groupId>
             <artifactId>org.wso2.carbon.identity.sso.saml</artifactId>
             <scope>test</scope>
@@ -231,10 +235,6 @@
         <dependency>
             <groupId>org.wso2.orbit.org.opensaml</groupId>
             <artifactId>opensaml</artifactId>
-=======
-            <groupId>org.wso2.carbon.identity.framework</groupId>
-            <artifactId>org.wso2.carbon.identity.testutil</artifactId>
->>>>>>> fe867948
             <scope>test</scope>
         </dependency>
 
