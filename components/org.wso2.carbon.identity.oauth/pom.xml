--- conflicted
+++ resolved
@@ -250,10 +250,6 @@
         <dependency>
             <groupId>org.wso2.orbit.org.opensaml</groupId>
             <artifactId>opensaml</artifactId>
-<<<<<<< HEAD
-
-=======
->>>>>>> e9d49378
         </dependency>
         <dependency>
             <groupId>org.wso2.carbon</groupId>
