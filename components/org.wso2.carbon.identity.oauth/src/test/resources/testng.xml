<!DOCTYPE suite SYSTEM "http://testng.org/testng-1.0.dtd" >
<!--
  ~ Copyright (c) 2017, WSO2 Inc. (http://www.wso2.org) All Rights Reserved.
  ~
  ~ WSO2 Inc. licenses this file to you under the Apache License,
  ~ Version 2.0 (the "License"); you may not use this file except
  ~ in compliance with the License.
  ~ You may obtain a copy of the License at
  ~
  ~ http://www.apache.org/licenses/LICENSE-2.0
  ~
  ~ Unless required by applicable law or agreed to in writing,
  ~ software distributed under the License is distributed on an
  ~ "AS IS" BASIS, WITHOUT WARRANTIES OR CONDITIONS OF ANY
  ~ KIND, either express or implied. See the License for the
  ~ specific language governing permissions and limitations
  ~ under the License.
  -->
<suite name="org.wso2.carbon.identity.oauth.test.suite" verbose="1" >
    <test name="OAuthTestsWithInfoEnabled" preserve-order="false" parallel="false">
        <parameter name="log-level" value="info"/>
        <classes>
            <class name="org.wso2.carbon.identity.oauth2.util.OAuth2UtilTest" />
            <class name="org.wso2.carbon.identity.oauth2.token.AccessTokenIssuerTest" />
            <class name="org.wso2.carbon.identity.oauth2.token.handlers.grant.AbstractAuthorizationGrantHandlerTest" />
            <class name="org.wso2.carbon.identity.oauth2.token.handlers.grant.PasswordGrantHandlerTest" />
            <class name="org.wso2.carbon.identity.oauth2.OAuth2ServiceTest" />
            <class name="org.wso2.carbon.identity.oauth.callback.OAuthCallbackManagerTest"/>
            <class name="org.wso2.carbon.identity.oauth.callback.DefaultCallbackHandlerTest"/>
            <class name="org.wso2.carbon.identity.oauth.callback.OAuthCallbackHandlerRegistryTest"/>
            <class name="org.wso2.carbon.identity.oauth.tokenvaluegenerator.SHA256GeneratorTest"/>
            <class name="org.wso2.carbon.identity.oauth.OAuthUtilTest"/>
            <class name="org.wso2.carbon.identity.oauth2.dao.AccessContextTokenDOTest" />
            <class name="org.wso2.carbon.identity.oauth2.dao.AuthContextTokenDOTest" />
            <class name="org.wso2.carbon.identity.oauth2.dao.ScopeMgtDAOTest" />
            <class name="org.wso2.carbon.identity.oauth2.dao.TokenMgtDAOTest" />
<<<<<<< HEAD
            <class name="org.wso2.carbon.identity.oauth2.token.handlers.grant.saml.SAML2BearerGrantHandlerTest" />
=======
            <class name="org.wso2.carbon.identity.oauth.dao.OAuthConsumerDAOTest" />
>>>>>>> fb6e0f37
        </classes>
    </test>
    <test name="oauth.config">
        <classes>
            <class name="org.wso2.carbon.identity.oauth.config.OAuthCallbackHandlerMetaDataTest" />
            <class name="org.wso2.carbon.identity.oauth.config.OAuthServerConfigurationTest"/>
            <class name="org.wso2.carbon.identity.oauth2.util.OAuth2UtilTest"/>
            <class name="org.wso2.carbon.identity.oauth2.token.AccessTokenIssuerTest"/>
            <class name="org.wso2.carbon.identity.oauth2.token.handlers.grant.AbstractAuthorizationGrantHandlerTest"/>
            <class name="org.wso2.carbon.identity.oauth2.token.handlers.grant.PasswordGrantHandlerTest"/>
            <class name="org.wso2.carbon.identity.oauth.event.AbstractOAuthEventInterceptorTest"/>
            <class name="org.wso2.carbon.identity.oauth.tokenprocessor.EncryptionDecryptionPersistenceProcessorTest"/>
            <class name="org.wso2.carbon.identity.oauth.tokenprocessor.PlainTextPersistenceProcessorTest"/>
            <class name="org.wso2.carbon.identity.oauth.util.ClaimCacheKeyTest"/>
            <class name="org.wso2.carbon.identity.oauth.util.ClaimMetaDataCacheEntryTest"/>
            <class name="org.wso2.carbon.identity.oauth.util.ClaimMetaDataCacheKeyTest"/>
            <class name="org.wso2.carbon.identity.oauth.util.ClaimMetaDataCacheTest"/>
            <class name="org.wso2.carbon.identity.oauth.util.UserClaimsTest"/>
            <class name="org.wso2.carbon.identity.oauth2.token.handlers.clientauth.BasicAuthClientAuthHandlerTest"/>
            <class name="org.wso2.carbon.identity.oauth2.token.handlers.grant.RefreshGrantHandlerTest"/>
        </classes>
    </test>
</suite><|MERGE_RESOLUTION|>--- conflicted
+++ resolved
@@ -1,4 +1,4 @@
-<!DOCTYPE suite SYSTEM "http://testng.org/testng-1.0.dtd" >
+<?xml version="1.0" encoding="utf-8"?>
 <!--
   ~ Copyright (c) 2017, WSO2 Inc. (http://www.wso2.org) All Rights Reserved.
   ~
@@ -16,6 +16,7 @@
   ~ specific language governing permissions and limitations
   ~ under the License.
   -->
+<!DOCTYPE suite SYSTEM "http://testng.org/testng-1.0.dtd" >
 <suite name="org.wso2.carbon.identity.oauth.test.suite" verbose="1" >
     <test name="OAuthTestsWithInfoEnabled" preserve-order="false" parallel="false">
         <parameter name="log-level" value="info"/>
@@ -34,11 +35,8 @@
             <class name="org.wso2.carbon.identity.oauth2.dao.AuthContextTokenDOTest" />
             <class name="org.wso2.carbon.identity.oauth2.dao.ScopeMgtDAOTest" />
             <class name="org.wso2.carbon.identity.oauth2.dao.TokenMgtDAOTest" />
-<<<<<<< HEAD
+            <class name="org.wso2.carbon.identity.oauth.dao.OAuthConsumerDAOTest" />
             <class name="org.wso2.carbon.identity.oauth2.token.handlers.grant.saml.SAML2BearerGrantHandlerTest" />
-=======
-            <class name="org.wso2.carbon.identity.oauth.dao.OAuthConsumerDAOTest" />
->>>>>>> fb6e0f37
         </classes>
     </test>
     <test name="oauth.config">
