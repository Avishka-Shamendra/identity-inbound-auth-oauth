--- conflicted
+++ resolved
@@ -29,9 +29,6 @@
             <class name="org.wso2.carbon.identity.oauth.callback.OAuthCallbackManagerTest"/>
             <class name="org.wso2.carbon.identity.oauth.callback.DefaultCallbackHandlerTest"/>
             <class name="org.wso2.carbon.identity.oauth.callback.OAuthCallbackHandlerRegistryTest"/>
-<<<<<<< HEAD
-            <class name="org.wso2.carbon.identity.oauth2.token.handlers.grant.saml.SAML2BearerGrantHandlerTest" />
-=======
             <class name="org.wso2.carbon.identity.oauth.tokenvaluegenerator.SHA256GeneratorTest"/>
             <class name="org.wso2.carbon.identity.oauth.OAuthUtilTest"/>
             <class name="org.wso2.carbon.identity.oauth2.dao.AccessContextTokenDOTest" />
@@ -44,7 +41,7 @@
         <classes>
             <class name="org.wso2.carbon.identity.oauth.config.OAuthCallbackHandlerMetaDataTest" />
             <class name="org.wso2.carbon.identity.oauth.config.OAuthServerConfigurationTest"/>
->>>>>>> 8f404ce8
+            <class name="org.wso2.carbon.identity.oauth2.token.handlers.grant.saml.SAML2BearerGrantHandlerTest" />
         </classes>
     </test>
 </suite>