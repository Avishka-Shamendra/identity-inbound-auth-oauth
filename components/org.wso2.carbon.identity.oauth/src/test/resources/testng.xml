<?xml version="1.0" encoding="utf-8"?>
<!--
  ~ Copyright (c) 2017, WSO2 Inc. (http://www.wso2.org) All Rights Reserved.
  ~
  ~ WSO2 Inc. licenses this file to you under the Apache License,
  ~ Version 2.0 (the "License"); you may not use this file except
  ~ in compliance with the License.
  ~ You may obtain a copy of the License at
  ~
  ~ http://www.apache.org/licenses/LICENSE-2.0
  ~
  ~ Unless required by applicable law or agreed to in writing,
  ~ software distributed under the License is distributed on an
  ~ "AS IS" BASIS, WITHOUT WARRANTIES OR CONDITIONS OF ANY
  ~ KIND, either express or implied. See the License for the
  ~ specific language governing permissions and limitations
  ~ under the License.
  -->
<!DOCTYPE suite SYSTEM "http://testng.org/testng-1.0.dtd" >
<suite name="org.wso2.carbon.identity.oauth.test.suite" verbose="1">
    <test name="using-own-test-framework" preserve-order="false" parallel="false">
        <parameter name="log-levels" value="debug, info" />
        <classes>
            <class name="org.wso2.carbon.identity.oauth.OAuthUtilTest"/>
            <class name="org.wso2.carbon.identity.oauth2.token.handlers.grant.AbstractAuthorizationGrantHandlerTest"/>
            <class name="org.wso2.carbon.identity.oauth2.validators.JDBCScopeValidatorTest"/>
            <class name="org.wso2.carbon.identity.oauth2.validators.OIDCScopeHandlerTest"/>
            <class name="org.wso2.carbon.identity.oauth2.validators.TokenValidationHandlerTest"/>
            <class name="org.wso2.carbon.identity.oauth2.validators.DefaultOAuth2TokenValidatorTest"/>
            <class name="org.wso2.carbon.identity.oauth2.validators.OAuth2TokenValidationMessageContextTest"/>
            <class name="org.wso2.carbon.identity.oauth2.authz.handlers.CodeResponseTypeHandlerTest"/>
            <class name="org.wso2.carbon.identity.oauth2.authz.AuthorizationHandlerManagerTest"/>
            <class name="org.wso2.carbon.identity.oauth2.authz.handlers.AbstractResponseTypeHandlerTest"/>
            <class name="org.wso2.carbon.identity.oauth2.authz.handlers.TokenResponseTypeHandlerTest"/>
            <class name="org.wso2.carbon.identity.oauth2.authcontext.JWTTokenGeneratorTest"/>
            <class name="org.wso2.carbon.identity.openidconnect.RememberMeStoreTest"/>
            <class name="org.wso2.carbon.identity.openidconnect.RequestObjectValidatorImplTest"/>
            <class name="org.wso2.carbon.identity.openidconnect.RequestParamRequestObjectBuilderTest"/>
            <class name="org.wso2.carbon.identity.openidconnect.OIDCRequestObjectFactoryTest"/>
<<<<<<< HEAD
=======
            <class name="org.wso2.carbon.identity.openidconnect.dao.RequestObjectDAOImplTest"/>
            <class name="org.wso2.carbon.identity.openidconnect.handlers.RequestObjectHandlerTest"/>
>>>>>>> 951d975b
        </classes>
    </test>
    <test name="oauth.tests.with.debug.disabled" preserve-order="false" parallel="false">
        <parameter name="log-level" value="info"/>
        <classes>
            <class name="org.wso2.carbon.identity.oauth.cache.AppInfoCacheTest"/>
            <class name="org.wso2.carbon.identity.oauth.cache.AuthorizationGrantCacheKeyTest"/>
            <class name="org.wso2.carbon.identity.oauth.cache.OAuthCacheKeyTest"/>
            <class name="org.wso2.carbon.identity.oauth.cache.OAuthCacheTest"/>
            <class name="org.wso2.carbon.identity.oauth.cache.OAuthScopeCacheKeyTest"/>
            <class name="org.wso2.carbon.identity.oauth.cache.SessionDataCacheKeyTest"/>
            <class name="org.wso2.carbon.identity.oauth.cache.SessionDataCacheTest"/>
            <class name="org.wso2.carbon.identity.oauth.cache.TestUtil"/>
            <class name="org.wso2.carbon.identity.oauth.callback.DefaultCallbackHandlerTest"/>
            <class name="org.wso2.carbon.identity.oauth.callback.OAuthCallbackHandlerRegistryTest"/>
            <class name="org.wso2.carbon.identity.oauth.callback.OAuthCallbackManagerTest"/>
            <class name="org.wso2.carbon.identity.oauth.config.OAuthCallbackHandlerMetaDataTest"/>
            <class name="org.wso2.carbon.identity.oauth.config.OAuthServerConfigurationTest"/>
            <class name="org.wso2.carbon.identity.oauth.dao.OAuthAppDAOTest"/>
            <class name="org.wso2.carbon.identity.oauth.dao.OAuthConsumerDAOTest"/>
            <class name="org.wso2.carbon.identity.oauth.event.AbstractOAuthEventInterceptorTest"/>
            <class name="org.wso2.carbon.identity.oauth.listener.ClaimCacheRemoveListenerTest"/>
            <class name="org.wso2.carbon.identity.oauth.listener.ClaimMetaDataCacheRemoveListenerTest"/>
            <!--<class name="org.wso2.carbon.identity.oauth.listener.IdentityOathEventListenerTest"/>-->
            <class name="org.wso2.carbon.identity.oauth.listener.OAuthCacheRemoveListenerTest"/>
            <class name="org.wso2.carbon.identity.oauth.OAuthAdminServiceTest"/>
            <class name="org.wso2.carbon.identity.oauth.OAuthServiceTest"/>
            <class name="org.wso2.carbon.identity.oauth.tokenprocessor.EncryptionDecryptionPersistenceProcessorTest"/>
            <class name="org.wso2.carbon.identity.oauth.tokenprocessor.PlainTextPersistenceProcessorTest"/>
            <class name="org.wso2.carbon.identity.oauth.tokenvaluegenerator.SHA256GeneratorTest"/>
            <class name="org.wso2.carbon.identity.oauth.user.UserInfoEndpointExceptionTest"/>
            <class name="org.wso2.carbon.identity.oauth.util.ClaimCacheKeyTest"/>
            <class name="org.wso2.carbon.identity.oauth.util.ClaimCacheTest"/>
            <class name="org.wso2.carbon.identity.oauth.util.ClaimMetaDataCacheEntryTest"/>
            <class name="org.wso2.carbon.identity.oauth.util.ClaimMetaDataCacheKeyTest"/>
            <class name="org.wso2.carbon.identity.oauth.util.ClaimMetaDataCacheTest"/>
            <class name="org.wso2.carbon.identity.oauth.util.UserClaimsTest"/>
            <class name="org.wso2.carbon.identity.oauth2.authcontext.DefaultClaimsRetrieverTest"/>
            <class name="org.wso2.carbon.identity.oauth2.authz.OAuthAuthzReqMessageContextTest"/>
            <class name="org.wso2.carbon.identity.oauth2.bean.ScopeTest"/>
            <class name="org.wso2.carbon.identity.oauth2.dao.AccessContextTokenDOTest"/>
            <class name="org.wso2.carbon.identity.oauth2.dao.AuthContextTokenDOTest"/>
            <class name="org.wso2.carbon.identity.oauth2.dao.ScopeMgtDAOTest"/>
            <class name="org.wso2.carbon.identity.oauth2.dao.TokenMgtDAOTest"/>
            <!--<class name="org.wso2.carbon.identity.oauth2.internal.OAuthApplicationMgtListenerTest"/>-->
            <!--<class name="org.wso2.carbon.identity.oauth2.internal.OAuthTenantMgtListenerImplTest"/>-->
            <!--<class name="org.wso2.carbon.identity.oauth2.internal.OAuthUserStoreConfigListenerImplTest"/>-->
            <class name="org.wso2.carbon.identity.oauth2.listener.TenantCreationEventListenerTest"/>
            <class name="org.wso2.carbon.identity.oauth2.OAuth2ScopeServiceTest"/>
            <!--<class name="org.wso2.carbon.identity.oauth2.OAuth2ServiceTest"/>-->
            <class name="org.wso2.carbon.identity.oauth2.OAuth2TokenValidationServiceTest"/>
            <class name="org.wso2.carbon.identity.oauth2.token.AccessTokenIssuerTest"/>
            <class name="org.wso2.carbon.identity.oauth2.token.handlers.clientauth.BasicAuthClientAuthHandlerTest"/>

            <class name="org.wso2.carbon.identity.oauth2.token.handlers.grant.AbstractValidatorTest"/>
            <!--<class name="org.wso2.carbon.identity.oauth2.token.handlers.grant.AuthorizationCodeGrantHandlerTest"/>-->
            <class name="org.wso2.carbon.identity.oauth2.token.handlers.grant.ClientCredentialsGrantHandlerTest"/>
            <class name="org.wso2.carbon.identity.oauth2.token.handlers.grant.iwa.ntlm.NTLMAuthenticationGrantHandlerTest"/>
            <class name="org.wso2.carbon.identity.oauth2.token.handlers.grant.PasswordGrantHandlerTest"/>
            <!--<class name="org.wso2.carbon.identity.oauth2.token.handlers.grant.RefreshGrantHandlerTest"/>-->
            <class name="org.wso2.carbon.identity.oauth2.token.handlers.grant.saml.SAML2BearerGrantHandlerTest"/>
            <class name="org.wso2.carbon.identity.oauth2.token.handlers.grant.saml.SAML1BearerGrantHandlerTest"/>
            <class name="org.wso2.carbon.identity.oauth2.token.JWTTokenIssuerTest"/>
            <class name="org.wso2.carbon.identity.oauth2.token.OauthTokenIssuerImplTest"/>
            <class name="org.wso2.carbon.identity.oauth2.util.OAuth2UtilTest"/>
            <class name="org.wso2.carbon.identity.openidconnect.DefaultIDTokenBuilderTest"/>
            <class name="org.wso2.carbon.identity.openidconnect.DefaultOIDCClaimsCallbackHandlerTest"/>
        </classes>
    </test>

    <!-- Add test classes here only if they have DEBUG level logs -->
    <test name="oauth.tests.with.debug.enabled" preserve-order="false" parallel="false">
        <parameter name="log-level" value="debug"/>
        <classes>
            <class name="org.wso2.carbon.identity.oauth.cache.AppInfoCacheTest"/>
            <class name="org.wso2.carbon.identity.oauth.cache.AuthorizationGrantCacheKeyTest"/>
            <class name="org.wso2.carbon.identity.oauth.cache.OAuthCacheKeyTest"/>
            <class name="org.wso2.carbon.identity.oauth.cache.OAuthCacheTest"/>
            <class name="org.wso2.carbon.identity.oauth.cache.OAuthScopeCacheKeyTest"/>
            <class name="org.wso2.carbon.identity.oauth.cache.SessionDataCacheKeyTest"/>
            <class name="org.wso2.carbon.identity.oauth.cache.SessionDataCacheTest"/>
            <class name="org.wso2.carbon.identity.oauth.cache.TestUtil"/>
            <class name="org.wso2.carbon.identity.oauth.callback.DefaultCallbackHandlerTest"/>
            <class name="org.wso2.carbon.identity.oauth.callback.OAuthCallbackHandlerRegistryTest"/>
            <class name="org.wso2.carbon.identity.oauth.callback.OAuthCallbackManagerTest"/>
            <class name="org.wso2.carbon.identity.oauth.config.OAuthCallbackHandlerMetaDataTest"/>
            <class name="org.wso2.carbon.identity.oauth.config.OAuthServerConfigurationTest"/>
            <class name="org.wso2.carbon.identity.oauth.dao.OAuthAppDAOTest"/>
            <class name="org.wso2.carbon.identity.oauth.dao.OAuthConsumerDAOTest"/>
            <class name="org.wso2.carbon.identity.oauth.event.AbstractOAuthEventInterceptorTest"/>
            <class name="org.wso2.carbon.identity.oauth.listener.ClaimCacheRemoveListenerTest"/>
            <class name="org.wso2.carbon.identity.oauth.listener.ClaimMetaDataCacheRemoveListenerTest"/>
            <!--<class name="org.wso2.carbon.identity.oauth.listener.IdentityOathEventListenerTest"/>-->
            <class name="org.wso2.carbon.identity.oauth.listener.OAuthCacheRemoveListenerTest"/>
            <class name="org.wso2.carbon.identity.oauth.OAuthAdminServiceTest"/>
            <class name="org.wso2.carbon.identity.oauth.OAuthServiceTest"/>
            <class name="org.wso2.carbon.identity.oauth.tokenprocessor.EncryptionDecryptionPersistenceProcessorTest"/>
            <class name="org.wso2.carbon.identity.oauth.tokenprocessor.PlainTextPersistenceProcessorTest"/>
            <class name="org.wso2.carbon.identity.oauth.tokenvaluegenerator.SHA256GeneratorTest"/>
            <class name="org.wso2.carbon.identity.oauth.user.UserInfoEndpointExceptionTest"/>
            <class name="org.wso2.carbon.identity.oauth.util.ClaimCacheKeyTest"/>
            <class name="org.wso2.carbon.identity.oauth.util.ClaimCacheTest"/>
            <class name="org.wso2.carbon.identity.oauth.util.ClaimMetaDataCacheEntryTest"/>
            <class name="org.wso2.carbon.identity.oauth.util.ClaimMetaDataCacheKeyTest"/>
            <class name="org.wso2.carbon.identity.oauth.util.ClaimMetaDataCacheTest"/>
            <class name="org.wso2.carbon.identity.oauth.util.UserClaimsTest"/>
            <class name="org.wso2.carbon.identity.oauth2.authcontext.DefaultClaimsRetrieverTest"/>
            <class name="org.wso2.carbon.identity.oauth2.authz.OAuthAuthzReqMessageContextTest"/>
            <class name="org.wso2.carbon.identity.oauth2.bean.ScopeTest"/>
            <class name="org.wso2.carbon.identity.oauth2.dao.AccessContextTokenDOTest"/>
            <class name="org.wso2.carbon.identity.oauth2.dao.AuthContextTokenDOTest"/>
            <class name="org.wso2.carbon.identity.oauth2.dao.ScopeMgtDAOTest"/>
            <class name="org.wso2.carbon.identity.oauth2.dao.TokenMgtDAOTest"/>
            <!--<class name="org.wso2.carbon.identity.oauth2.internal.OAuthApplicationMgtListenerTest"/>-->
            <!--<class name="org.wso2.carbon.identity.oauth2.internal.OAuthTenantMgtListenerImplTest"/>-->
            <!--<class name="org.wso2.carbon.identity.oauth2.internal.OAuthUserStoreConfigListenerImplTest"/>-->
            <class name="org.wso2.carbon.identity.oauth2.listener.TenantCreationEventListenerTest"/>
            <class name="org.wso2.carbon.identity.oauth2.OAuth2ScopeServiceTest"/>
            <!--<class name="org.wso2.carbon.identity.oauth2.OAuth2ServiceTest"/>-->
            <class name="org.wso2.carbon.identity.oauth2.OAuth2TokenValidationServiceTest"/>
            <class name="org.wso2.carbon.identity.oauth2.token.AccessTokenIssuerTest"/>
            <class name="org.wso2.carbon.identity.oauth2.token.handlers.clientauth.BasicAuthClientAuthHandlerTest"/>
            <class name="org.wso2.carbon.identity.oauth2.token.handlers.grant.AbstractValidatorTest"/>
            <!--<class name="org.wso2.carbon.identity.oauth2.token.handlers.grant.AuthorizationCodeGrantHandlerTest"/>-->
            <class name="org.wso2.carbon.identity.oauth2.token.handlers.grant.ClientCredentialsGrantHandlerTest"/>
            <class name="org.wso2.carbon.identity.oauth2.token.handlers.grant.iwa.ntlm.NTLMAuthenticationGrantHandlerTest"/>
            <class name="org.wso2.carbon.identity.oauth2.token.handlers.grant.PasswordGrantHandlerTest"/>
            <!--<class name="org.wso2.carbon.identity.oauth2.token.handlers.grant.RefreshGrantHandlerTest"/>-->
            <class name="org.wso2.carbon.identity.oauth2.token.handlers.grant.saml.SAML2BearerGrantHandlerTest"/>
            <class name="org.wso2.carbon.identity.oauth2.token.handlers.grant.saml.SAML1BearerGrantHandlerTest"/>
            <class name="org.wso2.carbon.identity.oauth2.token.JWTTokenIssuerTest"/>
            <class name="org.wso2.carbon.identity.oauth2.token.OauthTokenIssuerImplTest"/>
            <class name="org.wso2.carbon.identity.oauth2.util.OAuth2UtilTest"/>
            <class name="org.wso2.carbon.identity.openidconnect.DefaultIDTokenBuilderTest"/>
            <class name="org.wso2.carbon.identity.openidconnect.DefaultOIDCClaimsCallbackHandlerTest"/>
        </classes>
    </test>
</suite><|MERGE_RESOLUTION|>--- conflicted
+++ resolved
@@ -37,11 +37,8 @@
             <class name="org.wso2.carbon.identity.openidconnect.RequestObjectValidatorImplTest"/>
             <class name="org.wso2.carbon.identity.openidconnect.RequestParamRequestObjectBuilderTest"/>
             <class name="org.wso2.carbon.identity.openidconnect.OIDCRequestObjectFactoryTest"/>
-<<<<<<< HEAD
-=======
             <class name="org.wso2.carbon.identity.openidconnect.dao.RequestObjectDAOImplTest"/>
             <class name="org.wso2.carbon.identity.openidconnect.handlers.RequestObjectHandlerTest"/>
->>>>>>> 951d975b
         </classes>
     </test>
     <test name="oauth.tests.with.debug.disabled" preserve-order="false" parallel="false">
