--- conflicted
+++ resolved
@@ -48,6 +48,7 @@
             <class name="org.wso2.carbon.identity.oauth.util.ClaimMetaDataCacheEntryTest"/>
             <class name="org.wso2.carbon.identity.oauth.util.ClaimMetaDataCacheKeyTest"/>
             <class name="org.wso2.carbon.identity.oauth.util.ClaimMetaDataCacheTest"/>
+            <class name="org.wso2.carbon.identity.oauth.util.ClaimCacheTest"/>
             <class name="org.wso2.carbon.identity.oauth.util.UserClaimsTest"/>
 
             <class name="org.wso2.carbon.identity.oauth.callback.OAuthCallbackManagerTest"/>
@@ -94,17 +95,6 @@
             <class name="org.wso2.carbon.identity.oauth2.token.AccessTokenIssuerTest"/>
             <class name="org.wso2.carbon.identity.oauth2.token.handlers.grant.AbstractAuthorizationGrantHandlerTest"/>
             <class name="org.wso2.carbon.identity.oauth2.token.handlers.grant.PasswordGrantHandlerTest"/>
-<<<<<<< HEAD
-            <class name="org.wso2.carbon.identity.oauth.event.AbstractOAuthEventInterceptorTest"/>
-            <class name="org.wso2.carbon.identity.oauth.tokenprocessor.EncryptionDecryptionPersistenceProcessorTest"/>
-            <class name="org.wso2.carbon.identity.oauth.tokenprocessor.PlainTextPersistenceProcessorTest"/>
-            <class name="org.wso2.carbon.identity.oauth.util.ClaimCacheKeyTest"/>
-            <class name="org.wso2.carbon.identity.oauth.util.ClaimMetaDataCacheEntryTest"/>
-            <class name="org.wso2.carbon.identity.oauth.util.ClaimMetaDataCacheKeyTest"/>
-            <class name="org.wso2.carbon.identity.oauth.util.ClaimMetaDataCacheTest"/>
-            <class name="org.wso2.carbon.identity.oauth.util.ClaimCacheTest"/>
-            <class name="org.wso2.carbon.identity.oauth.util.UserClaimsTest"/>
-=======
             <class name="org.wso2.carbon.identity.oauth2.token.JWTTokenIssuerTest"/>
             <class name="org.wso2.carbon.identity.oauth2.token.OauthTokenIssuerImplTest"/>
 
@@ -124,7 +114,6 @@
             <class name="org.wso2.carbon.identity.oauth2.token.JWTTokenIssuerTest"/>
             <class name="org.wso2.carbon.identity.oauth2.token.OauthTokenIssuerImplTest"/>
 
->>>>>>> 17048521
             <class name="org.wso2.carbon.identity.oauth2.token.handlers.clientauth.BasicAuthClientAuthHandlerTest"/>
             <class name="org.wso2.carbon.identity.oauth2.token.handlers.grant.RefreshGrantHandlerTest"/>
             <class name="org.wso2.carbon.identity.oauth2.token.handlers.grant.ClientCredentialsGrantHandlerTest"/>
