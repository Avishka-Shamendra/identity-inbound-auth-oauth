<!DOCTYPE suite SYSTEM "http://testng.org/testng-1.0.dtd" >
<!--
  ~ Copyright (c) 2017, WSO2 Inc. (http://www.wso2.org) All Rights Reserved.
  ~
  ~ WSO2 Inc. licenses this file to you under the Apache License,
  ~ Version 2.0 (the "License"); you may not use this file except
  ~ in compliance with the License.
  ~ You may obtain a copy of the License at
  ~
  ~ http://www.apache.org/licenses/LICENSE-2.0
  ~
  ~ Unless required by applicable law or agreed to in writing,
  ~ software distributed under the License is distributed on an
  ~ "AS IS" BASIS, WITHOUT WARRANTIES OR CONDITIONS OF ANY
  ~ KIND, either express or implied. See the License for the
  ~ specific language governing permissions and limitations
  ~ under the License.
  -->

<suite name="Suite1" verbose="1" >

    <test name="Regression1">
        <classes>
            <class name="org.wso2.carbon.identity.oauth2.util.OAuth2UtilTest" />
            <class name="org.wso2.carbon.identity.oauth2.token.AccessTokenIssuerTest" />
            <class name="org.wso2.carbon.identity.oauth2.token.handlers.grant.AbstractAuthorizationGrantHandlerTest" />
            <class name="org.wso2.carbon.identity.oauth2.token.handlers.grant.PasswordGrantHandlerTest" />
<<<<<<< HEAD
            <class name="org.wso2.carbon.identity.oauth2.OAuth2ServiceTest" />
=======
            <class name="org.wso2.carbon.identity.oauth.callback.OAuthCallbackManagerTest"/>
            <class name="org.wso2.carbon.identity.oauth.callback.DefaultCallbackHandlerTest"/>
            <class name="org.wso2.carbon.identity.oauth.callback.OAuthCallbackHandlerRegistryTest"/>
>>>>>>> f716747f
        </classes>
    </test>
</suite><|MERGE_RESOLUTION|>--- conflicted
+++ resolved
@@ -25,13 +25,10 @@
             <class name="org.wso2.carbon.identity.oauth2.token.AccessTokenIssuerTest" />
             <class name="org.wso2.carbon.identity.oauth2.token.handlers.grant.AbstractAuthorizationGrantHandlerTest" />
             <class name="org.wso2.carbon.identity.oauth2.token.handlers.grant.PasswordGrantHandlerTest" />
-<<<<<<< HEAD
             <class name="org.wso2.carbon.identity.oauth2.OAuth2ServiceTest" />
-=======
             <class name="org.wso2.carbon.identity.oauth.callback.OAuthCallbackManagerTest"/>
             <class name="org.wso2.carbon.identity.oauth.callback.DefaultCallbackHandlerTest"/>
             <class name="org.wso2.carbon.identity.oauth.callback.OAuthCallbackHandlerRegistryTest"/>
->>>>>>> f716747f
         </classes>
     </test>
 </suite>