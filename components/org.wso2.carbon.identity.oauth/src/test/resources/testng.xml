<?xml version="1.0" encoding="utf-8"?>
<!--
  ~ Copyright (c) 2017, WSO2 Inc. (http://www.wso2.org) All Rights Reserved.
  ~
  ~ WSO2 Inc. licenses this file to you under the Apache License,
  ~ Version 2.0 (the "License"); you may not use this file except
  ~ in compliance with the License.
  ~ You may obtain a copy of the License at
  ~
  ~ http://www.apache.org/licenses/LICENSE-2.0
  ~
  ~ Unless required by applicable law or agreed to in writing,
  ~ software distributed under the License is distributed on an
  ~ "AS IS" BASIS, WITHOUT WARRANTIES OR CONDITIONS OF ANY
  ~ KIND, either express or implied. See the License for the
  ~ specific language governing permissions and limitations
  ~ under the License.
  -->
<!DOCTYPE suite SYSTEM "http://testng.org/testng-1.0.dtd" >
<suite name="org.wso2.carbon.identity.oauth.test.suite" verbose="1">
    <test name="oauth.tests.with.debug.enabled" preserve-order="false" parallel="false">
        <parameter name="log-level" value="debug"/>
        <classes>
            <class name="org.wso2.carbon.identity.oauth2.util.OAuth2UtilTest"/>
            <class name="org.wso2.carbon.identity.oauth2.OAuth2ServiceTest"/>
        </classes>
    </test>
    <test name="org.wso2.carbon.identity.oauth2.dao">
        <parameter name="log-level" value="debug"/>
        <classes>
            <class name="org.wso2.carbon.identity.oauth2.dao.AccessContextTokenDOTest"/>
            <class name="org.wso2.carbon.identity.oauth2.dao.AuthContextTokenDOTest"/>
            <class name="org.wso2.carbon.identity.oauth2.dao.ScopeMgtDAOTest"/>
            <class name="org.wso2.carbon.identity.oauth2.dao.TokenMgtDAOTest"/>
            <class name="org.wso2.carbon.identity.oauth.dao.OAuthConsumerDAOTest" />
            <class name="org.wso2.carbon.identity.oauth.dao.OAuthAppDAOTest" />
        </classes>
    </test>
    <test name="org.wso2.carbon.identity.oauth">
        <parameter name="log-level" value="info"/>
        <classes>
            <class name="org.wso2.carbon.identity.openidconnect.SAMLAssertionClaimsCallbackTest" />
            <class name="org.wso2.carbon.identity.openidconnect.DefaultIDTokenBuilderTest" />

            <class name="org.wso2.carbon.identity.oauth.event.AbstractOAuthEventInterceptorTest"/>

            <class name="org.wso2.carbon.identity.oauth.tokenprocessor.EncryptionDecryptionPersistenceProcessorTest"/>
            <class name="org.wso2.carbon.identity.oauth.tokenprocessor.PlainTextPersistenceProcessorTest"/>

            <class name="org.wso2.carbon.identity.oauth.util.ClaimCacheKeyTest"/>
            <class name="org.wso2.carbon.identity.oauth.util.ClaimMetaDataCacheEntryTest"/>
            <class name="org.wso2.carbon.identity.oauth.util.ClaimMetaDataCacheKeyTest"/>
            <class name="org.wso2.carbon.identity.oauth.util.ClaimMetaDataCacheTest"/>
            <class name="org.wso2.carbon.identity.oauth.util.UserClaimsTest"/>

            <class name="org.wso2.carbon.identity.oauth.callback.OAuthCallbackManagerTest"/>
            <class name="org.wso2.carbon.identity.oauth.callback.DefaultCallbackHandlerTest"/>
            <class name="org.wso2.carbon.identity.oauth.callback.OAuthCallbackHandlerRegistryTest"/>
            <class name="org.wso2.carbon.identity.oauth.tokenvaluegenerator.SHA256GeneratorTest"/>
            <class name="org.wso2.carbon.identity.oauth.OAuthUtilTest"/>
            <class name="org.wso2.carbon.identity.oauth.OAuthServiceTest"/>
            <class name="org.wso2.carbon.identity.oauth.dao.OAuthConsumerDAOTest"/>
            <class name="org.wso2.carbon.identity.oauth.config.OAuthCallbackHandlerMetaDataTest"/>
            <class name="org.wso2.carbon.identity.oauth.config.OAuthServerConfigurationTest"/>
            <class name="org.wso2.carbon.identity.oauth2.OAuth2TokenValidationServiceTest"/>
            <class name="org.wso2.carbon.identity.oauth.listener.ClaimCacheRemoveListenerTest"/>
            <class name="org.wso2.carbon.identity.oauth.listener.ClaimMetaDataCacheRemoveListenerTest"/>
            <class name="org.wso2.carbon.identity.oauth.listener.IdentityOathEventListenerTest"/>
<<<<<<< HEAD
            <class name="org.wso2.carbon.identity.oauth2.internal.OAuthApplicationMgtListenerTest"/>
=======
            <class name="org.wso2.carbon.identity.oauth.listener.OAuthCacheRemoveListenerTest"/>
>>>>>>> f5de5b9a
        </classes>
    </test>
    <test name="org.wso2.carbon.identity.oauth.debug.enabled">
        <parameter name="log-level" value="debug"/>
        <classes>
            <class name="org.wso2.carbon.identity.openidconnect.SAMLAssertionClaimsCallbackTest"/>
            <class name="org.wso2.carbon.identity.openidconnect.DefaultIDTokenBuilderTest"/>

            <class name="org.wso2.carbon.identity.oauth.event.AbstractOAuthEventInterceptorTest"/>

            <class name="org.wso2.carbon.identity.oauth.tokenprocessor.EncryptionDecryptionPersistenceProcessorTest"/>
            <class name="org.wso2.carbon.identity.oauth.tokenprocessor.PlainTextPersistenceProcessorTest"/>

            <class name="org.wso2.carbon.identity.oauth.util.ClaimCacheKeyTest"/>
            <class name="org.wso2.carbon.identity.oauth.util.ClaimMetaDataCacheEntryTest"/>
            <class name="org.wso2.carbon.identity.oauth.util.ClaimMetaDataCacheKeyTest"/>
            <class name="org.wso2.carbon.identity.oauth.util.ClaimMetaDataCacheTest"/>
            <class name="org.wso2.carbon.identity.oauth.util.ClaimCacheTest"/>
            <class name="org.wso2.carbon.identity.oauth.util.UserClaimsTest"/>

            <class name="org.wso2.carbon.identity.oauth.callback.OAuthCallbackManagerTest"/>
            <class name="org.wso2.carbon.identity.oauth.callback.DefaultCallbackHandlerTest"/>
            <class name="org.wso2.carbon.identity.oauth.callback.OAuthCallbackHandlerRegistryTest"/>
            <class name="org.wso2.carbon.identity.oauth.tokenvaluegenerator.SHA256GeneratorTest"/>
            <class name="org.wso2.carbon.identity.oauth.OAuthUtilTest"/>
            <class name="org.wso2.carbon.identity.oauth.OAuthServiceTest"/>
            <class name="org.wso2.carbon.identity.oauth.dao.OAuthConsumerDAOTest"/>
            <class name="org.wso2.carbon.identity.oauth.config.OAuthCallbackHandlerMetaDataTest"/>
            <class name="org.wso2.carbon.identity.oauth.config.OAuthServerConfigurationTest"/>
            <class name="org.wso2.carbon.identity.oauth.listener.ClaimCacheRemoveListenerTest"/>
            <class name="org.wso2.carbon.identity.oauth.listener.ClaimMetaDataCacheRemoveListenerTest"/>
            <class name="org.wso2.carbon.identity.oauth.listener.IdentityOathEventListenerTest"/>
        </classes>
    </test>

    <test name="org.wso2.carbon.identity.oauth2.token">
        <parameter name="log-level" value="info"/>
        <classes>
            <class name="org.wso2.carbon.identity.oauth2.token.AccessTokenIssuerTest"/>
            <class name="org.wso2.carbon.identity.oauth2.token.handlers.grant.AbstractAuthorizationGrantHandlerTest"/>
            <class name="org.wso2.carbon.identity.oauth2.token.handlers.grant.PasswordGrantHandlerTest"/>
            <class name="org.wso2.carbon.identity.oauth2.token.JWTTokenIssuerTest"/>
            <class name="org.wso2.carbon.identity.oauth2.token.OauthTokenIssuerImplTest"/>

            <class name="org.wso2.carbon.identity.oauth2.token.handlers.clientauth.BasicAuthClientAuthHandlerTest"/>
            <class name="org.wso2.carbon.identity.oauth2.token.handlers.grant.RefreshGrantHandlerTest"/>
            <class name="org.wso2.carbon.identity.oauth2.token.handlers.grant.ClientCredentialsGrantHandlerTest"/>
            <class name="org.wso2.carbon.identity.oauth2.OAuth2ScopeServiceTest"/>
        </classes>
    </test>
    <test name="org.wso2.carbon.identity.oauth2.token.debug">
        <parameter name="log-level" value="debug"/>
        <classes>
            <!-- Add test classes here only if they have DEBUG level logs -->
            <class name="org.wso2.carbon.identity.oauth2.token.AccessTokenIssuerTest"/>
            <class name="org.wso2.carbon.identity.oauth2.token.handlers.grant.AbstractAuthorizationGrantHandlerTest"/>
            <class name="org.wso2.carbon.identity.oauth2.token.handlers.grant.PasswordGrantHandlerTest"/>
            <class name="org.wso2.carbon.identity.oauth2.token.JWTTokenIssuerTest"/>
            <class name="org.wso2.carbon.identity.oauth2.token.OauthTokenIssuerImplTest"/>

            <class name="org.wso2.carbon.identity.oauth2.token.handlers.clientauth.BasicAuthClientAuthHandlerTest"/>
            <class name="org.wso2.carbon.identity.oauth2.token.handlers.grant.RefreshGrantHandlerTest"/>
            <class name="org.wso2.carbon.identity.oauth2.token.handlers.grant.ClientCredentialsGrantHandlerTest"/>
            <class name="org.wso2.carbon.identity.oauth2.token.handlers.grant.saml.SAML2BearerGrantHandlerTest"/>
            <class name="org.wso2.carbon.identity.oauth2.OAuth2ScopeServiceTest"/>
        </classes>
    </test>
    <test name="org.wso2.carbon.identity.oauth2.authz">
        <parameter name="log-level" value="info"/>
        <classes>
            <class name="org.wso2.carbon.identity.oauth2.authz.handlers.AbstractResponseTypeHandlerTest"/>
        </classes>
    </test>
    <test name="org.wso2.carbon.identity.oauth2.authz.debug">
        <parameter name="log-level" value="debug"/>
        <classes>
            <class name="org.wso2.carbon.identity.oauth2.authz.handlers.AbstractResponseTypeHandlerTest"/>
        </classes>
    </test>

</suite><|MERGE_RESOLUTION|>--- conflicted
+++ resolved
@@ -66,11 +66,8 @@
             <class name="org.wso2.carbon.identity.oauth.listener.ClaimCacheRemoveListenerTest"/>
             <class name="org.wso2.carbon.identity.oauth.listener.ClaimMetaDataCacheRemoveListenerTest"/>
             <class name="org.wso2.carbon.identity.oauth.listener.IdentityOathEventListenerTest"/>
-<<<<<<< HEAD
+            <class name="org.wso2.carbon.identity.oauth.listener.OAuthCacheRemoveListenerTest"/>
             <class name="org.wso2.carbon.identity.oauth2.internal.OAuthApplicationMgtListenerTest"/>
-=======
-            <class name="org.wso2.carbon.identity.oauth.listener.OAuthCacheRemoveListenerTest"/>
->>>>>>> f5de5b9a
         </classes>
     </test>
     <test name="org.wso2.carbon.identity.oauth.debug.enabled">
