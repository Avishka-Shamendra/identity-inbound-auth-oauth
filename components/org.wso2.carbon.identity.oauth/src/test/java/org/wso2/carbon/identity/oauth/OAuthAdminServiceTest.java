package org.wso2.carbon.identity.oauth;

import org.apache.axis2.context.ConfigurationContext;
import org.apache.axis2.engine.AxisConfiguration;
import org.apache.commons.lang.StringUtils;
import org.mockito.Matchers;
import org.mockito.Mock;
import org.mockito.MockitoAnnotations;
import org.mockito.internal.util.reflection.Whitebox;
import org.powermock.api.mockito.PowerMockito;
import org.powermock.core.classloader.annotations.PowerMockIgnore;
import org.powermock.core.classloader.annotations.PrepareForTest;
import org.testng.Assert;
import org.testng.annotations.BeforeMethod;
import org.testng.annotations.DataProvider;
import org.testng.annotations.Test;
import org.wso2.carbon.context.PrivilegedCarbonContext;
import org.wso2.carbon.identity.application.authentication.framework.model.AuthenticatedUser;
import org.wso2.carbon.identity.core.internal.IdentityCoreServiceComponent;
import org.wso2.carbon.identity.core.util.IdentityTenantUtil;
import org.wso2.carbon.identity.oauth.common.OAuthConstants;
import org.wso2.carbon.identity.oauth.common.exception.InvalidOAuthClientException;
import org.wso2.carbon.identity.oauth.dao.OAuthAppDAO;
import org.wso2.carbon.identity.oauth.dao.OAuthAppDO;
import org.wso2.carbon.identity.oauth.dto.OAuthConsumerAppDTO;
import org.wso2.carbon.identity.oauth2.IdentityOAuth2Exception;
import org.wso2.carbon.identity.testutil.powermock.PowerMockIdentityBaseTest;
import org.wso2.carbon.user.api.RealmConfiguration;
import org.wso2.carbon.user.api.UserRealm;
import org.wso2.carbon.user.api.UserStoreManager;
import org.wso2.carbon.user.core.UserCoreConstants;
import org.wso2.carbon.user.core.service.RealmService;
import org.wso2.carbon.utils.ConfigurationContextService;
import org.wso2.carbon.utils.multitenancy.MultitenantConstants;

import java.io.File;
import java.util.Properties;

import static org.mockito.Matchers.anyString;
import static org.powermock.api.mockito.PowerMockito.doNothing;
import static org.powermock.api.mockito.PowerMockito.doThrow;
import static org.powermock.api.mockito.PowerMockito.mockStatic;
import static org.powermock.api.mockito.PowerMockito.spy;
import static org.powermock.api.mockito.PowerMockito.when;
import static org.powermock.api.mockito.PowerMockito.whenNew;

@PowerMockIgnore({"javax.net.*", "javax.security.*", "javax.crypto.*"})
/*@PrepareForTest({CarbonContext.class, IdentityUtil.class, MultitenantUtils.class, OAuthAppDAO.class,
                 OAuthAdminService.class, OAuthServerConfiguration.class,
                 IdentityCoreServiceComponent.class, ConfigurationContextService.class})*/
@PrepareForTest({OAuthAdminService.class, IdentityCoreServiceComponent.class, ConfigurationContextService.class,
<<<<<<< HEAD
        OAuthAppDAO.class})
=======
        OAuthUtil.class})
>>>>>>> 111d2fbb
public class OAuthAdminServiceTest extends PowerMockIdentityBaseTest {

    private static final String CONSUMER_KEY = "consumer:key";
    private static final String CONSUMER_SECRET = "consumer:secret";
    private static final String UPDATED_CONSUMER_SECRET = "updated:consumer:secret";

    @Mock
    private RealmConfiguration realmConfiguration;
    @Mock
    private RealmService realmService;
    @Mock
    private UserRealm userRealm;
    @Mock
    private UserStoreManager userStoreManager;
    @Mock
    private OAuthAppDAO oAtuhAppDAO;
    @Mock
    private ConfigurationContext configurationContext;
    @Mock
    private ConfigurationContextService configurationContextService;

    @Mock
    private AxisConfiguration axisConfiguration;

    @BeforeMethod
    public void setUp() throws Exception {

        MockitoAnnotations.initMocks(this);
        System.setProperty("carbon.home",
                System.getProperty("user.dir") + File.separator + "src" + File.separator + "test"
                        + File.separator + "resources");

    }

    private void initConfigsAndRealm() throws Exception {

        IdentityCoreServiceComponent identityCoreServiceComponent = new IdentityCoreServiceComponent();
        ConfigurationContextService configurationContextService = new ConfigurationContextService
                (configurationContext, null);
        Whitebox.setInternalState(identityCoreServiceComponent, "configurationContextService",
                configurationContextService);
        when(configurationContext.getAxisConfiguration()).thenReturn(axisConfiguration);

        IdentityTenantUtil.setRealmService(realmService);
        when(realmService.getBootstrapRealmConfiguration()).thenReturn(realmConfiguration);

        when(userRealm.getUserStoreManager()).thenReturn(userStoreManager);

    }

    @Test
    public void testRegisterOAuthConsumer() throws Exception {

        PrivilegedCarbonContext.getThreadLocalCarbonContext().setTenantDomain("carbon.super");
        PrivilegedCarbonContext.getThreadLocalCarbonContext().setTenantId(-1234);
        PrivilegedCarbonContext.getThreadLocalCarbonContext().setUsername("admin");

        IdentityTenantUtil.setRealmService(realmService);
        when(realmService.getBootstrapRealmConfiguration()).thenReturn(realmConfiguration);

        whenNew(OAuthAppDAO.class).withNoArguments().thenReturn(oAtuhAppDAO);
        when(oAtuhAppDAO.addOAuthConsumer("admin", -1234, "PRIMARY")).thenReturn(new String[]{"consumer:key",
                "consumer:secret"});
        OAuthAdminService oAuthAdminService = new OAuthAdminService();
        String[] keySecret = oAuthAdminService.registerOAuthConsumer();

        Assert.assertNotNull(keySecret);
        Assert.assertEquals(keySecret.length, 2);
        Assert.assertEquals(keySecret[0], CONSUMER_KEY);
        Assert.assertEquals(keySecret[1], CONSUMER_SECRET);
    }

    @DataProvider(name = "getDataForAllOAuthApplicationData")
    public Object[][] getDataForAllOAuthApplicationData() {

        return new Object[][]{{"admin"}, {null}};
    }

    @Test(dataProvider = "getDataForAllOAuthApplicationData")
    public void testGetAllOAuthApplicationData(String userName) throws Exception {

        PrivilegedCarbonContext.getThreadLocalCarbonContext().setTenantDomain("carbon.super");
        PrivilegedCarbonContext.getThreadLocalCarbonContext().setTenantId(-1234);
        PrivilegedCarbonContext.getThreadLocalCarbonContext().setUsername(userName);

        whenNew(OAuthAppDAO.class).withNoArguments().thenReturn(oAtuhAppDAO);
        OAuthAppDO oAuthAppDO = new OAuthAppDO();
        AuthenticatedUser authenticatedUser = new AuthenticatedUser();
        oAuthAppDO.setApplicationName("testapp1");
        oAuthAppDO.setUser(authenticatedUser);
        authenticatedUser.setUserName(userName);
        when(oAtuhAppDAO.getOAuthConsumerAppsOfUser(userName, -1234)).thenReturn(new OAuthAppDO[]{oAuthAppDO});
        OAuthAdminService oAuthAdminService = new OAuthAdminService();
        try {
            OAuthConsumerAppDTO[] allOAuthApplicationData =
                    oAuthAdminService.getAllOAuthApplicationData();
            Assert.assertNotNull(allOAuthApplicationData);
            Assert.assertEquals(allOAuthApplicationData.length, 1);
            Assert.assertEquals(allOAuthApplicationData[0].getApplicationName(), "testapp1");
        } catch (IdentityOAuthAdminException allOAuthApplicationData) {
            Assert.assertEquals(allOAuthApplicationData.getMessage(),
                    "User not logged in to get all registered OAuth Applications");
        }
    }

    @DataProvider(name = "getRegisterOAuthApplicationData")
    public Object[][] getRegisterOAuthApplicationData() {

        return new Object[][]{{OAuthConstants.OAuthVersions.VERSION_2, "admin"},
                {OAuthConstants.OAuthVersions.VERSION_2, null},
                {null, "admin"}
        };
    }

    @Test(dataProvider = "getRegisterOAuthApplicationData")
    public void testRegisterOAuthApplicationData(String oauthVersion, String userName) throws Exception {

        initConfigsAndRealm();

        PrivilegedCarbonContext.getThreadLocalCarbonContext().setTenantDomain("carbon.super");
        PrivilegedCarbonContext.getThreadLocalCarbonContext().setTenantId(-1234);
        PrivilegedCarbonContext.getThreadLocalCarbonContext().setUsername(userName);
        PrivilegedCarbonContext.getThreadLocalCarbonContext().setUserRealm(userRealm);

        OAuthAdminService oAuthAdminService = new OAuthAdminService();
        OAuthConsumerAppDTO oAuthConsumerAppDTO = new OAuthConsumerAppDTO();
        oAuthConsumerAppDTO.setApplicationName("SAMPLE_APP1");
        oAuthConsumerAppDTO.setCallbackUrl("http://localhost:8080/acsUrl");
        oAuthConsumerAppDTO.setApplicationAccessTokenExpiryTime(1234585);
        oAuthConsumerAppDTO.setGrantTypes("");
        oAuthConsumerAppDTO.setUsername(userName);
        oAuthConsumerAppDTO.setOauthConsumerKey(CONSUMER_KEY);
        oAuthConsumerAppDTO.setOauthConsumerSecret(CONSUMER_SECRET);
        oAuthConsumerAppDTO.setOAuthVersion(oauthVersion);

        whenNew(OAuthAppDAO.class).withNoArguments().thenReturn(oAtuhAppDAO);
        doNothing().when(oAtuhAppDAO).addOAuthApplication(Matchers.any(OAuthAppDO.class));

        try {
            oAuthAdminService.registerOAuthApplicationData(oAuthConsumerAppDTO);
        } catch (IdentityOAuthAdminException e) {
            if (StringUtils.isBlank(userName)) {
                Assert.assertEquals("No authenticated user found. Failed to register OAuth App", e.getMessage());
                return;
            }
            Assert.fail("Error while registering OAuth APP");
        }
    }

    @Test
    public void testGetAllOAuthApplicationData() throws Exception {

        String username = "Moana";
        String tenantAwareUserName = username;
        int tenantId = MultitenantConstants.SUPER_TENANT_ID;

        PrivilegedCarbonContext.getThreadLocalCarbonContext().setTenantDomain("carbon.super");
        PrivilegedCarbonContext.getThreadLocalCarbonContext().setTenantId(tenantId);
        PrivilegedCarbonContext.getThreadLocalCarbonContext().setUsername(username);

        //mockStatic(MultitenantUtils.class);
        //when(MultitenantUtils.getTenantAwareUsername(Matchers.anyString())).thenReturn(tenantAwareUserName);
        OAuthAppDO app = getDummyOAuthApp(username);
        when(oAtuhAppDAO.getOAuthConsumerAppsOfUser(tenantAwareUserName, tenantId)).thenReturn(new OAuthAppDO[]{app});
        whenNew(OAuthAppDAO.class).withAnyArguments().thenReturn(oAtuhAppDAO);

        OAuthAdminService oAuthAdminService = new OAuthAdminService();
        OAuthConsumerAppDTO[] oAuthConsumerApps = oAuthAdminService.getAllOAuthApplicationData();
        Assert.assertTrue((oAuthConsumerApps.length == 1), "OAuth consumer application count should be one.");
        Assert.assertEquals(oAuthConsumerApps[0].getApplicationName(), app.getApplicationName(), "Application Name should be" +
                " as same as the given application name in the app data object.");
    }

    @Test(expectedExceptions = IdentityOAuthAdminException.class)
    public void testGetAllOAuthApplicationDataException() throws Exception {

        PrivilegedCarbonContext.getThreadLocalCarbonContext().setTenantDomain("carbon.super");
        PrivilegedCarbonContext.getThreadLocalCarbonContext().setTenantId(-1234);
        PrivilegedCarbonContext.getThreadLocalCarbonContext().setUsername(null);

        whenNew(OAuthAppDAO.class).withAnyArguments().thenReturn(oAtuhAppDAO);

        OAuthAdminService oAuthAdminService = new OAuthAdminService();
        oAuthAdminService.getAllOAuthApplicationData();
    }

    @Test
    public void testGetOAuthApplicationData() throws Exception {

        String consumerKey = "some-consumer-key";

        OAuthAppDO app = getDummyOAuthApp("some-user-name");
        when(oAtuhAppDAO.getAppInformation(consumerKey)).thenReturn(app);
        whenNew(OAuthAppDAO.class).withAnyArguments().thenReturn(oAtuhAppDAO);

        OAuthAdminService oAuthAdminService = new OAuthAdminService();
        OAuthConsumerAppDTO oAuthConsumerApp = oAuthAdminService.getOAuthApplicationData(consumerKey);
        Assert.assertEquals(oAuthConsumerApp.getApplicationName(), app.getApplicationName(), "Application name should be " +
                "same as the application name in app data object.");
    }

    @DataProvider(name = "getAppInformationExceptions")
    public Object[][] getAppInformationExceptions() {

        return new Object[][]{{"InvalidOAuthClientException"}, {"IdentityOAuth2Exception"}};
    }

    @Test(dataProvider = "getAppInformationExceptions", expectedExceptions = IdentityOAuthAdminException.class)
    public void testGetOAuthApplicationDataException(String exception) throws Exception {

        String consumerKey = "some-consumer-key";

        switch (exception) {
            case "InvalidOAuthClientException":
                when(oAtuhAppDAO.getAppInformation(consumerKey)).thenThrow(InvalidOAuthClientException.class);
                break;
            case "IdentityOAuth2Exception":
                when(oAtuhAppDAO.getAppInformation(consumerKey)).thenThrow(IdentityOAuth2Exception.class);
        }
        whenNew(OAuthAppDAO.class).withAnyArguments().thenReturn(oAtuhAppDAO);

        OAuthAdminService oAuthAdminService = new OAuthAdminService();
        oAuthAdminService.getOAuthApplicationData(consumerKey);
    }

    @Test
    public void testGetOAuthApplicationDataByAppName() throws Exception {

        String appName = "some-app-name";

        // Create oauth application data.
        OAuthAppDO app = getDummyOAuthApp("some-user-name");
        when(oAtuhAppDAO.getAppInformationByAppName(appName)).thenReturn(app);
        whenNew(OAuthAppDAO.class).withAnyArguments().thenReturn(oAtuhAppDAO);

        OAuthAdminService oAuthAdminService = new OAuthAdminService();
        OAuthConsumerAppDTO oAuthConsumerApp = oAuthAdminService.getOAuthApplicationDataByAppName(appName);
        Assert.assertEquals(oAuthConsumerApp.getApplicationName(), app.getApplicationName(), "Application name should be " +
                "same as the application name in app data object.");
    }

    @Test(dataProvider = "getAppInformationExceptions", expectedExceptions = IdentityOAuthAdminException.class)
    public void testGetOAuthApplicationDataByAppNameException(String exception) throws Exception {

        String appName = "some-app-name";

        switch (exception) {
            case "InvalidOAuthClientException":
                when(oAtuhAppDAO.getAppInformationByAppName(appName)).thenThrow(InvalidOAuthClientException.class);
                break;
            case "IdentityOAuth2Exception":
                when(oAtuhAppDAO.getAppInformationByAppName(appName)).thenThrow(IdentityOAuth2Exception.class);
        }
        whenNew(OAuthAppDAO.class).withAnyArguments().thenReturn(oAtuhAppDAO);

        OAuthAdminService oAuthAdminService = new OAuthAdminService();
        oAuthAdminService.getOAuthApplicationDataByAppName(appName);
    }

    private OAuthAppDO getDummyOAuthApp(String username) {

        // / Create oauth application data.
        OAuthAppDO app = new OAuthAppDO();
        app.setApplicationName("some-application-name");
        app.setCallbackUrl("http://call-back-url.com");
        app.setOauthConsumerKey("some-consumer-key");
        app.setOauthConsumerSecret("some-consumer-secret");
        app.setOauthVersion("some-oauth-version");
        app.setGrantTypes("some-grant-types");
        app.setScopeValidators(new String[]{"some-scope-valiator-1", "some-scope-valiator-2"});
        // Create authenticated user.
        AuthenticatedUser user = new AuthenticatedUser();
        user.setUserStoreDomain(UserCoreConstants.PRIMARY_DEFAULT_DOMAIN_NAME);
        user.setUserName(username);
        // Set authenticated user to the app data object.
        app.setUser(user);
        app.setPkceMandatory(false);
        app.setPkceSupportPlain(false);
        app.setUserAccessTokenExpiryTime(1500000);
        app.setApplicationAccessTokenExpiryTime(2000000);
        app.setRefreshTokenExpiryTime(3000000);
        return app;
    }

    @Test
    public void testUpdateConsumerApplication() throws Exception {

        String consumerKey = "some-consumer-key";

        OAuthAppDO app = getDummyOAuthApp("some-user-name");
        OAuthAppDAO oAuthAppDAOMock = PowerMockito.spy(new OAuthAppDAO());
        OAuthAppDO oAuthAppDO = new OAuthAppDO();
        PowerMockito.doReturn(true).when(oAuthAppDAOMock, "validateUserForOwnerUpdate", oAuthAppDO);
        when(oAtuhAppDAO.getAppInformation(consumerKey)).thenReturn(app);
        whenNew(OAuthAppDAO.class).withAnyArguments().thenReturn(oAtuhAppDAO);

        OAuthAdminService oAuthAdminService = new OAuthAdminService();
        OAuthConsumerAppDTO consumerAppDTO = new OAuthConsumerAppDTO();
        consumerAppDTO.setApplicationName("new-application-name");
        consumerAppDTO.setCallbackUrl("http://new-call-back-url.com");
        consumerAppDTO.setOauthConsumerKey("some-consumer-key");
        consumerAppDTO.setOauthConsumerSecret("some-consumer-secret");
        consumerAppDTO.setOAuthVersion("new-oauth-version");
        consumerAppDTO.setUsername("new-user-name");
        oAuthAdminService.updateConsumerApplication(consumerAppDTO);
        OAuthConsumerAppDTO updatedOAuthConsumerApp = oAuthAdminService.getOAuthApplicationData(consumerKey);
        Assert.assertEquals(updatedOAuthConsumerApp.getApplicationName(), consumerAppDTO.getApplicationName(),
                "Updated Application name should be same as the application name in consumerAppDTO data object.");
        Assert.assertEquals(updatedOAuthConsumerApp.getCallbackUrl(), consumerAppDTO.getCallbackUrl(),
                "Updated Application callbackUrl should be same as the callbackUrl in consumerAppDTO data object.");
        Assert.assertNull(updatedOAuthConsumerApp.getUsername(), "Application update should not set username.");
    }

    @Test
    public void testGetOauthApplicationState() throws Exception {

    }

    @Test
    public void testUpdateConsumerAppState() throws Exception {

    }

    @Test
    public void testUpdateOauthSecretKey() throws Exception {
        initConfigsAndRealm();

        mockStatic(OAuthUtil.class);
        when(OAuthUtil.getRandomNumber()).thenReturn(UPDATED_CONSUMER_SECRET);
        OAuthAdminService oAuthAdminService = spy(new OAuthAdminService());
        doNothing().when(oAuthAdminService, "updateAppAndRevokeTokensAndAuthzCodes", anyString(),
                Matchers.any(Properties.class));
        OAuthConsumerAppDTO oAuthConsumerAppDTO;
        oAuthConsumerAppDTO = oAuthAdminService.updateAndRetrieveOauthSecretKey(CONSUMER_KEY);

        Assert.assertEquals(oAuthConsumerAppDTO.getOauthConsumerSecret(), UPDATED_CONSUMER_SECRET);
    }

    @Test(expectedExceptions = IdentityOAuthAdminException.class)
    public void testUpdateOauthSecretKeyWithException() throws Exception {
        initConfigsAndRealm();

        mockStatic(OAuthUtil.class);
        when(OAuthUtil.getRandomNumber()).thenReturn(UPDATED_CONSUMER_SECRET);
        OAuthAdminService oAuthAdminService = spy(new OAuthAdminService());
        doThrow(new IdentityOAuthAdminException("Error while regenerating consumer secret")).when(oAuthAdminService,
                "updateAppAndRevokeTokensAndAuthzCodes", anyString(), Matchers.any(Properties.class));
        oAuthAdminService.updateAndRetrieveOauthSecretKey(CONSUMER_KEY);
    }

    @Test
    public void testRemoveOAuthApplicationData() throws Exception {

    }
}<|MERGE_RESOLUTION|>--- conflicted
+++ resolved
@@ -48,12 +48,9 @@
 /*@PrepareForTest({CarbonContext.class, IdentityUtil.class, MultitenantUtils.class, OAuthAppDAO.class,
                  OAuthAdminService.class, OAuthServerConfiguration.class,
                  IdentityCoreServiceComponent.class, ConfigurationContextService.class})*/
-@PrepareForTest({OAuthAdminService.class, IdentityCoreServiceComponent.class, ConfigurationContextService.class,
-<<<<<<< HEAD
+@PrepareForTest({OAuthAdminService.class, IdentityCoreServiceComponent.class, ConfigurationContextService.class, OAuthUtil.class,
         OAuthAppDAO.class})
-=======
-        OAuthUtil.class})
->>>>>>> 111d2fbb
+
 public class OAuthAdminServiceTest extends PowerMockIdentityBaseTest {
 
     private static final String CONSUMER_KEY = "consumer:key";
@@ -89,7 +86,6 @@
     }
 
     private void initConfigsAndRealm() throws Exception {
-
         IdentityCoreServiceComponent identityCoreServiceComponent = new IdentityCoreServiceComponent();
         ConfigurationContextService configurationContextService = new ConfigurationContextService
                 (configurationContext, null);
@@ -97,8 +93,10 @@
                 configurationContextService);
         when(configurationContext.getAxisConfiguration()).thenReturn(axisConfiguration);
 
+
         IdentityTenantUtil.setRealmService(realmService);
         when(realmService.getBootstrapRealmConfiguration()).thenReturn(realmConfiguration);
+
 
         when(userRealm.getUserStoreManager()).thenReturn(userStoreManager);
 
@@ -113,6 +111,7 @@
 
         IdentityTenantUtil.setRealmService(realmService);
         when(realmService.getBootstrapRealmConfiguration()).thenReturn(realmConfiguration);
+
 
         whenNew(OAuthAppDAO.class).withNoArguments().thenReturn(oAtuhAppDAO);
         when(oAtuhAppDAO.addOAuthConsumer("admin", -1234, "PRIMARY")).thenReturn(new String[]{"consumer:key",
@@ -128,7 +127,6 @@
 
     @DataProvider(name = "getDataForAllOAuthApplicationData")
     public Object[][] getDataForAllOAuthApplicationData() {
-
         return new Object[][]{{"admin"}, {null}};
     }
 
@@ -159,9 +157,9 @@
         }
     }
 
+
     @DataProvider(name = "getRegisterOAuthApplicationData")
     public Object[][] getRegisterOAuthApplicationData() {
-
         return new Object[][]{{OAuthConstants.OAuthVersions.VERSION_2, "admin"},
                 {OAuthConstants.OAuthVersions.VERSION_2, null},
                 {null, "admin"}
@@ -170,6 +168,7 @@
 
     @Test(dataProvider = "getRegisterOAuthApplicationData")
     public void testRegisterOAuthApplicationData(String oauthVersion, String userName) throws Exception {
+
 
         initConfigsAndRealm();
 
@@ -203,6 +202,7 @@
         }
     }
 
+
     @Test
     public void testGetAllOAuthApplicationData() throws Exception {
 
@@ -257,7 +257,6 @@
 
     @DataProvider(name = "getAppInformationExceptions")
     public Object[][] getAppInformationExceptions() {
-
         return new Object[][]{{"InvalidOAuthClientException"}, {"IdentityOAuth2Exception"}};
     }
 
@@ -340,7 +339,6 @@
 
     @Test
     public void testUpdateConsumerApplication() throws Exception {
-
         String consumerKey = "some-consumer-key";
 
         OAuthAppDO app = getDummyOAuthApp("some-user-name");
