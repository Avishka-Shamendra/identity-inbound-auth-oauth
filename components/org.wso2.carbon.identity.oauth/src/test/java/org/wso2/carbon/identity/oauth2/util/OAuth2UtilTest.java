/*
 * Copyright (c) 2017, WSO2 Inc. (http://www.wso2.org) All Rights Reserved.
 *
 * WSO2 Inc. licenses this file to you under the Apache License,
 * Version 2.0 (the "License"); you may not use this file except
 * in compliance with the License.
 * You may obtain a copy of the License at
 *
 * http://www.apache.org/licenses/LICENSE-2.0
 *
 * Unless required by applicable law or agreed to in writing,
 * software distributed under the License is distributed on an
 * "AS IS" BASIS, WITHOUT WARRANTIES OR CONDITIONS OF ANY
 * KIND, either express or implied. See the License for the
 * specific language governing permissions and limitations
 * under the License.
 */

package org.wso2.carbon.identity.oauth2.util;

import com.nimbusds.jose.JWSAlgorithm;
import com.nimbusds.jose.util.Base64URL;
import org.apache.axiom.om.OMElement;
import org.apache.axiom.util.base64.Base64Utils;
import org.apache.axis2.context.ConfigurationContext;
import org.apache.axis2.engine.AxisConfiguration;
import org.apache.axis2.transport.http.HTTPConstants;
import org.apache.commons.codec.digest.DigestUtils;
import org.apache.oltu.oauth2.common.utils.OAuthUtils;
import org.mockito.Mock;
import org.mockito.Mockito;
import org.powermock.api.mockito.PowerMockito;
import org.powermock.core.classloader.annotations.PrepareForTest;
import org.powermock.reflect.internal.WhiteboxImpl;
import org.testng.Assert;
import org.testng.annotations.AfterMethod;
import org.testng.annotations.BeforeMethod;
import org.testng.annotations.DataProvider;
import org.testng.annotations.Test;
import org.wso2.carbon.CarbonConstants;
import org.wso2.carbon.base.CarbonBaseConstants;
import org.wso2.carbon.base.MultitenantConstants;
import org.wso2.carbon.context.PrivilegedCarbonContext;
import org.wso2.carbon.identity.application.authentication.framework.model.AuthenticatedUser;
import org.wso2.carbon.identity.application.authentication.framework.util.FrameworkUtils;
import org.wso2.carbon.identity.application.common.IdentityApplicationManagementException;
import org.wso2.carbon.identity.application.common.model.FederatedAuthenticatorConfig;
import org.wso2.carbon.identity.application.common.model.IdentityProvider;
import org.wso2.carbon.identity.application.common.model.Property;
import org.wso2.carbon.identity.application.common.model.ServiceProvider;
import org.wso2.carbon.identity.application.common.model.ServiceProviderProperty;
import org.wso2.carbon.identity.application.common.util.IdentityApplicationManagementUtil;
import org.wso2.carbon.identity.application.mgt.ApplicationManagementService;
import org.wso2.carbon.identity.central.log.mgt.utils.LoggerUtils;
import org.wso2.carbon.identity.common.testng.WithCarbonHome;
import org.wso2.carbon.identity.core.internal.IdentityCoreServiceComponent;
import org.wso2.carbon.identity.core.util.IdentityConfigParser;
import org.wso2.carbon.identity.core.util.IdentityTenantUtil;
import org.wso2.carbon.identity.core.util.IdentityUtil;
import org.wso2.carbon.identity.oauth.OAuthAdminServiceImpl;
import org.wso2.carbon.identity.oauth.cache.AppInfoCache;
import org.wso2.carbon.identity.oauth.cache.CacheEntry;
import org.wso2.carbon.identity.oauth.cache.OAuthCache;
import org.wso2.carbon.identity.oauth.cache.OAuthCacheKey;
import org.wso2.carbon.identity.oauth.common.OAuthConstants;
import org.wso2.carbon.identity.oauth.common.exception.InvalidOAuthClientException;
import org.wso2.carbon.identity.oauth.config.OAuthServerConfiguration;
import org.wso2.carbon.identity.oauth.dao.OAuthAppDAO;
import org.wso2.carbon.identity.oauth.dao.OAuthAppDO;
import org.wso2.carbon.identity.oauth.dao.OAuthConsumerDAO;
import org.wso2.carbon.identity.oauth.dto.ScopeDTO;
import org.wso2.carbon.identity.oauth.internal.OAuthComponentServiceHolder;
import org.wso2.carbon.identity.oauth.tokenprocessor.HashingPersistenceProcessor;
import org.wso2.carbon.identity.oauth.tokenprocessor.PlainTextPersistenceProcessor;
import org.wso2.carbon.identity.oauth.tokenprocessor.TokenPersistenceProcessor;
import org.wso2.carbon.identity.oauth2.IdentityOAuth2Exception;
import org.wso2.carbon.identity.oauth2.authz.OAuthAuthzReqMessageContext;
import org.wso2.carbon.identity.oauth2.client.authentication.OAuthClientAuthenticator;
import org.wso2.carbon.identity.oauth2.client.authentication.OAuthClientAuthnException;
import org.wso2.carbon.identity.oauth2.dao.AccessTokenDAO;
import org.wso2.carbon.identity.oauth2.dao.OAuthTokenPersistenceFactory;
import org.wso2.carbon.identity.oauth2.internal.OAuth2ServiceComponentHolder;
import org.wso2.carbon.identity.oauth2.model.AccessTokenDO;
import org.wso2.carbon.identity.oauth2.model.ClientCredentialDO;
import org.wso2.carbon.identity.oauth2.token.OAuthTokenReqMessageContext;
import org.wso2.carbon.identity.oauth2.token.OauthTokenIssuer;
import org.wso2.carbon.identity.oauth2.token.handlers.grant.AuthorizationGrantHandler;
import org.wso2.carbon.identity.openidconnect.dao.ScopeClaimMappingDAO;
import org.wso2.carbon.identity.testutil.powermock.PowerMockIdentityBaseTest;
import org.wso2.carbon.idp.mgt.IdentityProviderManager;
import org.wso2.carbon.user.api.UserStoreException;
import org.wso2.carbon.user.core.UserCoreConstants;
import org.wso2.carbon.user.core.service.RealmService;
import org.wso2.carbon.user.core.tenant.TenantManager;
import org.wso2.carbon.user.core.util.UserCoreUtil;
import org.wso2.carbon.utils.CarbonUtils;
import org.wso2.carbon.utils.ConfigurationContextService;
import org.wso2.carbon.utils.NetworkUtils;

import java.net.SocketException;
import java.nio.charset.StandardCharsets;
import java.nio.file.Paths;
import java.security.KeyStore;
import java.security.cert.Certificate;
import java.security.cert.CertificateException;
import java.security.cert.X509Certificate;
import java.sql.Timestamp;
import java.util.ArrayList;
import java.util.Arrays;
import java.util.HashMap;
import java.util.HashSet;
import java.util.List;
import java.util.Map;
import java.util.Random;
import java.util.Set;
import java.util.function.Supplier;

import javax.servlet.http.HttpServletRequest;

import static org.mockito.Matchers.any;
import static org.mockito.Matchers.anyBoolean;
import static org.mockito.Matchers.anyInt;
import static org.mockito.Matchers.anyString;
import static org.powermock.api.mockito.PowerMockito.mock;
import static org.powermock.api.mockito.PowerMockito.mockStatic;
import static org.powermock.api.mockito.PowerMockito.when;
import static org.powermock.api.mockito.PowerMockito.whenNew;
import static org.testng.Assert.assertEquals;
import static org.testng.Assert.assertFalse;
import static org.testng.Assert.assertNotNull;
import static org.testng.Assert.assertNull;
import static org.testng.Assert.assertTrue;
import static org.testng.Assert.fail;
import static org.wso2.carbon.identity.oauth.common.OAuthConstants.IS_FAPI_CONFORMANT_APP;
import static org.wso2.carbon.identity.oauth.common.OAuthConstants.OAuthError.AuthorizationResponsei18nKey.APPLICATION_NOT_FOUND;
import static org.wso2.carbon.identity.oauth2.util.OAuth2Util.getIdTokenIssuer;
import static org.wso2.carbon.identity.openidconnect.util.TestUtils.getKeyStoreFromFile;

@WithCarbonHome
@PrepareForTest({OAuthServerConfiguration.class, OAuthCache.class, IdentityUtil.class, OAuthConsumerDAO.class,
        OAuth2Util.class, OAuthComponentServiceHolder.class, AppInfoCache.class, IdentityConfigParser.class,
        PrivilegedCarbonContext.class, IdentityTenantUtil.class, CarbonUtils.class,
        IdentityCoreServiceComponent.class, NetworkUtils.class, IdentityApplicationManagementUtil.class,
        IdentityProviderManager.class, FederatedAuthenticatorConfig.class, FrameworkUtils.class, LoggerUtils.class,
        OAuth2ServiceComponentHolder.class, OAuthAdminServiceImpl.class, Base64Utils.class, OAuthUtils.class})
public class OAuth2UtilTest extends PowerMockIdentityBaseTest {

    private String[] scopeArraySorted = new String[]{"scope1", "scope2", "scope3"};
    private String[] scopeArrayUnSorted = new String[]{"scope2", "scope3", "scope1"};
    private String[] scopeArray = new String[]{"openid", "scope1", "scope2"};
    private String[] oidcScopes = new String[]{"address", "phone", "openid", "profile", "groups", "email"};
    private String scopeString = "scope1 scope2 scope3";
    private final String clientId = "dummyClientId";
    private final String clientSecret = "dummyClientSecret";
    private final String base64EncodedClientIdSecret = "ZHVtbXlDbGllbnRJZDpkdW1teUNsaWVudFNlY3JldA==";
    private final String base64EncodedClientIdInvalid = "ZHVtbXlDbGllbnRJZA==";
    private String authorizationCode = "testAuthorizationCode";
    private String tokenType = "testTokenType";
    private AuthenticatedUser authzUser;
    private final Integer clientTenantId = 1;
    private final String clientTenantDomain = "clientTenant";
    private Timestamp issuedTime;
    private Timestamp refreshTokenIssuedTime;
    private long validityPeriodInMillis;
    private long refreshTokenValidityPeriodInMillis;
    private static final String VALID_CERTIFICATE_CONTENT = "-----BEGIN CERTIFICATE-----MIID3" +
            "TCCAsWgAwIBAgIUJQW8iwYsAbyjc/oHti8DPLJH5ZcwDQYJKoZIhvcNAQELBQAwfjELMA" +
            "kGA1UEBhMCU0wxEDAOBgNVBAgMB1dlc3Rlcm4xEDAOBgNVBAcMB0NvbG9tYm8xDTALBgN" +
            "VBAoMBFdTTzIxDDAKBgNVBAsMA0lBTTENMAsGA1UEAwwER2FnYTEfMB0GCSqGSIb3DQEJ" +
            "ARYQZ2FuZ2FuaUB3c28yLmNvbTAeFw0yMDAzMjQxMjQyMDFaFw0zMDAzMjIxMjQyMDFaM" +
            "H4xCzAJBgNVBAYTAlNMMRAwDgYDVQQIDAdXZXN0ZXJuMRAwDgYDVQQHDAdDb2xvbWJvMQ" +
            "0wCwYDVQQKDARXU08yMQwwCgYDVQQLDANJQU0xDTALBgNVBAMMBEdhZ2ExHzAdBgkqhki" +
            "G9w0BCQEWEGdhbmdhbmlAd3NvMi5jb20wggEiMA0GCSqGSIb3DQEBAQUAA4IBDwAwggEK" +
            "AoIBAQC+reCEYOn2lnWgFsp0TF0R1wQiD9C/N+dnv4xCa0rFiu4njDzWR/8tYFl0koaxX" +
            "oP0+oGnT07KlkA66q0ztwikLZXphLdCBbJ1hSmNvor48FuSb6DgqWixrUa2LHlpaaV7Rv" +
            "lmG+IhZEgKDXdS+/tK0hlcgRzENyOEdETDO5fFlKGGuwaGv6/w69h2LTKGu5nyDLF51rj" +
            "Q18xp026btHC7se/XSlcp3X63xeOIcFv6m84AN2lnV+g8MOfu2wgWtsKaxn4BL64E7nHZ" +
            "NNLxMRf7GtUm2bl9ydFX4aD1r1Oj4iqFWMNcfQ676Qshk8s7ui3LKWFXwNN/SRD0c/ORt" +
            "v23AgMBAAGjUzBRMB0GA1UdDgQWBBRDu/vqRafReh4fFHS3Nz4T6u9mUDAfBgNVHSMEGD" +
            "AWgBRDu/vqRafReh4fFHS3Nz4T6u9mUDAPBgNVHRMBAf8EBTADAQH/MA0GCSqGSIb3DQE" +
            "BCwUAA4IBAQB7NH51Yj4moEhMonnLUh3eTtf6DUnrpscx6td28rryoDZPfCkJs4VHU9F5" +
            "0etw54FoHqoIaHp5UIB6l1OsVXytUmwrdxbqW7nfOItYwN1yV093aI2aOeMQYmS+vrPkS" +
            "kxySP6+wGCWe4gfMgpr6iu9xiWLpnILw5q71gmXWtS900S5aLbllGYe74jkyldLIdhS4T" +
            "yEBIDgcpZrD8x/Z42al6T/6EANMpvu4Jopisg+uwwkEGSM1I/kjiW+YkWC4oTZ1jMZUWC" +
            "11WbcouLwjfaf6gt4zWitYCP0r0fLGk4bSJfUFsnJNu6vDhx60TbRhIh9P2jxkmgNYPuA" +
            "xFtF8v+h-----END CERTIFICATE-----";
    private static final String INVALID_CERTIFICATE_CONTENT = "-----BEGIN CERTIFICATE-----MIID3" +
            "TCCAsWgAwIBAgIUJQW8iwYsAbyjc/oHti8DPLJH5ZcwDQYJKoZIhvcNAQELBQAwfjELMA" +
            "kGA1UEBhMCU0wxEDAOBgNVBAgMB1dlc3Rlcm4xEDAOBgNVBAcMB0NvbG9tYm8xDTALBgN" +
            "VBAoMBFdTTzIxDDAKBgNVBAsMA0lBTTENMAsGA1UEAwwER2FnYTEfMB0GCSqGSIb3DQEJ" +
            "v23AgMBAAGjUzBRMB0GA1UdDgQWBBRDu/vqRafReh4fFHS3Nz4T6u9mUDAfBgNVHSMEGD" +
            "AWgBRDu/vqRafReh4fFHS3Nz4T6u9mUDAPBgNVHRMBAf8EBTADAQH/MA0GCSqGSIb3DQE" +
            "BCwUAA4IBAQB7NH51Yj4moEhMonnLUh3eTtf6DUnrpscx6td28rryoDZPfCkJs4VHU9F5" +
            "0etw54FoHqoIaHp5UIB6l1OsVXytUmwrdxbqW7nfOItYwN1yV093aI2aOeMQYmS+vrPkS" +
            "kxySP6+wGCWe4gfMgpr6iu9xiWLpnILw5q71gmXWtS900S5aLbllGYe74jkyldLIdhS4T" +
            "yEBIDgcpZrD8x/Z42al6T/6EANMpvu4Jopisg+uwwkEGSM1I/kjiW+YkWC4oTZ1jMZUWC" +
            "11WbcouLwjfaf6gt4zWitYCP0r0fLGk4bSJfUFsnJNu6vDhx60TbRhIh9P2jxkmgNYPuA" +
            "xFtF8v+h-----END CERTIFICATE-----";

    @Mock
    private OAuthServerConfiguration oauthServerConfigurationMock;

    @Mock
    private OAuthAuthzReqMessageContext authAuthzReqMessageContextMock;

    @Mock
    private OAuthTokenReqMessageContext oAuthTokenReqMessageContextMock;

    @Mock
    private OAuthCache oAuthCacheMock;

    @Mock
    private AppInfoCache appInfoCacheMock;

    @Mock
    private CacheEntry cacheEntryMock;

    @Mock
    private TokenPersistenceProcessor tokenPersistenceProcessorMock;

    @Mock
    private HashingPersistenceProcessor tokenHashPersistenceProcessorMock;

    @Mock
    private OAuthComponentServiceHolder oAuthComponentServiceHolderMock;

    @Mock
    private RealmService realmServiceMock;

    @Mock
    private TenantManager tenantManagerMock;

    @Mock
    private AuthorizationGrantHandler authorizationGrantHandlerMock;

    @Mock
    private ConfigurationContextService mockConfigurationContextService;

    @Mock
    private ConfigurationContext mockConfigurationContext;

    @Mock
    private AxisConfiguration mockAxisConfiguration;

    @Mock
    private FederatedAuthenticatorConfig mockFederatedAuthenticatorConfig = new FederatedAuthenticatorConfig();

    @Mock
    private IdentityProviderManager mockIdentityProviderManager;

    @Mock
    private IdentityProvider mockIdentityProvider;

    @Mock
    private AccessTokenDAO accessTokenDAO;

    @Mock
    OAuth2ServiceComponentHolder oAuth2ServiceComponentHolder;

    @Mock
    OAuthAdminServiceImpl oAuthAdminService;

    private KeyStore wso2KeyStore;

    @BeforeMethod
    public void setUp() throws Exception {
        System.setProperty(
                CarbonBaseConstants.CARBON_HOME,
                Paths.get(System.getProperty("user.dir"), "src", "test", "resources").toString()
        );
        authzUser = new AuthenticatedUser();
        issuedTime = new Timestamp(System.currentTimeMillis());
        refreshTokenIssuedTime = new Timestamp(System.currentTimeMillis());
        validityPeriodInMillis = 3600000L;
        refreshTokenValidityPeriodInMillis = 3600000L;
        long timestampSkew = 3600L;
        mockStatic(OAuthServerConfiguration.class);
        when(OAuthServerConfiguration.getInstance()).thenReturn(oauthServerConfigurationMock);
        when(oauthServerConfigurationMock.getTimeStampSkewInSeconds()).thenReturn(timestampSkew);
        mockStatic(OAuthComponentServiceHolder.class);
        when(OAuthComponentServiceHolder.getInstance()).thenReturn(oAuthComponentServiceHolderMock);
        mockStatic(PrivilegedCarbonContext.class);
        mockStatic(IdentityTenantUtil.class);
        PrivilegedCarbonContext privilegedCarbonContext = Mockito.mock(PrivilegedCarbonContext.class);
        when(PrivilegedCarbonContext.getThreadLocalCarbonContext()).thenReturn(privilegedCarbonContext);

        mockStatic(CarbonUtils.class);
        mockStatic(IdentityCoreServiceComponent.class);
        mockStatic(NetworkUtils.class);

        when(IdentityCoreServiceComponent.getConfigurationContextService()).thenReturn(mockConfigurationContextService);
        when(mockConfigurationContextService.getServerConfigContext()).thenReturn(mockConfigurationContext);
        when(mockConfigurationContext.getAxisConfiguration()).thenReturn(mockAxisConfiguration);
        when(CarbonUtils.getTransportPort(any(AxisConfiguration.class), anyString())).thenReturn(9443);
        when(CarbonUtils.getTransportProxyPort(any(AxisConfiguration.class), anyString())).thenReturn(9443);
        when(CarbonUtils.getManagementTransport()).thenReturn("https");

        mockStatic(IdentityProviderManager.class);
        when(IdentityProviderManager.getInstance()).thenReturn(mockIdentityProviderManager);
        when(mockIdentityProviderManager.getResidentIdP(anyString())).thenReturn(mockIdentityProvider);
        try {
            when(NetworkUtils.getLocalHostname()).thenReturn("localhost");
        } catch (SocketException e) {
            // Mock behaviour, hence ignored
        }
        mockStatic(LoggerUtils.class);
        when(LoggerUtils.isDiagnosticLogsEnabled()).thenReturn(true);
        when(IdentityTenantUtil.getTenantId(anyString())).thenReturn(-1234);
        when(IdentityTenantUtil.getTenantDomain(-1234)).thenReturn("carbon.super");
        when(IdentityTenantUtil.getLoginTenantId()).thenReturn(-1234);
        wso2KeyStore = getKeyStoreFromFile("wso2carbon.jks", "wso2carbon",
                System.getProperty(CarbonBaseConstants.CARBON_HOME));
    }

    @AfterMethod
    public void tearDown() throws Exception {

    }

    @Test
    public void testAuthenticateClientCacheHit() throws Exception {

        OAuthAppDO appDO = new OAuthAppDO();
        appDO.setOauthConsumerKey(clientId);
        appDO.setOauthConsumerSecret(clientSecret);

        AppInfoCache appInfoCache = mock(AppInfoCache.class);
        when(appInfoCache.getValueFromCache(clientId)).thenReturn(appDO);

        mockStatic(AppInfoCache.class);
        when(AppInfoCache.getInstance()).thenReturn(appInfoCache);

        when(oauthServerConfigurationMock.getPersistenceProcessor()).thenReturn(new PlainTextPersistenceProcessor());
        assertTrue(OAuth2Util.authenticateClient(clientId, clientSecret));
    }

    @Test
    public void testGetAuthzRequestContext() throws Exception {
        OAuth2Util.setAuthzRequestContext(authAuthzReqMessageContextMock);
        assertEquals(OAuth2Util.getAuthzRequestContext(), authAuthzReqMessageContextMock);
    }

    @Test
    public void testSetAuthzRequestContext() throws Exception {
        OAuth2Util.setAuthzRequestContext(authAuthzReqMessageContextMock);
        assertEquals(OAuth2Util.getAuthzRequestContext(), authAuthzReqMessageContextMock);
    }

    @Test
    public void testClearAuthzRequestContext() throws Exception {
        OAuth2Util.setAuthzRequestContext(authAuthzReqMessageContextMock);
        assertEquals(OAuth2Util.getAuthzRequestContext(), authAuthzReqMessageContextMock);
        OAuth2Util.clearAuthzRequestContext();
        assertNull(OAuth2Util.getAuthzRequestContext());
    }

    @Test
    public void testGetTokenRequestContext() throws Exception {
        OAuth2Util.setTokenRequestContext(oAuthTokenReqMessageContextMock);
        assertEquals(OAuth2Util.getTokenRequestContext(), oAuthTokenReqMessageContextMock);
    }

    @Test
    public void testSetTokenRequestContext() throws Exception {
        OAuth2Util.setTokenRequestContext(oAuthTokenReqMessageContextMock);
        assertEquals(OAuth2Util.getTokenRequestContext(), oAuthTokenReqMessageContextMock);
    }

    @Test
    public void testClearTokenRequestContext() throws Exception {

        OAuth2Util.setTokenRequestContext(oAuthTokenReqMessageContextMock);
        assertEquals(OAuth2Util.getTokenRequestContext(), oAuthTokenReqMessageContextMock);
        OAuth2Util.clearTokenRequestContext();
        assertNull(OAuth2Util.getTokenRequestContext());
    }

    @Test
    public void testGetClientTenatId() throws Exception {
        OAuth2Util.setClientTenatId(clientTenantId);
        assertEquals(OAuth2Util.getClientTenatId(), clientTenantId.intValue());
    }

    @Test
    public void testSetClientTenatId() throws Exception {
        OAuth2Util.setClientTenatId(clientTenantId);
        assertEquals(OAuth2Util.getClientTenatId(), clientTenantId.intValue());
    }

    @Test
    public void testClearClientTenantId() throws Exception {
        OAuth2Util.setClientTenatId(clientTenantId);
        assertEquals(OAuth2Util.getClientTenatId(), clientTenantId.intValue());
        OAuth2Util.clearClientTenantId();
        assertEquals(OAuth2Util.getClientTenatId(), -1);
    }

    @DataProvider(name = "BuildScopeString")
    public Object[][] buildScopeString() {
        return new Object[][]{
                // scope array
                // scope string
                {scopeArraySorted, scopeString},
                {scopeArrayUnSorted, scopeString},
                {null, null},
                {new String[0], ""}
        };
    }

    @Test(dataProvider = "BuildScopeString")
    public void testBuildScopeString(String[] scopeArray, String scopeString) throws Exception {
        assertEquals(OAuth2Util.buildScopeString(scopeArray), scopeString);
    }

    @DataProvider(name = "BuildScopeArray")
    public Object[][] buildScopeArray() {
        return new Object[][]{
                // scopes
                // response
                {scopeString, scopeArraySorted},
                {null, new String[0]}
        };
    }

    @Test(dataProvider = "BuildScopeArray")
    public void testBuildScopeArray(String scopes, String[] response) throws Exception {
        assertEquals(OAuth2Util.buildScopeArray(scopes), response);
    }

    @DataProvider(name = "AuthenticateClient")
    public Object[][] authenticateClient() {

        OAuthAppDO cachedOAuthappDO = new OAuthAppDO();
        cachedOAuthappDO.setOauthConsumerKey(clientId);
        cachedOAuthappDO.setOauthConsumerSecret(clientSecret);

        final String secretToFail = "4_EedLmABh_cPdmmYxCTwRdyDG5b";
        OAuthAppDO oauthAppToFailAuthentication = new OAuthAppDO();
        oauthAppToFailAuthentication.setOauthConsumerKey(clientId);
        oauthAppToFailAuthentication.setOauthConsumerSecret(secretToFail);

        // cacheResult
        // dummyClientSecret
        // expectedResult
        return new Object[][]{
                {null, null, false},
                {null, clientSecret, true},
                {cachedOAuthappDO, clientSecret, true},
                {null, secretToFail, false},
                {oauthAppToFailAuthentication, secretToFail, false},
        };
    }

    @Test(dataProvider = "AuthenticateClient")
    public void testAuthenticateClient(Object cacheResult, String clientSecretInDB, boolean expectedResult)
            throws Exception {

        OAuthAppDO appDO = new OAuthAppDO();
        appDO.setOauthConsumerKey(clientId);
        appDO.setOauthConsumerSecret(clientSecretInDB);

        // Mock the cache result
        AppInfoCache appInfoCache = mock(AppInfoCache.class);
        when(appInfoCache.getValueFromCache(clientId)).thenReturn((OAuthAppDO) cacheResult);

        mockStatic(AppInfoCache.class);
        when(AppInfoCache.getInstance()).thenReturn(appInfoCache);

        // Mock the DB result
        OAuthAppDAO oAuthAppDAO = mock(OAuthAppDAO.class);
        when(oAuthAppDAO.getAppInformation(clientId, -1234)).thenReturn(appDO);
        PowerMockito.whenNew(OAuthAppDAO.class).withNoArguments().thenReturn(oAuthAppDAO);

        when(oauthServerConfigurationMock.getPersistenceProcessor()).thenReturn(new PlainTextPersistenceProcessor());
        assertEquals(OAuth2Util.authenticateClient(clientId, clientSecret), expectedResult);
    }

    @Test(dataProvider = "AuthenticateClient")
    public void testAuthenticateClientWithHashPersistenceProcessor(Object cacheResult,
                                                                   String clientSecretInDB,
                                                                   boolean expectedResult) throws Exception {

        OAuthAppDO appDO = new OAuthAppDO();
        appDO.setOauthConsumerKey(clientId);
        appDO.setOauthConsumerSecret(clientSecretInDB);

        // Mock the cache result
        AppInfoCache appInfoCache = mock(AppInfoCache.class);
        when(appInfoCache.getValueFromCache(clientId)).thenReturn((OAuthAppDO) cacheResult);

        mockStatic(AppInfoCache.class);
        when(AppInfoCache.getInstance()).thenReturn(appInfoCache);

        // Mock the DB result
        OAuthAppDAO oAuthAppDAO = mock(OAuthAppDAO.class);
        when(oAuthAppDAO.getAppInformation(clientId, -1234)).thenReturn(appDO);
        PowerMockito.whenNew(OAuthAppDAO.class).withNoArguments().thenReturn(oAuthAppDAO);

        TokenPersistenceProcessor hashingProcessor = mock(HashingPersistenceProcessor.class);
        when(hashingProcessor.getProcessedClientSecret(clientSecret)).thenReturn(clientSecret);

        when(oauthServerConfigurationMock.isClientSecretHashEnabled()).thenReturn(true);

        when(oauthServerConfigurationMock.getPersistenceProcessor()).thenReturn(hashingProcessor);
        assertEquals(OAuth2Util.authenticateClient(clientId, clientSecret), expectedResult);
    }

    @Test
    public void testAuthenticateClientWithAppTenant() throws Exception {

        OAuthAppDO appDO = new OAuthAppDO();
        appDO.setOauthConsumerKey(clientId);
        appDO.setOauthConsumerSecret(clientSecret);

        // Mock the cache result.
        AppInfoCache appInfoCache = mock(AppInfoCache.class);
        when(appInfoCache.getValueFromCache(clientId)).thenReturn(null);

        mockStatic(AppInfoCache.class);
        when(AppInfoCache.getInstance()).thenReturn(appInfoCache);

        // Mock the DB result.
        OAuthAppDAO oAuthAppDAO = mock(OAuthAppDAO.class);
        when(oAuthAppDAO.getAppInformation(clientId, clientTenantId)).thenReturn(appDO);
        PowerMockito.whenNew(OAuthAppDAO.class).withNoArguments().thenReturn(oAuthAppDAO);
        when(IdentityTenantUtil.getTenantId(clientTenantDomain)).thenReturn(clientTenantId);

        // Mock realm and tenant manager.
        when(oAuthComponentServiceHolderMock.getRealmService()).thenReturn(realmServiceMock);
        when(realmServiceMock.getTenantManager()).thenReturn(tenantManagerMock);
        when(tenantManagerMock.getTenantId(clientTenantDomain)).thenReturn(clientTenantId);
        when(tenantManagerMock.isTenantActive(clientTenantId)).thenReturn(true);

        when(oauthServerConfigurationMock.getPersistenceProcessor()).thenReturn(new PlainTextPersistenceProcessor());
        assertTrue(OAuth2Util.authenticateClient(clientId, clientSecret, clientTenantDomain));
    }

    @Test
    public void testIsHashDisabled() {
        when(OAuthServerConfiguration.getInstance().isClientSecretHashEnabled()).thenReturn(true);

        assertEquals(OAuth2Util.isHashDisabled(), false);
    }

    @Test
    public void testIsHashEnabled() {

        when(OAuthServerConfiguration.getInstance().isClientSecretHashEnabled()).thenReturn(true);
        assertTrue(OAuth2Util.isHashEnabled());
    }

    @DataProvider(name = "AuthenticateUsername")
    public Object[][] authenticateUsername() {

        CacheEntry cacheResult2 = cacheEntryMock;
        ClientCredentialDO cacheResult3 = new ClientCredentialDO("testUser");

        // isUsernameCaseSensitive
        // cacheResult
        // dummyClientSecret
        // dummyUserName
        // expectedResult
        return new Object[][]{
                {false, null, "4_EedLmABh_cPdmmYxCTwRdyDG5b", "testUser", null},
                {false, null, clientSecret, "testUser", "testUser"},
                {false, null, "4_EedLmABh_cPdmmYxCTwRdyDG5b", null, null},
                {false, null, clientSecret, null, null},
                {true, cacheResult2, "4_EedLmABh_cPdmmYxCTwRdyDG5b", "testUser", null},
                {true, cacheResult2, clientSecret, "testUser", "testUser"},
                {true, cacheResult2, "4_EedLmABh_cPdmmYxCTwRdyDG5b", null, null},
                {true, cacheResult2, clientSecret, null, null},
                {true, cacheResult3, clientSecret, "testUser", "testUser"}
        };
    }

    @Test(dataProvider = "AuthenticateUsername")
    public void testGetAuthenticatedUsername(boolean isUsernameCaseSensitive,
                                             Object cacheResult,
                                             String clientSecretInDB,
                                             String dummyUserName,
                                             String expectedResult) throws Exception {


        mockStatic(IdentityUtil.class);
        when(IdentityUtil.isUserStoreInUsernameCaseSensitive(anyString())).thenReturn(isUsernameCaseSensitive);

        mockStatic(OAuthCache.class);
        when(OAuthCache.getInstance()).thenReturn(oAuthCacheMock);
        when(oAuthCacheMock.getValueFromCache(any(OAuthCacheKey.class))).thenReturn((CacheEntry) cacheResult);
        OAuthConsumerDAO oAuthConsumerDAO = mock(OAuthConsumerDAO.class);
        whenNew(OAuthConsumerDAO.class).withNoArguments().thenReturn(oAuthConsumerDAO);
        when(oAuthConsumerDAO.getAuthenticatedUsername(anyString(), anyString())).thenReturn(dummyUserName);

        OAuthAppDO appDO = new OAuthAppDO();
        appDO.setOauthConsumerKey(clientId);
        appDO.setOauthConsumerSecret(clientSecretInDB);

        // Mock the cache result
        AppInfoCache appInfoCache = mock(AppInfoCache.class);
        when(appInfoCache.getValueFromCache(clientId)).thenReturn(null);

        mockStatic(AppInfoCache.class);
        when(AppInfoCache.getInstance()).thenReturn(appInfoCache);

        // Mock the DB result
        OAuthAppDAO oAuthAppDAO = mock(OAuthAppDAO.class);
        when(oAuthAppDAO.getAppInformation(clientId, -1234)).thenReturn(appDO);
        PowerMockito.whenNew(OAuthAppDAO.class).withNoArguments().thenReturn(oAuthAppDAO);

        when(oauthServerConfigurationMock.getPersistenceProcessor()).thenReturn(new PlainTextPersistenceProcessor());

        assertEquals(OAuth2Util.getAuthenticatedUsername(clientId, clientSecret), expectedResult);
    }

    @Test
    public void testGetPersistenceProcessorWithIdentityOAuth2Exception() throws IdentityOAuth2Exception {

        when(oauthServerConfigurationMock.getPersistenceProcessor()).thenThrow(IdentityOAuth2Exception.class);
        assertNotNull(OAuth2Util.getPersistenceProcessor());
    }

    @Test
    public void testBuildCacheKeyStringForAuthzCode() throws Exception {

        String authzCode = "testAuthzCode";
        String testAuthzCode = clientId + ":" + authzCode;
        assertEquals(OAuth2Util.buildCacheKeyStringForAuthzCode(clientId, authzCode), testAuthzCode);
    }

    @Test
    public void testBuildCacheKeyStringForToken() throws Exception {

        String authorizedUser = "testAuthzUser";
        String scope = "testScope";
        String userId = "4d458e40-afa4-466f-b668-b01cfbfba827";
        mockStatic(IdentityUtil.class);
        mockStatic(FrameworkUtils.class);
        when(IdentityUtil.extractDomainFromName(anyString())).thenCallRealMethod();
        when(IdentityUtil.getPrimaryDomainName()).thenReturn(UserCoreConstants.PRIMARY_DEFAULT_DOMAIN_NAME);
        when(FrameworkUtils.resolveUserIdFromUsername(anyInt(), anyString(), anyString())).thenReturn(userId);
        String expected = clientId + ":" + userId + ":" + scope;
        assertEquals(OAuth2Util.buildCacheKeyStringForToken(clientId, scope, authorizedUser), expected);
    }

    @Test
    public void testBuildCacheKeyStringForTokenWithAuthenticatedIDP() throws Exception {

        String authorizedUser = "testAuthzUser";
        String scope = "testScope";
        String authenticatedIDP = "testAuthenticatedIDP";
        String userId = "4d458e40-afa4-466f-b668-b01cfbfba827";
        mockStatic(IdentityUtil.class);
        mockStatic(FrameworkUtils.class);
        when(IdentityUtil.extractDomainFromName(anyString())).thenCallRealMethod();
        when(IdentityUtil.getPrimaryDomainName()).thenReturn(UserCoreConstants.PRIMARY_DEFAULT_DOMAIN_NAME);
        when(FrameworkUtils.resolveUserIdFromUsername(anyInt(), anyString(), anyString())).thenReturn(userId);
        String expected = clientId + ":" + userId + ":" + scope + ":" + authenticatedIDP;

        assertEquals(OAuth2Util.buildCacheKeyStringForToken(clientId, scope, authorizedUser, authenticatedIDP),
                expected);
    }

    @Test
    public void testBuildCacheKeyStringForTokenWithTokenBindingReference() throws Exception {

        String authorizedUser = "testAuthzUser";
        String scope = "testScope";
        String authenticatedIDP = "testAuthenticatedIDP";
        String tokenBindingReference = "testTokenBindingReference";
        String expected = clientId + ":" + authorizedUser + ":" + scope + ":" + authenticatedIDP + ":"
                + tokenBindingReference;

        assertEquals(OAuth2Util.buildCacheKeyStringForTokenWithUserId(clientId, scope, authorizedUser,
                authenticatedIDP, tokenBindingReference), expected);
    }

    @Test
    public void testValidateAccessTokenDO() throws Exception {

        AccessTokenDO accessTokenDO = new AccessTokenDO(clientId, authzUser, scopeArraySorted, issuedTime,
                refreshTokenIssuedTime, validityPeriodInMillis, refreshTokenValidityPeriodInMillis, tokenType,
                authorizationCode);
        assertEquals(OAuth2Util.validateAccessTokenDO(accessTokenDO), accessTokenDO);
    }

    @DataProvider(name = "booleanData")
    public Object[][] booleanData() {
        return new Object[][]{
                {false, false},
                {true, true}
        };
    }

    @Test(dataProvider = "booleanData")
    public void testCheckAccessTokenPartitioningEnabled(boolean value, boolean expectedResult) throws Exception {
        when(oauthServerConfigurationMock.isAccessTokenPartitioningEnabled()).thenReturn(value);
        assertEquals(OAuth2Util.checkAccessTokenPartitioningEnabled(), expectedResult);
    }

    @Test(dataProvider = "booleanData")
    public void testCheckUserNameAssertionEnabled(boolean value, boolean expectedResult) throws Exception {
        when(oauthServerConfigurationMock.isUserNameAssertionEnabled()).thenReturn(value);
        assertEquals(OAuth2Util.checkUserNameAssertionEnabled(), expectedResult);
    }

    @Test
    public void testGetAccessTokenPartitioningDomains() throws Exception {
        String accessTokenPartitioningDomains = "A:foo.com , B:bar.com";
        when(oauthServerConfigurationMock.getAccessTokenPartitioningDomains())
                .thenReturn(accessTokenPartitioningDomains);
        assertEquals(OAuth2Util.getAccessTokenPartitioningDomains(), accessTokenPartitioningDomains);
    }

    @DataProvider(name = "accessTokenPartitioningDomainsData")
    public Object[][] accessTokenPartitioningDomainsData() {
        return new Object[][]{
                // accessTokenPartitioningDomains
                // expectedResult
                {"A:foo.com , B:bar.com", 2},
                {null, 0}
        };
    }

    @Test(dataProvider = "accessTokenPartitioningDomainsData")
    public void testGetAvailableUserStoreDomainMappings(String accessTokenPartitioningDomains, int expectedResult)
            throws Exception {

        when(oauthServerConfigurationMock.getAccessTokenPartitioningDomains())
                .thenReturn(accessTokenPartitioningDomains);
        Map<String, String> userStoreDomainMap = OAuth2Util.getAvailableUserStoreDomainMappings();
        assertEquals(userStoreDomainMap.size(), expectedResult);
    }

    @Test(expectedExceptions = IdentityOAuth2Exception.class)
    public void testGetAvailableUserStoreDomainMappings1() throws Exception {
        String accessTokenPartitioningDomains = "A: , B:bar.com";
        when(oauthServerConfigurationMock.getAccessTokenPartitioningDomains())
                .thenReturn(accessTokenPartitioningDomains);
        OAuth2Util.getAvailableUserStoreDomainMappings();
    }

    @DataProvider(name = "accessMappedUserStoreDomainData")
    public Object[][] accessMappedUserStoreDomainData() {
        return new Object[][]{
                // accessTokenPartitioningDomains
                // userStoreDomain
                // expectedResult
                {"A:foo.com, B:bar.com", "foo.com", "A"},
                {"A:foo.com , B:bar.com", "bar.com", "B"},
                {"A:foo.com , B:bar.com", null, null},
                {"A:foo.com , B:bar.com", "test.com", "test.com"}
        };
    }

    @Test(dataProvider = "accessMappedUserStoreDomainData")
    public void testGetMappedUserStoreDomain(String accessTokenPartitioningDomains, String userStoreDomain,
                                             String expectedResult) throws Exception {

        when(oauthServerConfigurationMock.getAccessTokenPartitioningDomains())
                .thenReturn(accessTokenPartitioningDomains);
        assertEquals(OAuth2Util.getMappedUserStoreDomain(userStoreDomain), expectedResult);
    }

    @DataProvider(name = "TestGetPartitionedTableByUserStoreDataProvider")
    public Object[][] getPartitionedTableByUserStoreData() {
        return new Object[][]{
                // tableName
                // userstoreDomain
                // partionedTableName
                {"IDN_OAUTH2_ACCESS_TOKEN", "H2", "IDN_OAUTH2_ACCESS_TOKEN_A"},
                {"IDN_OAUTH2_ACCESS_TOKEN", "AD", "IDN_OAUTH2_ACCESS_TOKEN_B"},
                {"IDN_OAUTH2_ACCESS_TOKEN", "PRIMARY", "IDN_OAUTH2_ACCESS_TOKEN"},
                {"IDN_OAUTH2_ACCESS_TOKEN", "LDAP", "IDN_OAUTH2_ACCESS_TOKEN_LDAP"},
                {"IDN_OAUTH2_ACCESS_TOKEN_SCOPE", "H2", "IDN_OAUTH2_ACCESS_TOKEN_SCOPE_A"},
                {null, "H2", null},
                {"IDN_OAUTH2_ACCESS_TOKEN", null, "IDN_OAUTH2_ACCESS_TOKEN"}
        };
    }

    @Test(dataProvider = "TestGetPartitionedTableByUserStoreDataProvider")
    public void testGetPartitionedTableByUserStore(String tableName, String userstoreDomain, String partionedTableName)
            throws Exception {
        when(oauthServerConfigurationMock.getAccessTokenPartitioningDomains()).thenReturn("A:H2, B:AD");
        mockStatic(IdentityUtil.class);
        when(IdentityUtil.getPrimaryDomainName()).thenReturn("PRIMARY");

        assertEquals(OAuth2Util.getPartitionedTableByUserStore(tableName, userstoreDomain), partionedTableName);
    }

    @DataProvider(name = "TokenPartitionedSqlByUserStoreData")
    public Object[][] tokenPartitionedSqlByUserStoreData() {
        String sql = "SELECT TOKEN_ID FROM IDN_OAUTH2_ACCESS_TOKEN WHERE ACCESS_TOKEN = ?";
        String partitionedSql = "SELECT TOKEN_ID FROM IDN_OAUTH2_ACCESS_TOKEN_A WHERE ACCESS_TOKEN = ?";
        return new Object[][]{
                // accessTokenPartitioningEnabled
                // assertionsUserNameEnabled
                // sql
                // partitionedSql
                {false, false, sql, sql},
                {true, false, sql, sql},
                {false, true, sql, sql},
                {true, true, sql, partitionedSql}
        };
    }

    @Test(dataProvider = "TokenPartitionedSqlByUserStoreData")
    public void testGetTokenPartitionedSqlByUserStore(boolean accessTokenPartitioningEnabled,
                                                      boolean assertionsUserNameEnabled, String sql,
                                                      String partitionedSql) throws Exception {

        when(oauthServerConfigurationMock.isAccessTokenPartitioningEnabled())
                .thenReturn(accessTokenPartitioningEnabled);
        when(oauthServerConfigurationMock.isUserNameAssertionEnabled()).thenReturn(assertionsUserNameEnabled);
        when(oauthServerConfigurationMock.getAccessTokenPartitioningDomains()).thenReturn("A:H2, B:AD");
        mockStatic(IdentityUtil.class);
        when(IdentityUtil.getPrimaryDomainName()).thenReturn("PRIMARY");
        assertEquals(OAuth2Util.getTokenPartitionedSqlByUserStore(sql, "H2"), partitionedSql);
    }

    @DataProvider(name = "TokenPartitionedSqlByUserIdData")
    public Object[][] tokenPartitionedSqlByUserIdData() {
        String sql = "SELECT TOKEN_ID FROM IDN_OAUTH2_ACCESS_TOKEN WHERE ACCESS_TOKEN = ?";
        String partitionedSql = "SELECT TOKEN_ID FROM IDN_OAUTH2_ACCESS_TOKEN_A WHERE ACCESS_TOKEN = ?";
        return new Object[][]{
                // accessTokenPartitioningEnabled
                // assertionsUserNameEnabled
                // sql
                // username
                // partitionedSql
                {false, false, sql, null, sql},
                {true, false, sql, "H2/testUser", sql},
                {false, true, sql, null, sql},
                {true, true, sql, "H2/testUser", partitionedSql},
                {true, true, sql, null, sql},

        };
    }

    @Test(dataProvider = "TokenPartitionedSqlByUserIdData")
    public void testGetTokenPartitionedSqlByUserId(boolean accessTokenPartitioningEnabled,
                                                   boolean assertionsUserNameEnabled, String sql,
                                                   String username, String partitionedSql) throws Exception {

        when(oauthServerConfigurationMock.isAccessTokenPartitioningEnabled())
                .thenReturn(accessTokenPartitioningEnabled);
        when(oauthServerConfigurationMock.isUserNameAssertionEnabled()).thenReturn(assertionsUserNameEnabled);
        when(oauthServerConfigurationMock.getAccessTokenPartitioningDomains()).thenReturn("A:H2, B:AD");
        mockStatic(IdentityUtil.class);
        when(IdentityUtil.getPrimaryDomainName()).thenReturn("PRIMARY");
        assertEquals(OAuth2Util.getTokenPartitionedSqlByUserId(sql, username), partitionedSql);
    }

    @DataProvider(name = "TokenPartitionedSqlByTokenData")
    public Object[][] tokenPartitionedSqlByTokenData() {
        String sql = "SELECT TOKEN_ID FROM IDN_OAUTH2_ACCESS_TOKEN WHERE ACCESS_TOKEN = ?";
        String partitionedSql = "SELECT TOKEN_ID FROM IDN_OAUTH2_ACCESS_TOKEN_A WHERE ACCESS_TOKEN = ?";
        String apiKey = "NDk1MmI0NjctODZiMi0zMWRmLWI2M2MtMGJmMjVjZWM0Zjg2OkgyL2FkbWlu";

        return new Object[][]{
                // accessTokenPartitioningEnabled
                // assertionsUserNameEnabled
                // isTokenLoggable
                // sql
                // apiKey
                // partitionedSql
                {false, false, true, sql, null, sql},
                {true, false, false, sql, apiKey, sql},
                {false, true, true, sql, null, sql},
                {true, true, false, sql, apiKey, partitionedSql},
                {true, true, true, sql, apiKey, partitionedSql},
        };
    }

    @Test(dataProvider = "TokenPartitionedSqlByTokenData")
    public void testGetTokenPartitionedSqlByToken(boolean accessTokenPartitioningEnabled,
                                                  boolean assertionsUserNameEnabled, boolean isTokenLoggable, String
                                                          sql,
                                                  String apiKey, String partitionedSql) throws Exception {

        when(oauthServerConfigurationMock.isAccessTokenPartitioningEnabled())
                .thenReturn(accessTokenPartitioningEnabled);
        when(oauthServerConfigurationMock.isUserNameAssertionEnabled()).thenReturn(assertionsUserNameEnabled);
        when(oauthServerConfigurationMock.getAccessTokenPartitioningDomains()).thenReturn("A:H2, B:AD");
        mockStatic(IdentityUtil.class);
        when(IdentityUtil.getPrimaryDomainName()).thenReturn("PRIMARY");
        when(IdentityUtil.isTokenLoggable(anyString())).thenReturn(isTokenLoggable);
        assertEquals(OAuth2Util.getTokenPartitionedSqlByToken(sql, apiKey), partitionedSql);
    }

    @DataProvider(name = "UserStoreDomainFromUserIdData")
    public Object[][] userStoreDomainFromUserIdData() {
        return new Object[][]{
                // userId
                // userStoreDomain
                {"H2/admin", "A"},
                {"admin", null}
        };
    }

    @Test(dataProvider = "UserStoreDomainFromUserIdData")
    public void testGetUserStoreDomainFromUserId(String userId, String userStoreDomain) throws Exception {
        when(oauthServerConfigurationMock.getAccessTokenPartitioningDomains()).thenReturn("A:H2, B:AD");
        assertEquals(OAuth2Util.getUserStoreDomainFromUserId(userId), userStoreDomain);
    }

    @DataProvider(name = "UserStoreDomainFromAccessTokenData")
    public Object[][] userStoreDomainFromAccessTokenData() {
        String apiKey1 = "NDk1MmI0NjctODZiMi0zMWRmLWI2M2MtMGJmMjVjZWM0Zjg2OkgyL2FkbWlu";
        String apiKey2 = "NDk1MmI0NjctODZiMi0zMWRmLWI2M2MtMGJmMjVjZWM0Zjg2OmFkbWlu";

        return new Object[][]{
                // apiKey
                // userStoreDomain
                {apiKey1, "H2"},
                {apiKey2, null}
        };
    }

    @Test(dataProvider = "UserStoreDomainFromAccessTokenData")
    public void testGetUserStoreDomainFromAccessToken(String apiKey, String userStoreDomain) throws Exception {
        assertEquals(OAuth2Util.getUserStoreDomainFromAccessToken(apiKey), userStoreDomain);
    }

    @DataProvider(name = "AccessTokenStoreTableFromUserIdData")
    public Object[][] accessTokenStoreTableFromUserIdData() {
        return new Object[][]{
                // userId
                // accessTokenStoreTable
                {"H2/admin", "IDN_OAUTH2_ACCESS_TOKEN_A"},
                {"admin", "IDN_OAUTH2_ACCESS_TOKEN"},
                {null, "IDN_OAUTH2_ACCESS_TOKEN"}
        };
    }

    @Test(dataProvider = "AccessTokenStoreTableFromUserIdData")
    public void testGetAccessTokenStoreTableFromUserId(String userId, String accessTokenStoreTable) throws Exception {
        when(oauthServerConfigurationMock.getAccessTokenPartitioningDomains()).thenReturn("A:H2, B:AD");
        mockStatic(IdentityUtil.class);
        when(IdentityUtil.getPrimaryDomainName()).thenReturn("PRIMARY");
        assertEquals(OAuth2Util.getAccessTokenStoreTableFromUserId(userId), accessTokenStoreTable);
    }

    @Test
    public void testGetAccessTokenStoreTableFromAccessToken() throws Exception {
        String apiKey = "NDk1MmI0NjctODZiMi0zMWRmLWI2M2MtMGJmMjVjZWM0Zjg2OmFkbWlu";
        String accessTokenStoreTable = "IDN_OAUTH2_ACCESS_TOKEN";
        assertEquals(OAuth2Util.getAccessTokenStoreTableFromAccessToken(apiKey), accessTokenStoreTable);
    }

    @DataProvider(name = "UserIdFromAccessTokenData")
    public Object[][] userIdFromAccessTokenData() {
        String apiKey1 = "NDk1MmI0NjctODZiMi0zMWRmLWI2M2MtMGJmMjVjZWM0Zjg2OmFkbWlu";
        String apiKey2 = "NDk1MmI0NjctODZiMi0zMWRmLWI2M2MtMGJmMjVjZWM0Zjg2";

        return new Object[][]{
                // apiKey
                // userId
                {apiKey1, "admin"},
                {apiKey2, null}
        };
    }

    @Test(dataProvider = "UserIdFromAccessTokenData")
    public void testGetUserIdFromAccessToken(String apiKey, String userId) throws Exception {
        assertEquals(OAuth2Util.getUserIdFromAccessToken(apiKey), userId);
    }

    @DataProvider(name = "TestGetTokenExpireTimeMillisDataProvider")
    public Object[][] getTokenExpireTimeMillisData() {
        return new Object[][] {
                {issuedTime, refreshTokenIssuedTime, validityPeriodInMillis, refreshTokenValidityPeriodInMillis},
                // Refresh token validity period is infinite
                {issuedTime, refreshTokenIssuedTime, validityPeriodInMillis, -1000L}
        };
    }

    @Test(dataProvider = "TestGetTokenExpireTimeMillisDataProvider")
    public void testGetTokenExpireTimeMillis(Timestamp issuedTime, Timestamp refreshTokenIssuedTime, long
            validityPeriodInMillis, long refreshTokenValidityPeriodInMillis) throws Exception {

        AccessTokenDO accessTokenDO = new AccessTokenDO(clientId, authzUser, scopeArraySorted, issuedTime,
                refreshTokenIssuedTime, validityPeriodInMillis, refreshTokenValidityPeriodInMillis, tokenType,
                authorizationCode);
        assertTrue(OAuth2Util.getTokenExpireTimeMillis(accessTokenDO) > 1000);
    }

    @Test(expectedExceptions = IllegalArgumentException.class)
    public void testGetTokenExpireTimeMillis2() throws Exception {
        OAuth2Util.getTokenExpireTimeMillis(null);
    }

    @Test
    public void testGetRefreshTokenExpireTimeMillis() throws Exception {
        AccessTokenDO accessTokenDO = new AccessTokenDO(clientId, authzUser, scopeArraySorted, issuedTime,
                refreshTokenIssuedTime, validityPeriodInMillis, refreshTokenValidityPeriodInMillis, tokenType,
                authorizationCode);
        assertTrue(OAuth2Util.getRefreshTokenExpireTimeMillis(accessTokenDO) > 1000);
    }

    @Test
    public void testGetRefreshTokenExpireTimeMillis2() throws Exception {
        refreshTokenValidityPeriodInMillis = -100;
        AccessTokenDO accessTokenDO = new AccessTokenDO(clientId, authzUser, scopeArraySorted, issuedTime,
                refreshTokenIssuedTime, validityPeriodInMillis, refreshTokenValidityPeriodInMillis, tokenType,
                authorizationCode);
        assertEquals(OAuth2Util.getRefreshTokenExpireTimeMillis(accessTokenDO), -1);
    }

    @Test(expectedExceptions = IllegalArgumentException.class)
    public void testGetRefreshTokenExpireTimeMillis3() throws Exception {
        OAuth2Util.getRefreshTokenExpireTimeMillis(null);
    }

    @Test
    public void testGetAccessTokenExpireMillis() throws Exception {
        AccessTokenDO accessTokenDO = new AccessTokenDO(clientId, authzUser, scopeArraySorted, issuedTime,
                refreshTokenIssuedTime, validityPeriodInMillis, refreshTokenValidityPeriodInMillis, tokenType,
                authorizationCode);
        assertTrue(OAuth2Util.getAccessTokenExpireMillis(accessTokenDO) > 1000);
    }

    @DataProvider(name = "BooleanData2")
    public Object[][] booleanData2() {
        return new Object[][]{
                // isTokenLoggable
                {true},
                {false}
        };
    }

    @Test(dataProvider = "BooleanData2")
    public void testGetAccessTokenExpireMillis2(boolean isTokenLoggable) throws Exception {
        validityPeriodInMillis = -100;
        AccessTokenDO accessTokenDO = new AccessTokenDO(clientId, authzUser, scopeArraySorted, issuedTime,
                refreshTokenIssuedTime, validityPeriodInMillis, refreshTokenValidityPeriodInMillis, tokenType,
                authorizationCode);
        String accessToken = "dummyAccessToken";
        accessTokenDO.setAccessToken(accessToken);
        mockStatic(IdentityUtil.class);
        when(IdentityUtil.getPrimaryDomainName()).thenReturn("PRIMARY");
        when(IdentityUtil.isTokenLoggable(anyString())).thenReturn(isTokenLoggable);
        assertEquals(OAuth2Util.getAccessTokenExpireMillis(accessTokenDO), -1);
    }

    @Test(expectedExceptions = IllegalArgumentException.class)
    public void testGetAccessTokenExpireMillis3() throws Exception {
        OAuth2Util.getAccessTokenExpireMillis(null);
    }

    @Test
    public void testCalculateValidityInMillis() throws Exception {

        long issuedTimeInMillis = System.currentTimeMillis() - 5000;
        long validityPeriodMillis = 100000;
        assertTrue(OAuth2Util.calculateValidityInMillis(issuedTimeInMillis, validityPeriodMillis) > 0);
    }

    @Test
    public void testGetTenantId() throws Exception {
        when(oAuthComponentServiceHolderMock.getRealmService()).thenReturn(realmServiceMock);
        when(realmServiceMock.getTenantManager()).thenReturn(tenantManagerMock);
        when(tenantManagerMock.getTenantId(anyString())).thenReturn(MultitenantConstants.SUPER_TENANT_ID);

        assertEquals(OAuth2Util.getTenantId(MultitenantConstants.SUPER_TENANT_DOMAIN_NAME),
                MultitenantConstants.SUPER_TENANT_ID);
    }

    @Test(expectedExceptions = IdentityOAuth2Exception.class)
    public void testGetTenantId1() throws Exception {
        when(oAuthComponentServiceHolderMock.getRealmService()).thenReturn(realmServiceMock);
        when(realmServiceMock.getTenantManager()).thenReturn(tenantManagerMock);
        when(tenantManagerMock.getTenantId(anyString())).thenThrow(new UserStoreException());

        OAuth2Util.getTenantId(MultitenantConstants.SUPER_TENANT_DOMAIN_NAME);
    }

    @Test
    public void testGetTenantDomain() throws Exception {
        when(oAuthComponentServiceHolderMock.getRealmService()).thenReturn(realmServiceMock);
        when(realmServiceMock.getTenantManager()).thenReturn(tenantManagerMock);
        when(tenantManagerMock.getDomain(anyInt())).thenReturn(MultitenantConstants.SUPER_TENANT_DOMAIN_NAME);

        assertEquals(OAuth2Util.getTenantDomain(MultitenantConstants.SUPER_TENANT_ID),
                MultitenantConstants.SUPER_TENANT_DOMAIN_NAME);
    }

    @Test(expectedExceptions = IdentityOAuth2Exception.class)
    public void testGetTenantDomain1() throws Exception {
        when(oAuthComponentServiceHolderMock.getRealmService()).thenReturn(realmServiceMock);
        when(realmServiceMock.getTenantManager()).thenReturn(tenantManagerMock);
        when(tenantManagerMock.getDomain(anyInt())).thenThrow(new UserStoreException());

        OAuth2Util.getTenantDomain(MultitenantConstants.SUPER_TENANT_ID);
    }

    @Test
    public void testGetTenantIdFromUserName() throws Exception {

        String userName = "admin" + CarbonConstants.ROLE_TENANT_DOMAIN_SEPARATOR + MultitenantConstants
                .SUPER_TENANT_DOMAIN_NAME;
        when(oAuthComponentServiceHolderMock.getRealmService()).thenReturn(realmServiceMock);
        when(realmServiceMock.getTenantManager()).thenReturn(tenantManagerMock);
        when(tenantManagerMock.getTenantId(anyString())).thenReturn(MultitenantConstants.SUPER_TENANT_ID);

        assertEquals(OAuth2Util.getTenantIdFromUserName(userName), MultitenantConstants.SUPER_TENANT_ID);
    }

    @Test
    public void testHashScopes() throws Exception {
        String hashScopes = DigestUtils.md5Hex(scopeString);
        assertEquals(OAuth2Util.hashScopes(scopeArraySorted), hashScopes);
    }

    @DataProvider(name = "ScopesData")
    public Object[][] scopesData() {
        String scope = "testScope";
        String hashScope = DigestUtils.md5Hex(scope);

        return new Object[][]{
                // scope
                // hashScope
                {scope, hashScope},
                {null, null}
        };
    }

    @Test(dataProvider = "ScopesData")
    public void testHashScopes1(String scope, String hashScope) throws Exception {
        assertEquals(OAuth2Util.hashScopes(scope), hashScope);
    }

    @Test
    public void testGetUserFromUserName() throws Exception {
        AuthenticatedUser user = OAuth2Util.getUserFromUserName("H2/testUser");
        assertNotNull(user, "User should be not null.");
        assertEquals(user.getUserName(), "testUser");
        assertEquals(user.getTenantDomain(), MultitenantConstants.SUPER_TENANT_DOMAIN_NAME);
        assertEquals(user.getUserStoreDomain(), "H2");
    }

    @Test(expectedExceptions = IllegalArgumentException.class)
    public void testGetUserFromUserName1() throws Exception {
        OAuth2Util.getUserFromUserName("");
    }

    @DataProvider(name = "IDTokenIssuerData")
    public Object[][] idTokenIssuerData() {
        return new Object[][]{
                // oidcIDTokenIssuer
                // oauth2TokenEPUrl
                // issuer
                {"https://localhost:9443/testIssuer", "", "https://localhost:9443/testIssuer"},
                {"", "https://localhost:9443/testIssuer", "https://localhost:9443/oauth2/token"},
                {"", "", "https://localhost:9443/oauth2/token"}
        };
    }

    @Test(dataProvider = "IDTokenIssuerData")
    public void testGetIDTokenIssuer(String oidcIDTokenIssuer, String oauth2TokenEPUrl, String issuer) {

        String serverUrl = "https://localhost:9443/oauth2/token";
        when(oauthServerConfigurationMock.getOpenIDConnectIDTokenIssuerIdentifier()).thenReturn(oidcIDTokenIssuer);
        when(oauthServerConfigurationMock.getOAuth2TokenEPUrl()).thenReturn(oauth2TokenEPUrl);
        when(((Supplier<String>) OAuthServerConfiguration.getInstance()::getOAuth2TokenEPUrl).get())
                .thenReturn(serverUrl);

        assertEquals(OAuth2Util.getIDTokenIssuer(), issuer);
    }

    @DataProvider(name = "TenantQualifiedURLsIDTokenIssuerData")
    public Object[][] tenantQualifiedURLsIdTokenIssuerData() {

        return new Object[][]{
                // tenant-qualified URL support
                // OIDC Config url
                // tenant domain
                // expected
                {false, "https://localhost:9443/testIssuer", "wso2.com", "https://localhost:9443/testIssuer"},
                {false, "https://localhost:9443/testIssuer", "", "https://localhost:9443/testIssuer"},
                {true, "https://localhost:9443/testIssuer", "", "https://localhost:9443/oauth2/token"},
                {true, "https://localhost:9443/testIssuer", "wso2.com", "https://localhost:9443/t/wso2" +
                        ".com/oauth2/token"}
        };
    }

    @Test(dataProvider = "TenantQualifiedURLsIDTokenIssuerData")
    public void testGetTenantQualifiedIDTokenIssuer(boolean enableTenantURLSupport, String oidcConfigUrl,
                                                    String tenantDomain, String expected) throws Exception {

        when(IdentityTenantUtil.isTenantQualifiedUrlsEnabled()).thenReturn(enableTenantURLSupport);
        when(IdentityTenantUtil.getTenantDomainFromContext()).thenReturn(tenantDomain);
        when(PrivilegedCarbonContext.getThreadLocalCarbonContext().getTenantDomain()).thenReturn("carbon.super");

        FederatedAuthenticatorConfig[] federatedAuthenticatorConfigs = new FederatedAuthenticatorConfig[0];
        when(mockIdentityProvider.getFederatedAuthenticatorConfigs()).thenReturn(federatedAuthenticatorConfigs);

        mockStatic(IdentityApplicationManagementUtil.class);
        mockStatic(FederatedAuthenticatorConfig.class);
        Property property = mock(Property.class);
        Property[] properties = new Property[0];
        when(IdentityApplicationManagementUtil.getFederatedAuthenticator(federatedAuthenticatorConfigs,
                "openidconnect")).thenReturn(mockFederatedAuthenticatorConfig);
        when(mockFederatedAuthenticatorConfig.getProperties()).thenReturn(properties);
        when(IdentityApplicationManagementUtil.getProperty(properties, "IdPEntityId")).thenReturn(property);
        when(property.getValue()).thenReturn(oidcConfigUrl);
        assertEquals(getIdTokenIssuer(tenantDomain), expected);

    }

    @DataProvider(name = "OAuthURLData")
    public Object[][] oauthURLData() {

        return new Object[][]{
                // configUrl
                // serverUrl
                // oauthUrl
                {"https://localhost:9443/testUrl", "https://localhost:9443/testUrl", "https://localhost:9443/testUrl"},
                {"", "https://localhost:9443/testUrl", "https://localhost:9443/testUrl"}
        };
    }

    @Test(dataProvider = "OAuthURLData")
    public void testGetOAuth1RequestTokenUrl(String configUrl, String serverUrl, String oauthUrl) throws Exception {
        when(oauthServerConfigurationMock.getOAuth1RequestTokenUrl()).thenReturn(configUrl);
        getOAuthURL(serverUrl);
        assertEquals(OAuth2Util.OAuthURL.getOAuth1RequestTokenUrl(), oauthUrl);
    }

    @Test(dataProvider = "OAuthURLData")
    public void testGetOAuth1AuthorizeUrl(String configUrl, String serverUrl, String oauthUrl) throws Exception {
        when(oauthServerConfigurationMock.getOAuth1AuthorizeUrl()).thenReturn(configUrl);
        getOAuthURL(serverUrl);
        assertEquals(OAuth2Util.OAuthURL.getOAuth1AuthorizeUrl(), oauthUrl);
    }

    @Test(dataProvider = "OAuthURLData")
    public void testGetOAuth1AccessTokenUrl(String configUrl, String serverUrl, String oauthUrl) throws Exception {
        when(oauthServerConfigurationMock.getOAuth1AccessTokenUrl()).thenReturn(configUrl);
        getOAuthURL(serverUrl);
        assertEquals(OAuth2Util.OAuthURL.getOAuth1AccessTokenUrl(), oauthUrl);
    }

    @Test(dataProvider = "OAuthURLData")
    public void testGetOAuth2AuthzEPUrl(String configUrl, String serverUrl, String oauthUrl) throws Exception {
        when(oauthServerConfigurationMock.getOAuth2AuthzEPUrl()).thenReturn(configUrl);
        when(((Supplier<String>) OAuthServerConfiguration.getInstance()::getOAuth2AuthzEPUrl).get())
                .thenReturn(serverUrl);
        assertEquals(OAuth2Util.OAuthURL.getOAuth2AuthzEPUrl(), oauthUrl);
    }

    @Test(dataProvider = "OAuthURLData")
    public void testGetOAuth2ParEPUrl(String configUrl, String serverUrl, String oauthUrl) throws Exception {
        when(oauthServerConfigurationMock.getOAuth2ParEPUrl()).thenReturn(configUrl);
        when(((Supplier<String>) OAuthServerConfiguration.getInstance()::getOAuth2ParEPUrl).get())
                .thenReturn(serverUrl);
        assertEquals(OAuth2Util.OAuthURL.getOAuth2ParEPUrl(), oauthUrl);
    }

    @Test(dataProvider = "OAuthURLData")
    public void testGetOAuth2TokenEPUrl(String configUrl, String serverUrl, String oauthUrl) throws Exception {
        when(oauthServerConfigurationMock.getOAuth2TokenEPUrl()).thenReturn(configUrl);
        when(((Supplier<String>) OAuthServerConfiguration.getInstance()::getOAuth2TokenEPUrl).get())
                .thenReturn(serverUrl);
        assertEquals(OAuth2Util.OAuthURL.getOAuth2TokenEPUrl(), oauthUrl);
    }

    @DataProvider(name = "OAuthURLData2")
    public Object[][] oauthURLData2() {
        return new Object[][]{
                // configUrl
                // serverUrl
                // tenantDomain
                // oauthUrl
                {"https://localhost:9443/testUrl", "https://localhost:9443/testUrl", "testDomain", "https://localhost" +
                        ":9443/t/testDomain/testUrl"},
                {"", "https://localhost:9443/testUrl", "",
                        "https://localhost:9443/testUrl"},
                {"", "https://localhost:9443/testUrl", "testDomain",
                        "https://localhost:9443/t/testDomain/testUrl"}
        };
    }

    @DataProvider(name = "OAuthJWKSPageUrlData")
    public Object[][] oAuthJWKSPageUrlData() {

        return new Object[][]{
                // enableTenantURLSupport
                // configUrl
                // serverUrl
                // tenantDomain
                // oauthUrl
                {true, "https://localhost:9443/testUrl", "https://localhost:9443/testUrl", "testDomain",
                        "https://localhost:9443/t/testDomain/oauth2/jwks"},
                {true, "", "https://localhost:9443/testUrl", "",
                        "https://localhost:9443/oauth2/jwks"},
                {false, "", "https://localhost:9443/testUrl", "testDomain",
                        "https://localhost:9443/t/testDomain/testUrl"},
                {false, "", "https://localhost:9443/testUrl", "testDomain",
                        "https://localhost:9443/t/testDomain/testUrl"},
                {false, "", "https://localhost:9443/testUrl", "",
                        "https://localhost:9443/testUrl"},
        };
    }

    @Test(dataProvider = "OAuthJWKSPageUrlData")
    public void testGetOAuth2JWKSPageUrl(Boolean enableTenantURLSupport, String configUrl, String serverUrl,
                                         String tenantDomain, String oauthUrl) throws Exception {

        when(oauthServerConfigurationMock.getOAuth2JWKSPageUrl()).thenReturn(configUrl);
        when(IdentityTenantUtil.isTenantQualifiedUrlsEnabled()).thenReturn(enableTenantURLSupport);
        when(IdentityTenantUtil.getTenantDomainFromContext()).thenReturn(tenantDomain);
        when(PrivilegedCarbonContext.getThreadLocalCarbonContext().getTenantDomain()).thenReturn("carbon.super");
        when(((Supplier<String>) OAuthServerConfiguration.getInstance()::getOAuth2JWKSPageUrl).get())
                .thenReturn(serverUrl);
        assertEquals(OAuth2Util.OAuthURL.getOAuth2JWKSPageUrl(tenantDomain), oauthUrl);
    }

    @DataProvider(name = "OAuthDCREPData")
    public Object[][] oAuthDCREPData() {

        return new Object[][]{
                // enableTenantURLSupport
                // configUrl
                // serverUrl
                // tenantDomain
                // oauthUrl
                {true, "https://localhost:9443/testUrl", "https://localhost:9443/testUrl", "testDomain",
                        "https://localhost:9443/t/testDomain/api/identity/oauth2/dcr/v1.1/register"},
                {true, "", "https://localhost:9443/testUrl", "",
                        "https://localhost:9443/api/identity/oauth2/dcr/v1.1/register"},
                {true, "", "https://localhost:9443/testUrl", "testDomain",
                        "https://localhost:9443/t/testDomain/api/identity/oauth2/dcr/v1.1/register"},
                {false, "", "https://localhost:9443/testUrl", "testDomain",
                        "https://localhost:9443/t/testDomain/testUrl"},
                {false, "", "https://localhost:9443/testUrl", "",
                        "https://localhost:9443/testUrl"},
        };
    }

    @Test(dataProvider = "OAuthDCREPData")
    public void testGetOAuth2DCREPUrl(Boolean enableTenantURLSupport, String configUrl, String serverUrl,
                                      String tenantDomain, String oauthUrl) throws Exception {

        when(oauthServerConfigurationMock.getOAuth2DCREPUrl()).thenReturn(configUrl);
        when(IdentityTenantUtil.isTenantQualifiedUrlsEnabled()).thenReturn(enableTenantURLSupport);
        when(IdentityTenantUtil.getTenantDomainFromContext()).thenReturn(tenantDomain);
        when(PrivilegedCarbonContext.getThreadLocalCarbonContext().getTenantDomain()).thenReturn("carbon.super");
        when(((Supplier<String>) OAuthServerConfiguration.getInstance()::getOAuth2DCREPUrl).get())
                .thenReturn(serverUrl);
        assertEquals(OAuth2Util.OAuthURL.getOAuth2DCREPUrl(tenantDomain), oauthUrl);
    }

    @Test(dataProvider = "OAuthURLData2")
    public void testGetOAuth2JWKSPageUrlLegacy(String configUrl, String serverUrl,
                                               String tenantDomain, String oauthUrl) throws Exception {

        when(oauthServerConfigurationMock.getOAuth2JWKSPageUrl()).thenReturn(configUrl);
        when(((Supplier<String>) OAuthServerConfiguration.getInstance()::getOAuth2JWKSPageUrl).get())
                .thenReturn(serverUrl);
        assertEquals(OAuth2Util.OAuthURL.getOAuth2JWKSPageUrl(tenantDomain), oauthUrl);
    }

    @Test(dataProvider = "OAuthURLData2")
    public void testGetOAuth2DCREPUrlLegacy(String configUrl, String serverUrl,
                                            String tenantDomain, String oauthUrl) throws Exception {

        when(oauthServerConfigurationMock.getOAuth2DCREPUrl()).thenReturn(configUrl);
        when(((Supplier<String>) OAuthServerConfiguration.getInstance()::getOAuth2DCREPUrl).get())
                .thenReturn(serverUrl);
        assertEquals(OAuth2Util.OAuthURL.getOAuth2DCREPUrl(tenantDomain), oauthUrl);
    }

    @Test(dataProvider = "OAuthURLData")
    public void testGetOidcWebFingerEPUrlLegacy(String configUrl, String serverUrl, String oauthUrl) throws Exception {

        when(oauthServerConfigurationMock.getOidcWebFingerEPUrl()).thenReturn(configUrl);
        when(((Supplier<String>) OAuthServerConfiguration.getInstance()::getOidcWebFingerEPUrl).get())
                .thenReturn(serverUrl);
        assertEquals(OAuth2Util.OAuthURL.getOidcWebFingerEPUrl(), oauthUrl);
    }

    @DataProvider(name = "OAuthWebFingerEPData")
    public Object[][] oAuthWebFingerEPData() {

        return new Object[][]{
                // enableTenantURLSupport
                // configUrl
                // serverUrl
                // tenantDomain
                // oauthUrl
                {true, "https://localhost:9443/testUrl", "https://localhost:9443/testUrl", "testDomain",
                        "https://localhost:9443/t/testDomain/.well-know/webfinger"},
                {true, "", "https://localhost:9443/testUrl", "",
                        "https://localhost:9443/.well-know/webfinger"},
                {true, "", "https://localhost:9443/testUrl", "testDomain",
                        "https://localhost:9443/t/testDomain/.well-know/webfinger"},
                {false, "https://localhost:9443/testUrl", "https://localhost:9443/testUrl", "testDomain",
                        "https://localhost:9443/testUrl"},
                {false, "", "https://localhost:9443/testUrl", "",
                        "https://localhost:9443/testUrl"},
        };
    }

    @Test(dataProvider = "OAuthWebFingerEPData")
    public void testGetOidcWebFingerEPUrl(boolean enableTenantURLSupport, String configUrl, String serverUrl,
                                          String tenantDomain, String oauthUrl) throws Exception {

        when(oauthServerConfigurationMock.getOidcWebFingerEPUrl()).thenReturn(configUrl);
        when(IdentityTenantUtil.isTenantQualifiedUrlsEnabled()).thenReturn(enableTenantURLSupport);
        when(IdentityTenantUtil.getTenantDomainFromContext()).thenReturn(tenantDomain);
        when(PrivilegedCarbonContext.getThreadLocalCarbonContext().getTenantDomain()).thenReturn("carbon.super");
        when(((Supplier<String>) OAuthServerConfiguration.getInstance()::getOidcWebFingerEPUrl).get())
                .thenReturn(serverUrl);
        assertEquals(OAuth2Util.OAuthURL.getOidcWebFingerEPUrl(), oauthUrl);
    }

    @Test(dataProvider = "OAuthURLData2")
    public void testGetOidcDiscoveryEPUrl(String configUrl, String serverUrl,
                                          String tenantDomain, String oauthUrl) throws Exception {

        when(oauthServerConfigurationMock.getOidcDiscoveryUrl()).thenReturn(configUrl);
        when(((Supplier<String>) OAuthServerConfiguration.getInstance()::getOidcDiscoveryUrl).get())
                .thenReturn(serverUrl);
        assertEquals(OAuth2Util.OAuthURL.getOidcDiscoveryEPUrl(tenantDomain), oauthUrl);
    }

    @Test(dataProvider = "OAuthURLData")
    public void testGetOAuth2UserInfoEPUrlLegacy(String configUrl, String serverUrl, String oauthUrl) throws Exception {

        when(oauthServerConfigurationMock.getOauth2UserInfoEPUrl()).thenReturn(configUrl);
        when(((Supplier<String>) OAuthServerConfiguration.getInstance()::getOauth2UserInfoEPUrl).get())
                .thenReturn(serverUrl);
        assertEquals(OAuth2Util.OAuthURL.getOAuth2UserInfoEPUrl(), oauthUrl);
    }

    @DataProvider(name = "OAuthUserInfoEPData")
    public Object[][] oAuthUserInfoEPData() {

        return new Object[][]{
                // enableTenantURLSupport
                // configUrl
                // serverUrl
                // tenantDomain
                // oauthUrl
                {true, "https://localhost:9443/testUrl", "https://localhost:9443/testUrl", "testDomain",
                        "https://localhost:9443/t/testDomain/oauth2/userinfo"},
                {true, "", "https://localhost:9443/testUrl", "",
                        "https://localhost:9443/oauth2/userinfo"},
                {true, "", "https://localhost:9443/testUrl", "testDomain",
                        "https://localhost:9443/t/testDomain/oauth2/userinfo"},
                {false, "https://localhost:9443/testUrl", "https://localhost:9443/testUrl", "testDomain",
                        "https://localhost:9443/testUrl"},
                {false, "", "https://localhost:9443/testUrl", "",
                        "https://localhost:9443/testUrl"},
        };
    }

    @Test(dataProvider = "OAuthUserInfoEPData")
    public void testGetOAuth2UserInfoEPUrl(boolean enableTenantURLSupport, String configUrl, String serverUrl,
                                           String tenantDomain, String oauthUrl) throws Exception {

        when(oauthServerConfigurationMock.getOauth2UserInfoEPUrl()).thenReturn(configUrl);
        when(IdentityTenantUtil.isTenantQualifiedUrlsEnabled()).thenReturn(enableTenantURLSupport);
        when(IdentityTenantUtil.getTenantDomainFromContext()).thenReturn(tenantDomain);
        when(PrivilegedCarbonContext.getThreadLocalCarbonContext().getTenantDomain()).thenReturn("carbon.super");
        when(((Supplier<String>) OAuthServerConfiguration.getInstance()::getOauth2UserInfoEPUrl).get())
                .thenReturn(serverUrl);
        assertEquals(OAuth2Util.OAuthURL.getOAuth2UserInfoEPUrl(), oauthUrl);
    }

    @Test(dataProvider = "OAuthURLData")
    public void testGetOAuth2RevocationEPUrlLegacy(String configUrl, String serverUrl, String oauthUrl)
            throws Exception {

        when(oauthServerConfigurationMock.getOauth2RevocationEPUrl()).thenReturn(configUrl);
        when(((Supplier<String>) OAuthServerConfiguration.getInstance()::getOauth2RevocationEPUrl).get())
                .thenReturn(serverUrl);
        assertEquals(OAuth2Util.OAuthURL.getOAuth2RevocationEPUrl(), oauthUrl);
    }

    @DataProvider(name = "OAuthRevocationEPData")
    public Object[][] oAuthRevocationEPData() {

        return new Object[][]{
                // enableTenantURLSupport
                // configUrl
                // serverUrl
                // tenantDomain
                // oauthUrl
                {true, "https://localhost:9443/testUrl", "https://localhost:9443/testUrl", "testDomain",
                        "https://localhost:9443/t/testDomain/oauth2/revoke"},
                {true, "", "https://localhost:9443/testUrl", "",
                        "https://localhost:9443/oauth2/revoke"},
                {true, "", "https://localhost:9443/testUrl", "testDomain",
                        "https://localhost:9443/t/testDomain/oauth2/revoke"},
                {false, "https://localhost:9443/testUrl", "https://localhost:9443/testUrl", "testDomain",
                        "https://localhost:9443/testUrl"},
                {false, "", "https://localhost:9443/testUrl", "",
                        "https://localhost:9443/testUrl"},
        };
    }

    @Test(dataProvider = "OAuthRevocationEPData")
    public void testGetOAuth2RevocationEPUrl(boolean enableTenantURLSupport, String configUrl, String serverUrl,
                                             String tenantDomain, String oauthUrl) throws Exception {

        when(oauthServerConfigurationMock.getOauth2RevocationEPUrl()).thenReturn(configUrl);
        when(IdentityTenantUtil.isTenantQualifiedUrlsEnabled()).thenReturn(enableTenantURLSupport);
        when(IdentityTenantUtil.getTenantDomainFromContext()).thenReturn(tenantDomain);
        when(PrivilegedCarbonContext.getThreadLocalCarbonContext().getTenantDomain()).thenReturn("carbon.super");
        when(((Supplier<String>) OAuthServerConfiguration.getInstance()::getOauth2RevocationEPUrl).get())
                .thenReturn(serverUrl);
        assertEquals(OAuth2Util.OAuthURL.getOAuth2RevocationEPUrl(), oauthUrl);
    }

    @Test(dataProvider = "OAuthURLData2")
    public void testGetOAuth2IntrospectionEPUrlLegacy(String configUrl, String serverUrl,
                                                      String tenantDomain, String oauthUrl)
            throws Exception {

        when(oauthServerConfigurationMock.getOauth2IntrospectionEPUrl()).thenReturn(configUrl);
        when(((Supplier<String>) OAuthServerConfiguration.getInstance()::getOauth2IntrospectionEPUrl).get())
                .thenReturn(serverUrl);
        assertEquals(OAuth2Util.OAuthURL.getOAuth2IntrospectionEPUrl(tenantDomain), oauthUrl);
    }

    @DataProvider(name = "OAuthIntrospectionEPData")
    public Object[][] oAuthIntrospectionEPData() {

        return new Object[][]{
                // enableTenantURLSupport
                // configUrl
                // serverUrl
                // tenantDomain
                // oauthUrl
                {true, "https://localhost:9443/testUrl", "https://localhost:9443/testUrl", "testDomain",
                        "https://localhost:9443/t/testDomain/oauth2/introspect"},
                {true, "", "https://localhost:9443/testUrl", "",
                        "https://localhost:9443/oauth2/introspect"},
                {true, "", "https://localhost:9443/testUrl", "testDomain",
                        "https://localhost:9443/t/testDomain/oauth2/introspect"},
                {false, "https://localhost:9443/testUrl", "https://localhost:9443/testUrl", "testDomain",
                        "https://localhost:9443/t/testDomain/testUrl"},
                {false, "", "https://localhost:9443/testUrl", "",
                        "https://localhost:9443/testUrl"},
        };
    }

    @Test(dataProvider = "OAuthIntrospectionEPData")
    public void testGetOAuth2IntrospectionEPUrl(boolean enableTenantURLSupport, String configUrl, String serverUrl,
                                                String tenantDomain, String oauthUrl) throws Exception {

        when(oauthServerConfigurationMock.getOauth2IntrospectionEPUrl()).thenReturn(configUrl);
        when(IdentityTenantUtil.isTenantQualifiedUrlsEnabled()).thenReturn(enableTenantURLSupport);
        when(IdentityTenantUtil.getTenantDomainFromContext()).thenReturn(tenantDomain);
        when(PrivilegedCarbonContext.getThreadLocalCarbonContext().getTenantDomain()).thenReturn("carbon.super");
        when(((Supplier<String>) OAuthServerConfiguration.getInstance()::getOauth2IntrospectionEPUrl).get())
                .thenReturn(serverUrl);
        assertEquals(OAuth2Util.OAuthURL.getOAuth2IntrospectionEPUrl(tenantDomain), oauthUrl);
    }

    @DataProvider(name = "OIDCConsentPageURLData")
    public Object[][] getOIDCConsentUrlData() {

        return new Object[][]{
                // URL from file based config , Expected error page URL
                {"https://localhost:9443/authenticationendpoint/custom_oidc_consent.do",
                        "https://localhost:9443/authenticationendpoint/custom_oidc_consent.do"},
                {"", "https://localhost:9443/authenticationendpoint/oauth2_consent.do"}
        };
    }

    @Test(dataProvider = "OIDCConsentPageURLData")
    public void testGetOIDCConsentPageUrl(String configUrl, String expectedUrl) throws Exception {

        when(oauthServerConfigurationMock.getOIDCConsentPageUrl()).thenReturn(configUrl);
        assertEquals(OAuth2Util.OAuthURL.getOIDCConsentPageUrl(), expectedUrl);
    }

    @DataProvider(name = "OAuthConsentPageURLData")
    public Object[][] getOAuthConsentUrlData() {

        return new Object[][]{
                // URL from file based config , Expected error page URL
                {"https://localhost:9443/authenticationendpoint/custom_consent.do",
                        "https://localhost:9443/authenticationendpoint/custom_consent.do"},
                {"", "https://localhost:9443/authenticationendpoint/oauth2_authz.do"}
        };
    }

    @Test(dataProvider = "OAuthConsentPageURLData")
    public void testGetOAuth2ConsentPageUrl(String configUrl, String expectedUrl) throws Exception {

        when(oauthServerConfigurationMock.getOauth2ConsentPageUrl()).thenReturn(configUrl);
        assertEquals(OAuth2Util.OAuthURL.getOAuth2ConsentPageUrl(), expectedUrl);
    }

    @DataProvider(name = "OAuthErrorPageData")
    public Object[][] getOAuthErrorPageUrlData() {

        return new Object[][]{
                // URL from file based config , Expected error page URL
                {"https://localhost:9443/authenticationendpoint/custom_oauth_error.do",
                        "https://localhost:9443/authenticationendpoint/custom_oauth_error.do"},
                {"", "https://localhost:9443/authenticationendpoint/oauth2_error.do"}
        };
    }

    @Test(dataProvider = "OAuthErrorPageData")
    public void testGetOAuth2ErrorPageUrl(String configUrl, String expectedUrl) throws Exception {

        when(OAuthServerConfiguration.getInstance().getOauth2ErrorPageUrl()).thenReturn(configUrl);
        assertEquals(OAuth2Util.OAuthURL.getOAuth2ErrorPageUrl(), expectedUrl);
    }

    private void getOAuthURL(String serverUrl) {
        mockStatic(IdentityUtil.class);
        when(IdentityUtil.getServerURL(anyString(), anyBoolean(), anyBoolean())).thenReturn(serverUrl);
    }

    @DataProvider(name = "ScopesSet")
    public Object[][] scopesSet() {
        Set<String> scopesSet1 = new HashSet<>((Arrays.asList(scopeArray)));
        Set<String> scopesSet2 = new HashSet<>((Arrays.asList(scopeArraySorted)));

        return new Object[][]{
                // scopes
                // expected result
                {scopesSet1, true},
                {scopesSet2, false}
        };
    }

    @Test(dataProvider = "ScopesSet")
    public void testIsOIDCAuthzRequest(Set<String> scopes, boolean expectedResult) throws Exception {
        assertEquals(OAuth2Util.isOIDCAuthzRequest(scopes), expectedResult);
    }

    @DataProvider(name = "ScopesArray")
    public Object[][] scopesArray() {
        return new Object[][]{
                // scopes
                // expected result
                {scopeArray, true},
                {scopeArraySorted, false}
        };
    }

    @Test(dataProvider = "ScopesArray")
    public void testIsOIDCAuthzRequest1(String[] scopes, boolean expectedResult) throws Exception {
        assertEquals(OAuth2Util.isOIDCAuthzRequest(scopes), expectedResult);
    }

    @DataProvider(name = "PKCEData")
    public Object[][] pkceData() {
        return new Object[][]{
                // codeVerifierLength
                // expected result
                {42, false},
                {129, false},
                {77, true}
        };
    }

    @Test(dataProvider = "PKCEData")
    public void testValidatePKCECodeVerifier(int codeVerifierLength, boolean expectedResult) throws Exception {
        String codeVerifier = generateCodeVerifier(codeVerifierLength);
        assertEquals(OAuth2Util.validatePKCECodeVerifier(codeVerifier), expectedResult);
    }

    @DataProvider(name = "PKCECodeChallengeData")
    public Object[][] pkceCodeChallengeData() {
        return new Object[][]{
                // codeVerifierLength
                // codeChallengeMethod
                // expected result
                {42, null, false},
                {129, null, false},
                {77, null, true},
                {42, OAuthConstants.OAUTH_PKCE_PLAIN_CHALLENGE, false},
                {129, OAuthConstants.OAUTH_PKCE_PLAIN_CHALLENGE, false},
                {77, OAuthConstants.OAUTH_PKCE_PLAIN_CHALLENGE, true},
                {77, "testCodeChallengeMethod", false},
                {43, OAuthConstants.OAUTH_PKCE_S256_CHALLENGE, true},
                {40, OAuthConstants.OAUTH_PKCE_S256_CHALLENGE, false}
        };
    }

    @Test(dataProvider = "PKCECodeChallengeData")
    public void testValidatePKCECodeChallenge(int codeVerifierLength, String codeChallengeMethod,
                                              boolean expectedResult) throws Exception {
        String codeChallenge = generateCodeVerifier(codeVerifierLength);
        assertEquals(OAuth2Util.validatePKCECodeChallenge(codeChallenge, codeChallengeMethod), expectedResult);
    }

    @Test
    public void testIsPKCESupportEnabled() throws Exception {
        assertFalse(OAuth2Util.isPKCESupportEnabled());
    }

    @DataProvider(name = "pkceData")
    public Object[][] createPKCEData() {

        String verificationCode = generateCodeVerifier(77);
        return new Object[][]{
                {verificationCode, verificationCode, OAuthConstants.OAUTH_PKCE_PLAIN_CHALLENGE, true},
                {"dummyReferenceCodeChallenge", verificationCode, OAuthConstants.OAUTH_PKCE_PLAIN_CHALLENGE, false},
                {"dummyReferenceCodeChallenge", verificationCode, OAuthConstants.OAUTH_PKCE_S256_CHALLENGE, false},
                {verificationCode, verificationCode, null, true},
                {"", null, OAuthConstants.OAUTH_PKCE_S256_CHALLENGE, true},
        };
    }

    @Test(dataProvider = "pkceData")
    public void doPKCEValidation(String referenceCodeChallenge, String verificationCode,
                                 String challengeMethod, boolean expected) throws Exception {

        OAuthAppDO oAuthApp = new OAuthAppDO();
        oAuthApp.setPkceSupportPlain(true);
        assertEquals(OAuth2Util.doPKCEValidation(referenceCodeChallenge, verificationCode,
                challengeMethod, oAuthApp), expected);
    }

    @DataProvider(name = "invalidPKCEData")
    public Object[][] createPKCEInvalidData() {

        String verificationCode = generateCodeVerifier(77);
        String invalidVerificationCode = generateCodeVerifier(42);
        String invalidChallengeMethod = "dummyChallengeMethod";
        return new Object[][]{
                {verificationCode, null, OAuthConstants.OAUTH_PKCE_PLAIN_CHALLENGE, true, false,
                        "No PKCE code verifier found.PKCE is mandatory for this oAuth 2.0 application."},
                {verificationCode, null, OAuthConstants.OAUTH_PKCE_PLAIN_CHALLENGE, false, false,
                        "Empty PKCE code_verifier sent. This authorization code " +
                                "requires a PKCE verification to obtain an access token."},
                {verificationCode, null, OAuthConstants.OAUTH_PKCE_PLAIN_CHALLENGE, false, true,
                        "Empty PKCE code_verifier sent. This authorization code " +
                                "requires a PKCE verification to obtain an access token."},
                {verificationCode, verificationCode, OAuthConstants.OAUTH_PKCE_PLAIN_CHALLENGE, true, false,
                        "This application does not allow 'plain' transformation algorithm."},
                {verificationCode, invalidVerificationCode, OAuthConstants.OAUTH_PKCE_PLAIN_CHALLENGE, false, false,
                        "Code verifier used is not up to RFC 7636 specifications."},
                {"dummyReferenceCodeChallenge", verificationCode, invalidChallengeMethod, false, false,
                        "Invalid OAuth2 Token Response. Invalid PKCE Code Challenge Method '" +
                                invalidChallengeMethod + "'"}
        };
    }

    @Test(dataProvider = "invalidPKCEData")
    public void testValidatePKCEWithException(String referenceCodeChallenge, String verificationCode,
                                              String challengeMethod, boolean isPickleMandatory,
                                              boolean isPkceSupportPlain, String expected) {

        OAuthAppDO oAuthApp = new OAuthAppDO();
        oAuthApp.setPkceMandatory(isPickleMandatory);
        oAuthApp.setPkceSupportPlain(isPkceSupportPlain);

        try {
            OAuth2Util.validatePKCE(referenceCodeChallenge, verificationCode, challengeMethod, oAuthApp);
        } catch (IdentityOAuth2Exception ex) {
            assertEquals(ex.getMessage(), expected);
            return;
        }
        fail("Expected IdentityOAuth2Exception was not thrown by validatePKCE method");
    }

    @DataProvider(name = "ImplicitResponseTypeData")
    public Object[][] implicitResponseTypeData() {

        return new Object[][]{
                // responseType
                // expected result
                {"", false},
                {"testResponseType", false},
                {"token", true},
                {"id_token", true}
        };
    }

    @Test(dataProvider = "ImplicitResponseTypeData")
    public void testIsImplicitResponseType(String responseType, boolean expectedResult) {
        assertEquals(OAuth2Util.isImplicitResponseType(responseType), expectedResult);
    }

    private String generateCodeVerifier(int codeVerifierLength) {
        StringBuilder codeVerifier = new StringBuilder();
        Random r = new Random();
        String subset = "0123456789abcdefghijklmnopqrstuvwxyz";
        for (int i = 0; i < codeVerifierLength; i++) {
            int index = r.nextInt(subset.length());
            char c = subset.charAt(index);
            codeVerifier.append(c);
        }

        return codeVerifier.toString();
    }

    @DataProvider(name = "authzUserProvider")
    public Object[][] providerAuthzUser() {
        AuthenticatedUser federatedDomainUser = new AuthenticatedUser();
        federatedDomainUser.setUserStoreDomain("FEDERATED");

        AuthenticatedUser localUser = new AuthenticatedUser();
        localUser.setFederatedUser(false);

        return new Object[][]{
                // Authenticated User, isMapFederatedUserToLocal, expectedIsFederatedValue
                {AuthenticatedUser.createFederateAuthenticatedUserFromSubjectIdentifier("DUMMY"), false, true},
                {AuthenticatedUser.createFederateAuthenticatedUserFromSubjectIdentifier("DUMMY"), true, false},
                {federatedDomainUser, false, true},
                {federatedDomainUser, true, false},
                {localUser, false, false},
                {localUser, true, false}
        };
    }

    @Test(dataProvider = "authzUserProvider")
    public void testGetAuthenticatedUser(Object authenticatedUser,
                                         boolean mapFederatedUserToLocal,
                                         boolean expectedIsFederatedValue) throws Exception {
        AccessTokenDO accessTokenDO = new AccessTokenDO();
        accessTokenDO.setAuthzUser((AuthenticatedUser) authenticatedUser);

        when(oauthServerConfigurationMock.isMapFederatedUsersToLocal()).thenReturn(mapFederatedUserToLocal);

        AuthenticatedUser authzUser = OAuth2Util.getAuthenticatedUser(accessTokenDO);
        assertEquals(authzUser.isFederatedUser(), expectedIsFederatedValue);
    }

    @DataProvider(name = "supportedGrantTypes")
    public Object[][] supportedGrantTypes() {
        Map<String, AuthorizationGrantHandler> supportedGrantTypesMap = new HashMap<>();
        supportedGrantTypesMap.put("testGrantType1", authorizationGrantHandlerMock);
        supportedGrantTypesMap.put("testGrantType2", authorizationGrantHandlerMock);

        List<String> supportedGrantTypes = new ArrayList<>();
        supportedGrantTypes.add("testGrantType1");
        supportedGrantTypes.add("testGrantType2");

        return new Object[][]{
                // supportedGrantTypesMap
                // supportedGrantTypes
                {supportedGrantTypesMap, supportedGrantTypes},
                {new HashMap<>(), new ArrayList<>()},
                {null, new ArrayList<>()}
        };
    }

    @Test(dataProvider = "supportedGrantTypes")
    public void testGetSuportedGrantTypes(Map<String, AuthorizationGrantHandler> supportedGrantTypesMap,
                                          List<String> supportedGrantTypes) throws Exception {

        when(oauthServerConfigurationMock.getSupportedGrantTypes()).thenReturn(supportedGrantTypesMap);
        assertEquals(OAuth2Util.getSupportedGrantTypes(), supportedGrantTypes);
    }

    @Test
    public void testGetSupportedClientAuthenticationMethods() throws Exception {
        List<String> clientAuthenticationMethods = new ArrayList<>();
        clientAuthenticationMethods.add("client_secret_basic");
        clientAuthenticationMethods.add("client_secret_post");

        assertEquals(OAuth2Util.getSupportedClientAuthenticationMethods(), clientAuthenticationMethods);
    }

    @Test
    public void testGetSupportedCodeChallengeMethods() {

        List<String> codeChallengeMethods = new ArrayList<>();
        codeChallengeMethods.add(OAuthConstants.OAUTH_PKCE_S256_CHALLENGE);
        codeChallengeMethods.add(OAuthConstants.OAUTH_PKCE_PLAIN_CHALLENGE);

        assertEquals(OAuth2Util.getSupportedCodeChallengeMethods(), codeChallengeMethods);
    }

    @DataProvider(name = "supportedResponseModes")
    public Object[][] supportedResponseModes() {

        List<String> supportedResponseModes = new ArrayList<>();
        supportedResponseModes.add(OAuthConstants.ResponseModes.QUERY);
        supportedResponseModes.add(OAuthConstants.ResponseModes.FRAGMENT);
        supportedResponseModes.add(OAuthConstants.ResponseModes.FORM_POST);

        return new Object[][] {
                {supportedResponseModes}
        };
    }

    @Test(dataProvider = "supportedResponseModes")
    public void testGetSupportedResponseModes(List<String> supportedResponseModes) {

        when(oauthServerConfigurationMock.getSupportedResponseModeNames()).thenReturn(supportedResponseModes);
        assertEquals(OAuth2Util.getSupportedResponseModes(), supportedResponseModes);
    }

    @Test
    public void testGetRequestObjectSigningAlgValuesSupported() throws Exception {
        List<String> requestObjectSigningAlgValues = new ArrayList<>();
        requestObjectSigningAlgValues.add(JWSAlgorithm.RS256.getName());
        requestObjectSigningAlgValues.add(JWSAlgorithm.RS384.getName());
        requestObjectSigningAlgValues.add(JWSAlgorithm.RS512.getName());
        requestObjectSigningAlgValues.add(JWSAlgorithm.PS256.getName());
        requestObjectSigningAlgValues.add(JWSAlgorithm.NONE.getName());

        assertEquals(OAuth2Util.getRequestObjectSigningAlgValuesSupported(), requestObjectSigningAlgValues);
    }

    @Test
    public void testIsRequestParameterSupported() throws Exception {
        assertTrue(OAuth2Util.isRequestParameterSupported());
    }

    @Test
    public void testIsClaimsParameterSupported() throws Exception {
        assertTrue(OAuth2Util.isClaimsParameterSupported());
    }

    @DataProvider(name = "getFederatedUserStoreDomainsWithNoIdP")
    public Object[][] getFederatedUserStoreDomainsWithNoIdP() {

        return new Object[][]{
                {OAuthConstants.UserType.FEDERATED_USER_DOMAIN_PREFIX},
                {"federated"},
                {null},
                {""}
        };
    }

    @Test(dataProvider = "getFederatedUserStoreDomainsWithNoIdP")
    public void testGetFederatedIdPFromDomainForDomainsWithNoIdP(String userStoreDomain) throws Exception {

        assertNull(OAuth2Util.getFederatedIdPFromDomain(userStoreDomain));
    }

    @Test
    public void testGetFederatedIdPFromDomainForDomainWithIdP() throws Exception {

        String federatedIdP = "facebook";
        String userStoreDomain = String.join(OAuthConstants.UserType.FEDERATED_USER_DOMAIN_SEPARATOR, OAuthConstants
                .UserType.FEDERATED_USER_DOMAIN_PREFIX, federatedIdP);

        assertEquals(OAuth2Util.getFederatedIdPFromDomain(userStoreDomain), federatedIdP);
    }

    @Test
    public void testCreateLocalAuthenticatedUser() throws Exception {

        String username = "testuser1";
        String userStoreDomain = "PRIMARY";
        String tenantDomain = "carbon.super";

        AuthenticatedUser authenticatedUser = OAuth2Util.createAuthenticatedUser(username, userStoreDomain,
                tenantDomain);
        Assert.assertEquals(authenticatedUser.getUserName(), username);
        Assert.assertEquals(authenticatedUser.getUserStoreDomain(), userStoreDomain);
        Assert.assertEquals(authenticatedUser.getTenantDomain(), tenantDomain);
        Assert.assertEquals(authenticatedUser.toString(), UserCoreUtil.addTenantDomainToEntry(UserCoreUtil
                .addDomainToName(username, userStoreDomain), tenantDomain), "When user store domain is not " +
                "'FEDERATED' full qualified username of the user should be in " +
                "{user-store-domain}/{username}@{tenant-domain} format.");
    }

    @Test
    public void testCreateFederatedAuthenticatedUserWithoutAuthenticatedIdP() throws Exception {

        String username = "testuser1";
        String userStoreDomain = "FEDERATED";
        String tenantDomain = "carbon.super";

        AuthenticatedUser authenticatedUser = OAuth2Util.createAuthenticatedUser(username, userStoreDomain,
                tenantDomain);
        Assert.assertEquals(authenticatedUser.getUserName(), username);
        Assert.assertEquals(authenticatedUser.getTenantDomain(), tenantDomain);
        Assert.assertTrue(authenticatedUser.isFederatedUser(), "When user store domain is 'FEDERATED' user should be " +
                "flagged as a federated user.");
        Assert.assertEquals(authenticatedUser.toString(), UserCoreUtil.addTenantDomainToEntry(username, tenantDomain)
                , "When user store domain is 'FEDERATED' full qualified username " +
                        "of the user should be in {username}@{tenant-domain} format.");
    }

    @Test
    public void testCreateFederatedAuthenticatedUserWithAuthenticatedIdP() throws Exception {

        String username = "testuser1";
        String federatedIdP = "facebook";
        String userStoreDomain = String.join(OAuthConstants.UserType.FEDERATED_USER_DOMAIN_SEPARATOR, OAuthConstants
                .UserType.FEDERATED_USER_DOMAIN_PREFIX, federatedIdP);
        String tenantDomain = "carbon.super";

        AuthenticatedUser authenticatedUser = OAuth2Util.createAuthenticatedUser(username, userStoreDomain,
                tenantDomain);
        Assert.assertEquals(authenticatedUser.getUserName(), username);
        Assert.assertEquals(authenticatedUser.getTenantDomain(), tenantDomain);
        Assert.assertEquals(authenticatedUser.getFederatedIdPName(), federatedIdP, "When user store domain is of " +
                "format 'FEDERATED:{idp-name}' federatedIdPName of the user should match {idp-name}.");
        Assert.assertTrue(authenticatedUser.isFederatedUser(), "When user store domain is 'FEDERATED' user should be " +
                "flagged as a federated user.");
        Assert.assertEquals(authenticatedUser.toString(), UserCoreUtil.addTenantDomainToEntry(username, tenantDomain)
                , "When user store domain is 'FEDERATED' full qualified username " +
                        "of the user should be in {username}@{tenant-domain} format.");
    }

    @DataProvider(name = "oidcAudienceDataProvider")
    public Object[][] getOIDCAudience() {

        return new Object[][]{
                {null, 1},
                {new String[0], 1},
                {new String[]{"custom_audience"}, 2},
                {new String[]{"custom_audience", clientId}, 2},
                {new String[]{"custom_audience1", "custom_audience2", clientId}, 3}
        };
    }

    @Test(dataProvider = "oidcAudienceDataProvider")
    public void testGetAudienceForSpDefinedAudiences(Object oidcAudienceConfiguredInApp,
                                                     int expectedAudiencesInTheList) throws Exception {

        OAuthAppDO oAuthAppDO = new OAuthAppDO();
        String[] configuredAudiences = (String[]) oidcAudienceConfiguredInApp;
        oAuthAppDO.setAudiences(configuredAudiences);

        OAuth2ServiceComponentHolder.setAudienceEnabled(true);

        IdentityConfigParser mockConfigParser = mock(IdentityConfigParser.class);
        mockStatic(IdentityConfigParser.class);
        when(IdentityConfigParser.getInstance()).thenReturn(mockConfigParser);
        OMElement mockOAuthConfigElement = mock(OMElement.class);
        when(mockConfigParser.getConfigElement(OAuth2Util.CONFIG_ELEM_OAUTH)).thenReturn(mockOAuthConfigElement);

        List<String> oidcAudience = OAuth2Util.getOIDCAudience(clientId, oAuthAppDO);
        assertNotNull(oidcAudience);
        assertEquals(oidcAudience.size(), expectedAudiencesInTheList);
        // We except the client_id to be the first value in the audience list.
        assertEquals(oidcAudience.get(0), clientId);
        if (configuredAudiences != null) {
            // Check whether all configued audience values are available.
            for (String configuredAudience : configuredAudiences) {
                assertTrue(oidcAudience.contains(configuredAudience));
            }
        }
    }

    @DataProvider(name = "tenantDomainProvider")
    public Object[][] getTenantDomains() {

        return new Object[][]{
                // Tenant qualified URLs disable, we do not do any validation.
                { false, null, "wso2.com", false},
                { false, "carbon.super", "wso2.com", false},
                { false, "carbon.super", "carbon.super", false},

                // Tenant qualified URLs enabled but tenant domains do not match.
                { true, null, "wso2.com", true},
                { true, "carbon.super", "wso2.com", true},

                // Tenant qualified URLs enabled and tenant domains match.
                { true, "wso2.com", "wso2.com", false},
        };
    }

    @Test (dataProvider = "tenantDomainProvider")
    public void testValidateRequestTenantDomain(boolean isTenantQualifiedURLsEnabled, String requestTenantDomain,
                                                String appTenantDomain, boolean isExceptionExpected) {

        mockStatic(IdentityTenantUtil.class);
        when(IdentityTenantUtil.isTenantQualifiedUrlsEnabled()).thenReturn(isTenantQualifiedURLsEnabled);
        when(IdentityTenantUtil.resolveTenantDomain()).thenReturn(requestTenantDomain);

        boolean isInvalidClientExceptionThrown = false;
        try {
            OAuth2Util.validateRequestTenantDomain(appTenantDomain);
        } catch (InvalidOAuthClientException e) {
            isInvalidClientExceptionThrown = true;
        }

        assertEquals(isInvalidClientExceptionThrown, isExceptionExpected);
    }

    @DataProvider(name = "createResponseType")
    public Object[][] createResponseType() {

        return new Object[][]{
                {"", false},
                {null, false},
                {OAuthConstants.CODE_TOKEN, true},
                {OAuthConstants.CODE_IDTOKEN, true},
                {OAuthConstants.CODE_IDTOKEN_TOKEN, true}
        };
    }

    @Test(dataProvider = "createResponseType")
    public void testIsHybridResponseType(String responseType, boolean expected) {

        assertEquals(OAuth2Util.isHybridResponseType(responseType), expected);
    }

    @Test
    public void testGetOIDCScopes() throws UserStoreException, IdentityOAuth2Exception {

        when(oAuthComponentServiceHolderMock.getRealmService()).thenReturn(realmServiceMock);
        when(realmServiceMock.getTenantManager()).thenReturn(tenantManagerMock);
        when(tenantManagerMock.getTenantId(anyString())).thenReturn(MultitenantConstants.SUPER_TENANT_ID);
        ScopeClaimMappingDAO scopeClaimMappingDAOMock = mock(ScopeClaimMappingDAO.class);
        WhiteboxImpl.setInternalState(OAuthTokenPersistenceFactory.getInstance(), "scopeClaimMappingDAO",
                scopeClaimMappingDAOMock);
        List<ScopeDTO> scopes = new ArrayList<>(Arrays.asList(new ScopeDTO("dummyName", "displayName",
                "description", null)));
        when(scopeClaimMappingDAOMock.getScopes(anyInt())).thenReturn(scopes);
        List<String> result = OAuth2Util.getOIDCScopes(MultitenantConstants.SUPER_TENANT_DOMAIN_NAME);
        assertEquals(result.get(0), scopes.get(0).getName());
    }

    @Test
    public void testGetOIDCScopesWithException() throws UserStoreException, IdentityOAuth2Exception {

        when(oAuthComponentServiceHolderMock.getRealmService()).thenReturn(realmServiceMock);
        when(realmServiceMock.getTenantManager()).thenReturn(tenantManagerMock);
        when(tenantManagerMock.getTenantId(anyString())).thenReturn(MultitenantConstants.SUPER_TENANT_ID);
        ScopeClaimMappingDAO scopeClaimMappingDAOMock = mock(ScopeClaimMappingDAO.class);
        WhiteboxImpl.setInternalState(OAuthTokenPersistenceFactory.getInstance(), "scopeClaimMappingDAO",
                scopeClaimMappingDAOMock);

        when(scopeClaimMappingDAOMock.getScopes(anyInt())).thenThrow(IdentityOAuth2Exception.class);
        List<String> result = OAuth2Util.getOIDCScopes(MultitenantConstants.SUPER_TENANT_DOMAIN_NAME);
        assertEquals(result.size(), 0);
    }

    @DataProvider(name = "tokenTypeProvider")
    public static Object[][] tokenTypeProvider() {

        return new Object[][]{
                {"dummyTokenType"},
                {""},
                {null}};
    }

    @Test(dataProvider = "tokenTypeProvider")
    public void testGetOAuthTokenIssuerForOAuthApp(String tokenType) throws Exception {

        OAuthAppDO appDO = new OAuthAppDO();
        appDO.setOauthConsumerKey(clientId);
        appDO.setTokenType(tokenType);

        AppInfoCache appInfoCache = mock(AppInfoCache.class);
        when(appInfoCache.getValueFromCache(clientId)).thenReturn(appDO);

        mockStatic(AppInfoCache.class);
        when(AppInfoCache.getInstance()).thenReturn(appInfoCache);

        OauthTokenIssuer oauthTokenIssuer = mock(OauthTokenIssuer.class);
        when(oauthServerConfigurationMock.getIdentityOauthTokenIssuer()).thenReturn(oauthTokenIssuer);
        assertEquals(OAuth2Util.getOAuthTokenIssuerForOAuthApp(clientId), oauthTokenIssuer);
    }

    @Test
    public void testGetOAuthTokenIssuerForOAuthAppWithException() {

        AppInfoCache appInfoCache = mock(AppInfoCache.class);
        when(appInfoCache.getValueFromCache(clientId)).
                thenAnswer (i -> {
                    throw new IdentityOAuth2Exception("IdentityOAuth2Exception");
                });
        mockStatic(AppInfoCache.class);
        when(AppInfoCache.getInstance()).thenReturn(appInfoCache);

        try {
            OAuth2Util.getOAuthTokenIssuerForOAuthApp(clientId);
        } catch (IdentityOAuth2Exception ex) {
            assertEquals(ex.getMessage(), "Error while retrieving app information for clientId: " + clientId);
            return;
        } catch (InvalidOAuthClientException e) {
            throw new RuntimeException(e);
        }
        fail("Expected IdentityOAuth2Exception was not thrown by getOAuthTokenIssuerForOAuthApp method");
    }

    @Test
    public void testGetAppInformationByClientIdWithTenant() throws Exception {

        OAuthAppDO appDO = new OAuthAppDO();
        appDO.setOauthConsumerKey(clientId);
        appDO.setOauthConsumerSecret(clientSecret);

        AppInfoCache appInfoCache = mock(AppInfoCache.class);
        when(appInfoCache.getValueFromCache(clientId)).thenReturn(null);
        mockStatic(AppInfoCache.class);
        when(AppInfoCache.getInstance()).thenReturn(appInfoCache);

        OAuthAppDAO oAuthAppDAO = mock(OAuthAppDAO.class);
        when(oAuthAppDAO.getAppInformation(clientId, clientTenantId)).thenReturn(appDO);
        PowerMockito.whenNew(OAuthAppDAO.class).withNoArguments().thenReturn(oAuthAppDAO);
        when(IdentityTenantUtil.getTenantId(clientTenantDomain)).thenReturn(clientTenantId);

        assertEquals(OAuth2Util.getAppInformationByClientId(clientId, clientTenantDomain), appDO);
    }

    @Test
    public void testGetAppInformationByClientIdOnly() throws Exception {

        OAuthAppDO[] appDOs = new OAuthAppDO[1];
        OAuthAppDO appDO = new OAuthAppDO();
        appDO.setOauthConsumerKey(clientId);
        appDO.setOauthConsumerSecret(clientSecret);
        appDOs[0] = appDO;

        AppInfoCache appInfoCache = mock(AppInfoCache.class);
        when(appInfoCache.getValueFromCache(clientId)).thenReturn(null);
        mockStatic(AppInfoCache.class);
        when(AppInfoCache.getInstance()).thenReturn(appInfoCache);

        OAuthAppDAO oAuthAppDAO = mock(OAuthAppDAO.class);
        when(oAuthAppDAO.getAppsForConsumerKey(clientId)).thenReturn(appDOs);
        PowerMockito.whenNew(OAuthAppDAO.class).withNoArguments().thenReturn(oAuthAppDAO);

        assertEquals(OAuth2Util.getAppInformationByClientIdOnly(clientId), appDO);
    }

    @Test
    public void testGetAppInformationByClientIdOnlyWithException() throws Exception {

        OAuthAppDO[] appDOs = new OAuthAppDO[2];
        OAuthAppDO appDO = new OAuthAppDO();
        appDO.setOauthConsumerKey(clientId);
        appDO.setOauthConsumerSecret(clientSecret);
        appDOs[0] = appDO;
        appDOs[1] = appDO;

        AppInfoCache appInfoCache = mock(AppInfoCache.class);
        when(appInfoCache.getValueFromCache(clientId)).thenReturn(null);
        mockStatic(AppInfoCache.class);
        when(AppInfoCache.getInstance()).thenReturn(appInfoCache);

        OAuthAppDAO oAuthAppDAO = mock(OAuthAppDAO.class);
        when(oAuthAppDAO.getAppsForConsumerKey(clientId)).thenReturn(appDOs);
        PowerMockito.whenNew(OAuthAppDAO.class).withNoArguments().thenReturn(oAuthAppDAO);

        try {
            OAuth2Util.getAppInformationByClientIdOnly(clientId);
        } catch (InvalidOAuthClientException ex) {
            assertEquals(ex.getMessage(), APPLICATION_NOT_FOUND);
            return;
        }
        fail("Expected InvalidOAuthClientException was not thrown.");
    }

    @Test
    public void testGetAppInformationByAccessTokenDO() throws Exception {

        OAuthAppDO appDO = new OAuthAppDO();
        appDO.setOauthConsumerKey(clientId);
        appDO.setOauthConsumerSecret(clientSecret);

        AccessTokenDO accessTokenDO = new AccessTokenDO();
        accessTokenDO.setConsumerKey(clientId);

        AppInfoCache appInfoCache = mock(AppInfoCache.class);
        when(appInfoCache.getValueFromCache(clientId)).thenReturn(null);
        mockStatic(AppInfoCache.class);
        when(AppInfoCache.getInstance()).thenReturn(appInfoCache);

        OAuthAppDAO oAuthAppDAO = mock(OAuthAppDAO.class);
        when(oAuthAppDAO.getAppInformation(clientId, accessTokenDO)).thenReturn(appDO);
        PowerMockito.whenNew(OAuthAppDAO.class).withNoArguments().thenReturn(oAuthAppDAO);

        assertEquals(OAuth2Util.getAppInformationByAccessTokenDO(accessTokenDO), appDO);
    }

    @Test
    public void testGetAllAppInformationByClientId() throws Exception {

        OAuthAppDO[] appDOs = new OAuthAppDO[2];
        OAuthAppDO appDO = new OAuthAppDO();
        appDO.setOauthConsumerKey(clientId);
        appDO.setOauthConsumerSecret(clientSecret);
        appDOs[0] = appDO;
        appDOs[1] = appDO;

        OAuthAppDAO oAuthAppDAO = mock(OAuthAppDAO.class);
        when(oAuthAppDAO.getAppsForConsumerKey(clientId)).thenReturn(appDOs);
        PowerMockito.whenNew(OAuthAppDAO.class).withNoArguments().thenReturn(oAuthAppDAO);

        OAuthAppDO[] result = OAuth2Util.getAppsForClientId(clientId);
        assertEquals(result.length, appDOs.length);
        assertNotNull(result[0]);
        assertNotNull(result[1]);
    }

    @Test
    public void testGetClientSecret() throws Exception {

        OAuthAppDO appDO = new OAuthAppDO();
        appDO.setOauthConsumerKey(clientId);
        appDO.setOauthConsumerSecret(clientSecret);

        AppInfoCache appInfoCache = mock(AppInfoCache.class);
        when(appInfoCache.getValueFromCache(clientId)).thenReturn(appDO);

        mockStatic(AppInfoCache.class);
        when(AppInfoCache.getInstance()).thenReturn(appInfoCache);

        assertEquals(OAuth2Util.getClientSecret(clientId), appDO.getOauthConsumerSecret());
    }

    @Test
    public void testGetClientSecretWithException() throws Exception {

        AppInfoCache appInfoCache = mock(AppInfoCache.class);
        when(appInfoCache.getValueFromCache(clientId)).thenReturn(null);

        mockStatic(AppInfoCache.class);
        when(AppInfoCache.getInstance()).thenReturn(appInfoCache);

        OAuthAppDAO oAuthAppDAO = mock(OAuthAppDAO.class);
        whenNew(OAuthAppDAO.class).withNoArguments().thenReturn(oAuthAppDAO);
        when(oAuthAppDAO.getAppInformation(anyString())).thenReturn(null);

        try {
            OAuth2Util.getClientSecret(clientId);
        } catch (InvalidOAuthClientException ex) {
            assertEquals(ex.getMessage(), "Unable to retrieve app information for consumer key: "
                    + clientId);
            return;
        }
        fail("Expected InvalidOAuthClientException was not thrown by getClientSecret method");
    }

    @Test
    public void testGetClientSecretWithTenant() throws Exception {

        OAuthAppDO appDO = new OAuthAppDO();
        appDO.setOauthConsumerKey(clientId);
        appDO.setOauthConsumerSecret(clientSecret);

        AppInfoCache appInfoCache = mock(AppInfoCache.class);
        when(appInfoCache.getValueFromCache(clientId)).thenReturn(null);
        mockStatic(AppInfoCache.class);
        when(AppInfoCache.getInstance()).thenReturn(appInfoCache);

        OAuthAppDAO oAuthAppDAO = mock(OAuthAppDAO.class);
        when(oAuthAppDAO.getAppInformation(clientId, clientTenantId)).thenReturn(appDO);
        PowerMockito.whenNew(OAuthAppDAO.class).withNoArguments().thenReturn(oAuthAppDAO);
        when(IdentityTenantUtil.getTenantId(clientTenantDomain)).thenReturn(clientTenantId);

        assertEquals(OAuth2Util.getClientSecret(clientId, clientTenantDomain), clientSecret);
    }

    @DataProvider(name = "authenticatedIDPProvider")
    public static Object[][] authenticatedIDPProvider() {

        String authenticatedIDP = "dummyAuthenticatedIDP";
        return new Object[][]{
                {authenticatedIDP, OAuthConstants.UserType.FEDERATED_USER_DOMAIN_PREFIX +
                        OAuthConstants.UserType.FEDERATED_USER_DOMAIN_SEPARATOR + authenticatedIDP},
                {null, OAuthConstants.UserType.FEDERATED_USER_DOMAIN_PREFIX},
                {"", OAuthConstants.UserType.FEDERATED_USER_DOMAIN_PREFIX}};
    }

    @Test(dataProvider = "authenticatedIDPProvider")
    public void testGetFederatedUserDomain(String authenticatedIDP, String expected) {

        assertEquals(OAuth2Util.getFederatedUserDomain(authenticatedIDP), expected);
    }

    @Test
    public void testGetTokenBindingReference() {

        assertNotNull(OAuth2Util.getTokenBindingReference("dummyReference"));
    }

    @Test
    public void testGetTokenBindingReferenceWithInvalidBindingValue() {

        assertNull(OAuth2Util.getTokenBindingReference(null));
        assertNull(OAuth2Util.getTokenBindingReference(""));
    }

    @DataProvider(name = "accessTokenData")
    public static Object[][] accessTokenDataProvider() {

        return new Object[][]{
                {true},
                {false}};
    }

    @Test(dataProvider = "accessTokenData")
    public void testGetAccessTokenDOFromTokenIdentifier(boolean isCacheAvailable) throws Exception {

        getAccessTokenDOFromTokenIdentifier(isCacheAvailable);
        assertNotNull(OAuth2Util.getAccessTokenDOfromTokenIdentifier("dummyIdentifier"));
    }

    @Test
    public void testGetAccessTokenDOFromTokenIdentifierWithException() throws Exception {

        getAccessTokenDOFromTokenIdentifier(false);
        when(oAuthCacheMock.getValueFromCache(any(OAuthCacheKey.class))).thenReturn(null);
        when(accessTokenDAO.getAccessToken(anyString(), anyBoolean())).thenReturn(null);

        try {
            OAuth2Util.getAccessTokenDOfromTokenIdentifier("dummyIdentifier");
        } catch (IllegalArgumentException ex) {
            assertEquals(ex.getMessage(), "Invalid Access Token. Access token is not ACTIVE.");
            return;
        }
        fail("Expected IllegalArgumentException was not thrown by getAccessTokenDOfromTokenIdentifier method");
    }

    @Test(dataProvider = "accessTokenData")
    public void testGetClientIdForAccessToken(boolean isCacheAvailable) throws Exception {

        AccessTokenDO accessTokenDO = getAccessTokenDOFromTokenIdentifier(isCacheAvailable);
        assertEquals(OAuth2Util.getClientIdForAccessToken("dummyIdentifier"), accessTokenDO.getConsumerKey());
    }

    private AccessTokenDO getAccessTokenDOFromTokenIdentifier(boolean isCacheAvailable) throws Exception {

        when(oauthServerConfigurationMock.getPersistenceProcessor()).thenReturn(new PlainTextPersistenceProcessor());
        AccessTokenDO accessTokenDO = new AccessTokenDO();
        accessTokenDO.setConsumerKey("dummyConsumerKey");

        mockStatic(OAuthCache.class);
        when(OAuthCache.getInstance()).thenReturn(oAuthCacheMock);
        if (isCacheAvailable) {
            when(oAuthCacheMock.getValueFromCache(any(OAuthCacheKey.class))).thenReturn(accessTokenDO);
        } else {
            WhiteboxImpl.setInternalState(OAuthTokenPersistenceFactory.getInstance(), "tokenDAO", accessTokenDAO);
            when(accessTokenDAO.getAccessToken(anyString(), anyBoolean())).thenReturn(accessTokenDO);
        }
        when(oauthServerConfigurationMock.isClientSecretHashEnabled()).thenReturn(false);
        return accessTokenDO;
    }

    @Test
    public void testGetServiceProvider() throws Exception {

        setCache();
        ApplicationManagementService applicationManagementService = mock(ApplicationManagementService.class);
        OAuth2ServiceComponentHolder.setApplicationMgtService(applicationManagementService);
        when(applicationManagementService.getServiceProviderByClientId(anyString(), anyString(), anyString()))
                .thenReturn(new ServiceProvider());
        assertNotNull(OAuth2Util.getServiceProvider(clientId));
    }

    @Test
    public void testGetServiceProviderWithIdentityApplicationManagementException() throws Exception {

        setCache();
        ApplicationManagementService applicationManagementService = mock(ApplicationManagementService.class);
        OAuth2ServiceComponentHolder.setApplicationMgtService(applicationManagementService);
        when(applicationManagementService.getServiceProviderByClientId(anyString(), anyString(), anyString()))
                .thenThrow(IdentityApplicationManagementException.class);

        try {
            OAuth2Util.getServiceProvider(clientId);
        } catch (IdentityOAuth2Exception ex) {
            assertEquals(ex.getMessage(), "Error while obtaining the service provider for client_id: " +
                    clientId + " of tenantDomain: " + MultitenantConstants.SUPER_TENANT_DOMAIN_NAME);
            return;
        }
        fail("Expected IdentityOAuth2Exception was not thrown by getServiceProvider method");
    }

    private void setCache() {

        OAuthAppDO appDO = new OAuthAppDO();
        appDO.setOauthConsumerKey(clientId);
        AuthenticatedUser user = new AuthenticatedUser();
        user.setTenantDomain(MultitenantConstants.SUPER_TENANT_DOMAIN_NAME);
        appDO.setUser(user);

        AppInfoCache appInfoCache = mock(AppInfoCache.class);
        when(appInfoCache.getValueFromCache(clientId)).thenReturn(appDO);
        mockStatic(AppInfoCache.class);
        when(AppInfoCache.getInstance()).thenReturn(appInfoCache);
    }

    @Test
    public void testGetServiceProviderWithIdentityInvalidOAuthClientException() {

        AppInfoCache appInfoCache = mock(AppInfoCache.class);
        when(appInfoCache.getValueFromCache(clientId)).
                thenAnswer (i -> {
                     throw new InvalidOAuthClientException("InvalidOAuthClientException");
                 });
        mockStatic(AppInfoCache.class);
        when(AppInfoCache.getInstance()).thenReturn(appInfoCache);

        try {
            OAuth2Util.getServiceProvider(clientId);
        } catch (IdentityOAuth2Exception ex) {
            assertEquals(ex.getMessage(), "Could not find an existing app for clientId: " + clientId);
            return;
        }
        fail("Expected IdentityOAuth2Exception was not thrown by getServiceProvider method");
    }

    @Test
    public void testGetServiceProviderWithGivenTenantDomain() throws Exception {

        setCache();
        ApplicationManagementService applicationManagementService = mock(ApplicationManagementService.class);
        OAuth2ServiceComponentHolder.setApplicationMgtService(applicationManagementService);
        when(applicationManagementService.getServiceProviderByClientId(anyString(), anyString(), anyString()))
                .thenReturn(new ServiceProvider());
        assertNotNull(OAuth2Util.getServiceProvider(clientId, MultitenantConstants.SUPER_TENANT_DOMAIN_NAME));
    }

    @Test
    public void testGetServiceProviderWithGivenTenantDomainWithException() throws Exception {

        setCache();
        ApplicationManagementService applicationManagementService = mock(ApplicationManagementService.class);
        OAuth2ServiceComponentHolder.setApplicationMgtService(applicationManagementService);
        when(applicationManagementService.getServiceProviderByClientId(anyString(), anyString(), anyString()))
                .thenThrow(IdentityApplicationManagementException.class);

        try {
            OAuth2Util.getServiceProvider(clientId, MultitenantConstants.SUPER_TENANT_DOMAIN_NAME);
        } catch (IdentityOAuth2Exception ex) {
            assertEquals(ex.getMessage(), "Error while obtaining the service provider for client_id: " +
                    clientId + " of tenantDomain: " + MultitenantConstants.SUPER_TENANT_DOMAIN_NAME);
            return;
        }
        fail("Expected IdentityOAuth2Exception was not thrown by getServiceProvider method");
    }

    @Test
    public void testGetThumbPrint() throws Exception {

        Certificate certificate = wso2KeyStore.getCertificate("wso2carbon");

        String thumbPrint = OAuth2Util.getThumbPrint(certificate);
        String rsa256Thumbprint = "50:f0:ed:a5:89:8a:f3:a1:15:c2:c5:08:19:49:56:e7:e1:14:fe:23:47:43:e9:d2:2f:70:9a:" +
                "e7:cb:80:1b:bd";
        assertEquals(thumbPrint, Base64URL.encode(rsa256Thumbprint.replaceAll(":", "")).toString());
    }

    @DataProvider(name = "FAPI status data provider")
    public Object[][] getFapiStatus() {

        return new Object[][]{
                {true},
                {false}
        };
    }

    @Test(dataProvider = "FAPI status data provider")
    public void testIsFapiConformantApp(boolean isFapiConformant) throws Exception {

        setCache();
        ServiceProvider serviceProvider = new ServiceProvider();
        ServiceProviderProperty fapiAppSpProperty = new ServiceProviderProperty();
        fapiAppSpProperty.setName(IS_FAPI_CONFORMANT_APP);
        fapiAppSpProperty.setValue(String.valueOf(isFapiConformant));
        serviceProvider.setSpProperties(new ServiceProviderProperty[]{fapiAppSpProperty});
        ApplicationManagementService applicationManagementService = mock(ApplicationManagementService.class);
        OAuth2ServiceComponentHolder.setApplicationMgtService(applicationManagementService);
        mockStatic(IdentityUtil.class);
        when(IdentityUtil.getProperty(anyString())).thenReturn("true");
        when(applicationManagementService.getServiceProviderByClientId(anyString(), anyString(), anyString()))
                .thenReturn(serviceProvider);
        Assert.assertEquals(OAuth2Util.isFapiConformantApp(clientId), isFapiConformant);
    }

    @DataProvider(name = "extractCredentialDataProvider")
    public Object[][] extractCredentialDataProvider() {

        return new Object[][]{
                // AuthzHeader, headerValue, expectedException, expectedResult.
                {HTTPConstants.HEADER_AUTHORIZATION,  "Basic " + base64EncodedClientIdSecret, null,
                        new String[]{clientId, clientSecret}},
                {HTTPConstants.HEADER_AUTHORIZATION.toLowerCase(),  "Basic " + base64EncodedClientIdSecret, null,
                        new String[]{clientId, clientSecret}},
                {HTTPConstants.HEADER_AUTHORIZATION,  null,
                        "Basic authorization header is not available in the request.", null},
                {HTTPConstants.HEADER_AUTHORIZATION,  "Bearer 12345",
                        "Basic authorization header is not available in the request.", null},
                {HTTPConstants.HEADER_AUTHORIZATION,  "Basic1234",
                        "Basic authorization header is not available in the request.", null},
                {HTTPConstants.HEADER_AUTHORIZATION,  "Basic " + base64EncodedClientIdInvalid, null, null}
        };
    }

    @Test(dataProvider = "extractCredentialDataProvider")
    public void testExtractCredentialsFromAuthzHeader(String headerKey, String headerValue,
                                                      String expectedException, String[] expectedResult) {

        mockStatic(OAuthUtils.class);
        when(OAuthUtils.decodeClientAuthenticationHeader(headerValue)).thenReturn(expectedResult);

        HttpServletRequest httpServletRequest = mock(HttpServletRequest.class);
        when(httpServletRequest.getHeader(headerKey)).thenReturn(headerValue);
        mockStatic(Base64Utils.class);
        when(Base64Utils.decode(base64EncodedClientIdSecret)).thenReturn(
                (clientId + ":" + clientSecret).getBytes(StandardCharsets.UTF_8));
        when(Base64Utils.decode(base64EncodedClientIdInvalid)).thenReturn(
                (clientId).getBytes(StandardCharsets.UTF_8));

        try {
            String[] credentials = OAuth2Util.extractCredentialsFromAuthzHeader(httpServletRequest);

            if (expectedException != null) {
                fail("Expected exception: " + expectedException.getClass() + " was not thrown.");
            } else if (expectedResult != null) {
                assertEquals(credentials.length, 2);
                assertEquals(credentials[0], clientId);
                assertEquals(credentials[1], clientSecret);
            } else {
                assertNull(credentials);
            }
        } catch (OAuthClientAuthnException e) {
            if (expectedException == null) {
                fail("Unexpected exception: " + e.getClass() + " was thrown.");
            } else {
                assertEquals(e.getMessage(), expectedException);
            }
        }
    }

<<<<<<< HEAD
    @Test
    public void testParseCertificateWithValidCert() throws Exception {

        X509Certificate x509Certificate = OAuth2Util.parseCertificate(VALID_CERTIFICATE_CONTENT);
        assertNotNull(x509Certificate);
    }

    @Test(expectedExceptions = CertificateException.class)
    public void testParseCertificateWithInvalidCert() throws Exception {

        X509Certificate x509Certificate = OAuth2Util.parseCertificate(INVALID_CERTIFICATE_CONTENT);
        assertNull(x509Certificate);
=======
    @DataProvider(name = "clientAuthenticatorsDataProvider")
    public Object[][] clientAuthenticatorsDataProvider() {

        OAuthClientAuthenticator basicClientAuthenticator = PowerMockito.mock(OAuthClientAuthenticator.class);
        PowerMockito.when(basicClientAuthenticator.getName()).thenReturn("BasicAuthClientAuthenticator");
        OAuthClientAuthenticator publicClientAuthenticator = PowerMockito.mock(OAuthClientAuthenticator.class);
        PowerMockito.when(publicClientAuthenticator.getName()).thenReturn("PublicClientAuthenticator");
        OAuthClientAuthenticator mtlsClientAuthenticator = PowerMockito.mock(OAuthClientAuthenticator.class);
        PowerMockito.when(mtlsClientAuthenticator.getName()).thenReturn("MutualTLSClientAuthenticator");

        List<OAuthClientAuthenticator> clientAuthenticatorsWithMTLS = new ArrayList<>();
        clientAuthenticatorsWithMTLS.add(basicClientAuthenticator);
        clientAuthenticatorsWithMTLS.add(mtlsClientAuthenticator);
        clientAuthenticatorsWithMTLS.add(publicClientAuthenticator);
        List<OAuthClientAuthenticator> clientAuthenticatorsWithoutMTLS = new ArrayList<>();
        clientAuthenticatorsWithoutMTLS.add(basicClientAuthenticator);
        clientAuthenticatorsWithoutMTLS.add(publicClientAuthenticator);

        return new Object[][]{
                {clientAuthenticatorsWithMTLS, true},
                {clientAuthenticatorsWithoutMTLS, false}
        };
    }

    @Test
    public void testGetSupportedClientAuthMethods() {

        List<OAuthClientAuthenticator> clientAuthenticators = new ArrayList<>();
        OAuthClientAuthenticator basicClientAuthenticator = PowerMockito.mock(OAuthClientAuthenticator.class);
        PowerMockito.when(basicClientAuthenticator.getSupportedClientAuthenticationMethods())
                .thenReturn(Arrays.asList("client_secret_basic", "client_secret_post"));
        clientAuthenticators.add(basicClientAuthenticator);
        OAuthClientAuthenticator mtlsClientAuthenticator = PowerMockito.mock(OAuthClientAuthenticator.class);
        PowerMockito.when(mtlsClientAuthenticator.getSupportedClientAuthenticationMethods())
                .thenReturn(Arrays.asList("tls_client_auth"));
        clientAuthenticators.add(mtlsClientAuthenticator);
        OAuthClientAuthenticator pkjwtClientAuthenticator = PowerMockito.mock(OAuthClientAuthenticator.class);
        PowerMockito.when(pkjwtClientAuthenticator.getSupportedClientAuthenticationMethods())
                .thenReturn(Arrays.asList("private_key_jwt"));
        clientAuthenticators.add(pkjwtClientAuthenticator);
        mockStatic(OAuth2ServiceComponentHolder.class);
        when(OAuth2ServiceComponentHolder.getAuthenticationHandlers()).thenReturn(clientAuthenticators);
        List<String> supportedClientAuthMethods = Arrays.asList(OAuth2Util.getSupportedClientAuthMethods());
        assertTrue(supportedClientAuthMethods.contains("client_secret_basic"));
        assertTrue(supportedClientAuthMethods.contains("client_secret_post"));
        assertTrue(supportedClientAuthMethods.contains("tls_client_auth"));
        assertTrue(supportedClientAuthMethods.contains("private_key_jwt"));
        assertEquals(supportedClientAuthMethods.size(), 4);
>>>>>>> 2c2761df
    }
}<|MERGE_RESOLUTION|>--- conflicted
+++ resolved
@@ -2618,20 +2618,6 @@
         }
     }
 
-<<<<<<< HEAD
-    @Test
-    public void testParseCertificateWithValidCert() throws Exception {
-
-        X509Certificate x509Certificate = OAuth2Util.parseCertificate(VALID_CERTIFICATE_CONTENT);
-        assertNotNull(x509Certificate);
-    }
-
-    @Test(expectedExceptions = CertificateException.class)
-    public void testParseCertificateWithInvalidCert() throws Exception {
-
-        X509Certificate x509Certificate = OAuth2Util.parseCertificate(INVALID_CERTIFICATE_CONTENT);
-        assertNull(x509Certificate);
-=======
     @DataProvider(name = "clientAuthenticatorsDataProvider")
     public Object[][] clientAuthenticatorsDataProvider() {
 
@@ -2680,6 +2666,19 @@
         assertTrue(supportedClientAuthMethods.contains("tls_client_auth"));
         assertTrue(supportedClientAuthMethods.contains("private_key_jwt"));
         assertEquals(supportedClientAuthMethods.size(), 4);
->>>>>>> 2c2761df
+    }
+  
+    @Test
+    public void testParseCertificateWithValidCert() throws Exception {
+
+        X509Certificate x509Certificate = OAuth2Util.parseCertificate(VALID_CERTIFICATE_CONTENT);
+        assertNotNull(x509Certificate);
+    }
+
+    @Test(expectedExceptions = CertificateException.class)
+    public void testParseCertificateWithInvalidCert() throws Exception {
+
+        X509Certificate x509Certificate = OAuth2Util.parseCertificate(INVALID_CERTIFICATE_CONTENT);
+        assertNull(x509Certificate);
     }
 }