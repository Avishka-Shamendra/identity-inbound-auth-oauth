--- conflicted
+++ resolved
@@ -75,7 +75,6 @@
 /**
  * This class tests the OAuth2Service class.
  */
-<<<<<<< HEAD
 @PrepareForTest({
         OAuth2Util.class,
         AuthorizationHandlerManager.class,
@@ -87,10 +86,6 @@
         OAuthUtil.class,
         OAuthCache.class
 })
-=======
-@PrepareForTest({OAuth2Util.class, AuthorizationHandlerManager.class, OAuth2Service.class, IdentityTenantUtil.class,
-        OAuthServerConfiguration.class})
->>>>>>> 114f6928
 public class OAuth2ServiceTest extends PowerMockIdentityBaseTest {
 
     @Mock
@@ -233,24 +228,29 @@
         when(AccessTokenIssuer.getInstance()).thenReturn(accessTokenIssuer);
         when(accessTokenIssuer.issue(any(OAuth2AccessTokenReqDTO.class))).thenReturn(tokenRespDTO);
         assertNotNull(oAuth2Service.issueAccessToken(new OAuth2AccessTokenReqDTO()));
-
-        when(accessTokenIssuer.issue(any(OAuth2AccessTokenReqDTO.class)))
-                .thenThrow(new InvalidOAuthClientException(""));
-        assertEquals(oAuth2Service.issueAccessToken(new OAuth2AccessTokenReqDTO())
-                .getErrorMsg(), "Invalid Client");
-    }
-
-
-    @Test
-    public void testExceptionForIssueAccesstoken() throws IdentityException {
+    }
+
+    /**
+     * DataProvider: Exceptions,ErrorMsg
+     */
+    @DataProvider(name = "ExceptionforIssueAccessToken")
+    public Object[][] createExceptions() {
+        return new Object[][]{
+                {new IdentityOAuth2Exception(""), "server_error"},
+                {new InvalidOAuthClientException(""), "invalid_client"},
+        };
+    }
+
+    @Test(dataProvider = "ExceptionforIssueAccess token")
+    public void testExceptionForIssueAccesstoken(Object exception, String errorMsg) throws IdentityException {
 
         AccessTokenIssuer accessTokenIssuer = mock(AccessTokenIssuer.class);
         mockStatic(AccessTokenIssuer.class);
         when(AccessTokenIssuer.getInstance()).thenReturn(accessTokenIssuer);
         when(accessTokenIssuer.issue(any(OAuth2AccessTokenReqDTO.class)))
-                .thenThrow(new IdentityOAuth2Exception(""));
+                .thenThrow((Exception) exception);
         assertEquals(oAuth2Service.issueAccessToken(new OAuth2AccessTokenReqDTO())
-                .getErrorCode(), "server_error");
+                .getErrorCode(), errorMsg);
     }
 
     @Test
@@ -261,8 +261,20 @@
         assertTrue(oAuth2Service.isPKCESupportEnabled());
     }
 
-    @Test
-    public void testRevokeTokenByOAuthClientWithRefreshToken() throws Exception {
+    /**
+     * DataProvider: grantType, token state
+     */
+    @DataProvider(name = "RefreshTokenWithDifferentFlows")
+    public Object[][] createRefreshtoken() {
+        return new Object[][]{
+                {GrantType.REFRESH_TOKEN.toString(), OAuthConstants.TokenStates.TOKEN_STATE_ACTIVE},
+                {null, OAuthConstants.TokenStates.TOKEN_STATE_ACTIVE},
+                {GrantType.REFRESH_TOKEN.toString(), OAuthConstants.TokenStates.TOKEN_STATE_EXPIRED},
+        };
+    }
+
+    @Test(dataProvider = "RefreshTokenWithDifferentFlows")
+    public void testRevokeTokenByOAuthClientWithRefreshToken(String grantType, String tokenState) throws Exception {
 
         setUpRevokeToken();
 
@@ -271,30 +283,22 @@
         refreshTokenValidationDataDO.setAccessToken("testAccessToken");
         refreshTokenValidationDataDO.setAuthorizedUser(authenticatedUser);
         refreshTokenValidationDataDO.setScope(new String[]{"test"});
-        refreshTokenValidationDataDO.setRefreshTokenState(OAuthConstants.TokenStates.TOKEN_STATE_ACTIVE);
+        refreshTokenValidationDataDO.setRefreshTokenState(tokenState);
 
         TokenMgtDAO tokenMgtDAO = mock(TokenMgtDAO.class);
         when(tokenMgtDAO.validateRefreshToken(anyString(), anyString())).thenReturn(refreshTokenValidationDataDO);
         whenNew(TokenMgtDAO.class).withAnyArguments().thenReturn(tokenMgtDAO);
         doNothing().when(tokenMgtDAO).revokeTokens(any(String[].class));
-        OAuthRevocationRequestDTO revokeRequestDTO = new OAuthRevocationRequestDTO();
-        assertEquals(oAuth2Service.revokeTokenByOAuthClient(revokeRequestDTO).getErrorMsg(),
-                "Invalid revocation request");
-
-        revokeRequestDTO.setConsumerKey("testCosumerKey");
-        revokeRequestDTO.setToken("testToken");
-        revokeRequestDTO.setToken_type(GrantType.REFRESH_TOKEN.toString());
-        assertFalse(oAuth2Service.revokeTokenByOAuthClient(revokeRequestDTO).isError());
-
-        revokeRequestDTO.setToken_type(null);
+
         when(oAuthCache.getValueFromCache(any(OAuthCacheKey.class))).thenReturn(null);
         mockStatic(OAuthCache.class);
         when(OAuthCache.getInstance()).thenReturn(oAuthCache);
+
+        OAuthRevocationRequestDTO revokeRequestDTO = new OAuthRevocationRequestDTO();
+        revokeRequestDTO.setConsumerKey("testConsumerKey");
+        revokeRequestDTO.setToken("testToken");
+        revokeRequestDTO.setToken_type(grantType);
         assertFalse(oAuth2Service.revokeTokenByOAuthClient(revokeRequestDTO).isError());
-
-        refreshTokenValidationDataDO.setRefreshTokenState(OAuthConstants.TokenStates.TOKEN_STATE_EXPIRED);
-        when(tokenMgtDAO.validateRefreshToken(anyString(), anyString())).thenReturn(refreshTokenValidationDataDO);
-        assertNotNull(oAuth2Service.revokeTokenByOAuthClient(revokeRequestDTO));
     }
 
     @Test
@@ -305,7 +309,7 @@
         when(authenticatedUser.toString()).thenReturn("testAuthenticatedUser");
 
         AccessTokenDO accessTokenDO = new AccessTokenDO();
-        accessTokenDO.setConsumerKey("testCosumerKey");
+        accessTokenDO.setConsumerKey("testConsumerKey");
         accessTokenDO.setAuthzUser(authenticatedUser);
 
         TokenMgtDAO tokenMgtDAO = mock(TokenMgtDAO.class);
@@ -313,7 +317,7 @@
         when(tokenMgtDAO.retrieveAccessToken(anyString(), anyBoolean())).thenReturn(accessTokenDO);
         whenNew(TokenMgtDAO.class).withAnyArguments().thenReturn(tokenMgtDAO);
         OAuthRevocationRequestDTO revokeRequestDTO = new OAuthRevocationRequestDTO();
-        revokeRequestDTO.setConsumerKey("testCosumerKey");
+        revokeRequestDTO.setConsumerKey("testConsumerKey");
         revokeRequestDTO.setToken("testToken");
         revokeRequestDTO.setToken_type(GrantType.CLIENT_CREDENTIALS.toString());
 
@@ -323,31 +327,54 @@
 
         oAuth2Service.revokeTokenByOAuthClient(revokeRequestDTO);
         assertFalse(oAuth2Service.revokeTokenByOAuthClient(revokeRequestDTO).isError());
-
-        when(OAuth2Util.authenticateClient(anyString(), anyString())).thenThrow(new InvalidOAuthClientException(" "));
-        assertEquals(oAuth2Service.revokeTokenByOAuthClient(revokeRequestDTO).getErrorMsg(), "Unauthorized Client");
-    }
-
-    @Test
-    public void testIdentityOAuth2ExceptionForRevokeTokenByOAuthClient() throws Exception {
-
-        when(oAuthEventInterceptorProxy.isEnabled()).thenReturn(true);
-        doThrow(new IdentityOAuth2Exception("")).when(oAuthEventInterceptorProxy)
-                .onPreTokenRevocationByClient(any(OAuthRevocationRequestDTO.class), anyMap());
-        when(oAuthComponentServiceHolder.getOAuthEventInterceptorProxy()).thenReturn(oAuthEventInterceptorProxy);
-        mockStatic(OAuthComponentServiceHolder.class);
-        when(OAuthComponentServiceHolder.getInstance()).thenReturn(oAuthComponentServiceHolder);
-
-        mockStatic(OAuthServerConfiguration.class);
-        when(oAuthServerConfiguration.getPersistenceProcessor()).thenReturn(persistenceProcessor);
-        TokenMgtDAO tokenMgtDAO = mock(TokenMgtDAO.class);    //mock methods for tokenMgtDAO
+    }
+
+    /**
+     * DataProvider: ErrorMsg, Enable to set Details on revokeRequest,
+     * Enable to throw Identity Exception,
+     * Enable to throw InvalidOAuthClientException.
+     */
+    @DataProvider(name = "ExceptionforRevokeTokenByOAuthClient")
+    public Object[][] createRevokeTokenException() {
+        return new Object[][]{
+                {"Error occurred while revoking authorization grant for applications", true, true, false},
+                {"Invalid revocation request", false, false, false},
+                {"Unauthorized Client", true, false, true},
+        };
+    }
+
+    @Test(dataProvider = "ExceptionforRevokeTokenByOAuthClient")
+    public void testIdentityOAuth2ExceptionForRevokeTokenByOAuthClient(
+            String errorMsg, boolean setDetails, boolean enableExp1, boolean enableExp2) throws Exception {
+
+        setUpRevokeToken();
+
+        AccessTokenDO accessTokenDO = new AccessTokenDO();
+        accessTokenDO.setConsumerKey("testConsumerKey");
+        accessTokenDO.setAuthzUser(authenticatedUser);
+        if (enableExp1) {
+            doThrow(new IdentityOAuth2Exception("")).when(oAuthEventInterceptorProxy)
+                    .onPreTokenRevocationByClient(any(OAuthRevocationRequestDTO.class), anyMap());
+        }
+        if (enableExp2) {
+            when(OAuth2Util.authenticateClient(anyString(), anyString()))
+                    .thenThrow(new InvalidOAuthClientException(" "));
+        }
+        TokenMgtDAO tokenMgtDAO = mock(TokenMgtDAO.class);
+        doNothing().when(tokenMgtDAO).revokeTokens(any(String[].class));
+        when(tokenMgtDAO.retrieveAccessToken(anyString(), anyBoolean())).thenReturn(accessTokenDO);
         whenNew(TokenMgtDAO.class).withAnyArguments().thenReturn(tokenMgtDAO);
-
         OAuthRevocationRequestDTO revokeRequestDTO = new OAuthRevocationRequestDTO();
-        revokeRequestDTO.setConsumerKey("testCosumerKey");
-        revokeRequestDTO.setToken("testToken");
-        String result = "Error occurred while revoking authorization grant for applications";
-        assertEquals(oAuth2Service.revokeTokenByOAuthClient(revokeRequestDTO).getErrorMsg(), result);
+        if (setDetails) {
+            revokeRequestDTO.setConsumerKey("testConsumerKey");
+            revokeRequestDTO.setToken("testToken");
+        }
+        revokeRequestDTO.setToken_type(GrantType.CLIENT_CREDENTIALS.toString());
+
+        when(oAuthCache.getValueFromCache(any(OAuthCacheKey.class))).thenReturn(accessTokenDO);
+        mockStatic(OAuthCache.class);
+        when(OAuthCache.getInstance()).thenReturn(oAuthCache);
+        assertEquals(oAuth2Service.revokeTokenByOAuthClient(revokeRequestDTO).getErrorMsg(), errorMsg);
     }
 
     public void setUpRevokeToken() throws Exception {
