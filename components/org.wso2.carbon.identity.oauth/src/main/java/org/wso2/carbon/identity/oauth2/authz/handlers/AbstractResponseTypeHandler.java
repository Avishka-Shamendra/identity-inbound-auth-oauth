--- conflicted
+++ resolved
@@ -83,12 +83,8 @@
     @Override
     public boolean validateScope(OAuthAuthzReqMessageContext oauthAuthzMsgCtx) throws IdentityOAuth2Exception {
 
-<<<<<<< HEAD
-        if (hasValidateByApplicationScopeValidatorsFailed(oauthAuthzMsgCtx)) {
-=======
         if (OAuthServerConfiguration.getInstance().isScopeValidationEnabledForCodeAndImplicitGrant()
                 && hasValidationByApplicationScopeValidatorsFailed(oauthAuthzMsgCtx)) {
->>>>>>> e6167b54
             return false;
         }
 
@@ -167,11 +163,7 @@
     /**
      * Inverting validateByApplicationScopeValidator method for better readability.
      */
-<<<<<<< HEAD
-    private boolean hasValidateByApplicationScopeValidatorsFailed(OAuthAuthzReqMessageContext authzReqMessageContext)
-=======
     private boolean hasValidationByApplicationScopeValidatorsFailed(OAuthAuthzReqMessageContext authzReqMessageContext)
->>>>>>> e6167b54
             throws IdentityOAuth2Exception {
 
         return !Oauth2ScopeUtils.validateByApplicationScopeValidator(null, authzReqMessageContext);
