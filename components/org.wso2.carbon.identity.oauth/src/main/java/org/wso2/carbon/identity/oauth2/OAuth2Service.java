--- conflicted
+++ resolved
@@ -232,7 +232,6 @@
                 validationResponseDTO.setPkceSupportPlain(appDO.isPkceSupportPlain());
                 return validationResponseDTO;
             } else {    // Provided callback URL does not match the registered callback url.
-<<<<<<< HEAD
                 log.warn("Provided Callback URL does not match with the provided one.");
                 if (LoggerUtils.isDiagnosticLogsEnabled()) {
                     Map<String, Object> params = new HashMap<>();
@@ -245,11 +244,6 @@
                             OAuthConstants.LogConstants.FAILED,
                             "redirect_uri in request does not match with the registered one.",
                             "validate-input-parameters", configurations);
-=======
-                if (log.isDebugEnabled()) {
-                    log.debug("Provided Callback URL: " + callbackURI + " does not match with the registered " +
-                            "callback URLs.");
->>>>>>> 4c6d6ee1
                 }
                 validationResponseDTO.setValidClient(false);
                 validationResponseDTO.setErrorCode(OAuth2ErrorCodes.INVALID_CALLBACK);
