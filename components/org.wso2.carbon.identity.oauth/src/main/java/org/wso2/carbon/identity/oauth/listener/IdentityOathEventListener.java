/*
 * Copyright (c) 2014, WSO2 Inc. (http://www.wso2.org) All Rights Reserved.
 *
 * WSO2 Inc. licenses this file to you under the Apache License,
 * Version 2.0 (the "License"); you may not use this file except
 * in compliance with the License.
 * You may obtain a copy of the License at
 *
 * http://www.apache.org/licenses/LICENSE-2.0
 *
 * Unless required by applicable law or agreed to in writing,
 * software distributed under the License is distributed on an
 * "AS IS" BASIS, WITHOUT WARRANTIES OR CONDITIONS OF ANY
 * KIND, either express or implied. See the License for the
 * specific language governing permissions and limitations
 * under the License.
 */

package org.wso2.carbon.identity.oauth.listener;

import org.apache.commons.collections.CollectionUtils;
import org.apache.commons.lang.StringUtils;
import org.apache.commons.logging.Log;
import org.apache.commons.logging.LogFactory;
import org.wso2.carbon.identity.application.authentication.framework.model.AuthenticatedUser;
import org.wso2.carbon.identity.core.AbstractIdentityUserOperationEventListener;
import org.wso2.carbon.identity.core.util.IdentityCoreConstants;
import org.wso2.carbon.identity.core.util.IdentityTenantUtil;
import org.wso2.carbon.identity.core.util.IdentityUtil;
import org.wso2.carbon.identity.oauth.OAuthUtil;
import org.wso2.carbon.identity.oauth.cache.AuthorizationGrantCache;
import org.wso2.carbon.identity.oauth.cache.AuthorizationGrantCacheEntry;
import org.wso2.carbon.identity.oauth.cache.AuthorizationGrantCacheKey;
import org.wso2.carbon.identity.oauth.util.ClaimCache;
import org.wso2.carbon.identity.oauth.util.ClaimCacheKey;
import org.wso2.carbon.identity.oauth.util.ClaimMetaDataCache;
import org.wso2.carbon.identity.oauth.util.ClaimMetaDataCacheEntry;
import org.wso2.carbon.identity.oauth.util.ClaimMetaDataCacheKey;
import org.wso2.carbon.identity.oauth2.IdentityOAuth2Exception;
import org.wso2.carbon.identity.oauth2.dao.OAuthTokenPersistenceFactory;
import org.wso2.carbon.identity.oauth2.model.AccessTokenDO;
import org.wso2.carbon.identity.oauth2.model.AuthzCodeDO;
import org.wso2.carbon.identity.oauth2.util.OAuth2Util;
import org.wso2.carbon.user.core.UserCoreConstants;
import org.wso2.carbon.user.core.UserStoreException;
import org.wso2.carbon.user.core.UserStoreManager;
import org.wso2.carbon.user.core.util.UserCoreUtil;

import java.util.ArrayList;
import java.util.Arrays;
import java.util.HashSet;
import java.util.List;
import java.util.Map;
import java.util.Set;

import static org.wso2.carbon.identity.oauth.common.OAuthConstants.TokenBindings.NONE;

/**
 * This is an implementation of UserOperationEventListener. This defines
 * additional operations
 * for some of the core user management operations
 */
public class IdentityOathEventListener extends AbstractIdentityUserOperationEventListener {

    private static final Log log = LogFactory.getLog(IdentityOathEventListener.class);

    /**
     * Bundle execution order id.
     */
    @Override
    public int getExecutionOrderId() {
        int orderId = getOrderId();
        if (orderId != IdentityCoreConstants.EVENT_LISTENER_ORDER_ID) {
            return orderId;
        }
        return 100;
    }

    /**
     * Deleting user from the identity database prerequisites.
     */
    @Override
    public boolean doPreDeleteUser(String username,
                                   org.wso2.carbon.user.core.UserStoreManager userStoreManager)
            throws org.wso2.carbon.user.core.UserStoreException {

        if (!isEnable()) {
            return true;
        }

        removeClaimCacheEntry(username, userStoreManager);

        return revokeTokens(username, userStoreManager);

    }

    @Override
    public boolean doPreSetUserClaimValue(String userName, String claimURI, String claimValue, String profileName,
                                          UserStoreManager userStoreManager) throws UserStoreException {
        removeTokensFromCache(userName, userStoreManager);
        return true;
    }

    @Override
    public boolean doPreSetUserClaimValues(String userName, Map<String, String> claims, String profileName,
                                           UserStoreManager userStoreManager) throws UserStoreException {
        removeTokensFromCache(userName, userStoreManager);
        return true;
    }

    @Override
    public boolean doPostSetUserClaimValue(String userName, UserStoreManager userStoreManager)
            throws UserStoreException {

        if (!isEnable()) {
            return true;
        }
        return revokeTokensOfLockedUser(userName, userStoreManager) &&
                revokeTokensOfDisabledUser(userName, userStoreManager)
                && removeUserClaimsFromCache(userName, userStoreManager);
    }

    @Override
    public boolean doPostSetUserClaimValues(String userName, Map<String, String> claims, String profileName,
                                            UserStoreManager userStoreManager) throws UserStoreException {

        if (!isEnable()) {
            return true;
        }
        return revokeTokensOfLockedUser(userName, userStoreManager) &&
                revokeTokensOfDisabledUser(userName, userStoreManager)
                && removeUserClaimsFromCache(userName, userStoreManager);
    }

    @Override
    public boolean doPostAuthenticate(String userName, boolean authenticated, UserStoreManager userStoreManager)
            throws UserStoreException {

        if (!isEnable()) {
            return true;
        }
        return revokeTokensOfLockedUser(userName, userStoreManager) &&
                revokeTokensOfDisabledUser(userName, userStoreManager);
    }

    @Override
    public boolean doPostUpdateCredential(String userName, Object credential, UserStoreManager userStoreManager)
            throws UserStoreException {

        if (!isEnable()) {
            return true;
        }
        return revokeTokens(userName, userStoreManager);
    }

    @Override
    public boolean doPostUpdateCredentialByAdmin(String userName, Object credential, UserStoreManager userStoreManager)
            throws UserStoreException {

        if (!isEnable()) {
            return true;
        }
        return revokeTokens(userName, userStoreManager);
    }

    @Override
    public boolean doPreUpdateRoleListOfUser(String userName, String[] deletedRoles, String[] newRoles,
                                             UserStoreManager userStoreManager) throws UserStoreException {

        removeTokensFromCache(userName, userStoreManager);
        return true;
    }

    @Override
    public boolean doPostUpdateRoleListOfUser(String userName, String[] deletedRoles, String[] newRoles,
                                              UserStoreManager userStoreManager) throws UserStoreException {

        if (!isEnable()) {
            return true;
        }
        return removeUserClaimsFromCache(userName, userStoreManager);
    }

    @Override
    public boolean doPreUpdateUserListOfRole(String roleName, String[] deletedUsers, String[] newUsers,
                                             UserStoreManager userStoreManager) throws UserStoreException {

        List<String> userList = new ArrayList<>();
        userList.addAll(Arrays.asList(deletedUsers));
        userList.addAll(Arrays.asList(newUsers));
        for (String username : userList) {
            removeTokensFromCache(username, userStoreManager);
        }
        return true;
    }

    @Override
    public boolean doPostUpdateUserListOfRole(String roleName, String[] deletedUsers, String[] newUsers,
                                              UserStoreManager userStoreManager) throws UserStoreException {

        if (!isEnable()) {
            return true;
        }
        List<String> userList = new ArrayList<>();
        userList.addAll(Arrays.asList(deletedUsers));
        userList.addAll(Arrays.asList(newUsers));
        for (String username : userList) {
            removeUserClaimsFromCache(username, userStoreManager);
        }
        return true;
    }

    private boolean revokeTokensOfLockedUser(String userName, UserStoreManager userStoreManager)
            throws UserStoreException {

        String errorCode =
                (String) IdentityUtil.threadLocalProperties.get().get(IdentityCoreConstants.USER_ACCOUNT_STATE);

        if (errorCode != null && (errorCode.equalsIgnoreCase(UserCoreConstants.ErrorCode.USER_IS_LOCKED))) {
            return revokeTokens(userName, userStoreManager);
        }
        return true;
    }

    private boolean revokeTokensOfDisabledUser(String userName, UserStoreManager userStoreManager)
            throws UserStoreException {

        String errorCode =
                (String) IdentityUtil.threadLocalProperties.get().get(IdentityCoreConstants.USER_ACCOUNT_STATE);

        if (errorCode != null && errorCode.equalsIgnoreCase(IdentityCoreConstants.USER_ACCOUNT_DISABLED_ERROR_CODE)) {
            return revokeTokens(userName, userStoreManager);
        }
        return true;
    }

    private boolean revokeTokens(String username, UserStoreManager userStoreManager) throws UserStoreException {

        String userStoreDomain = UserCoreUtil.getDomainName(userStoreManager.getRealmConfiguration());
        String tenantDomain = IdentityTenantUtil.getTenantDomain(userStoreManager.getTenantId());
        AuthenticatedUser authenticatedUser = new AuthenticatedUser();
        authenticatedUser.setUserStoreDomain(userStoreDomain);
        authenticatedUser.setTenantDomain(tenantDomain);
        authenticatedUser.setUserName(username);

        /* This userStoreDomain variable is used for access token table partitioning. So it is set to null when access
        token table partitioning is not enabled.*/
        userStoreDomain = null;
        if (OAuth2Util.checkAccessTokenPartitioningEnabled() && OAuth2Util.checkUserNameAssertionEnabled()) {
            try {
                userStoreDomain = OAuth2Util.getUserStoreForFederatedUser(authenticatedUser);
            } catch (IdentityOAuth2Exception e) {
                log.error("Error occurred while getting user store domain for User ID : " + authenticatedUser, e);
                throw new UserStoreException(e);
            }
        }

        Set<String> clientIds;
        try {
            // get all the distinct client Ids authorized by this user
            clientIds = OAuthTokenPersistenceFactory.getInstance()
                    .getTokenManagementDAO().getAllTimeAuthorizedClientIds(authenticatedUser);
        } catch (IdentityOAuth2Exception e) {
            log.error("Error occurred while retrieving apps authorized by User ID : " + authenticatedUser, e);
            throw new UserStoreException(e);
        }
        for (String clientId : clientIds) {
            Set<AccessTokenDO> accessTokenDOs;
            try {
                // retrieve all ACTIVE or EXPIRED access tokens for particular client authorized by this user
                accessTokenDOs = OAuthTokenPersistenceFactory.getInstance().getAccessTokenDAO()
                        .getAccessTokens(clientId, authenticatedUser, userStoreDomain, true);
            } catch (IdentityOAuth2Exception e) {
                String errorMsg = "Error occurred while retrieving access tokens issued for " +
                        "Client ID : " + clientId + ", User ID : " + authenticatedUser;
                log.error(errorMsg, e);
                throw new UserStoreException(e);
            }

            Set<String> scopes = new HashSet<>();
            List<String> accessTokens = new ArrayList<>();
            boolean tokenBindingEnabled = false;
            for (AccessTokenDO accessTokenDO : accessTokenDOs) {
                // Clear cache
                String tokenBindingReference = NONE;
                if (accessTokenDO.getTokenBinding() != null && StringUtils
                        .isNotBlank(accessTokenDO.getTokenBinding().getBindingReference())) {
                    tokenBindingReference = accessTokenDO.getTokenBinding().getBindingReference();
                    tokenBindingEnabled = true;
                }
                OAuthUtil.clearOAuthCache(accessTokenDO.getConsumerKey(), accessTokenDO.getAuthzUser(),
                        OAuth2Util.buildScopeString(accessTokenDO.getScope()), tokenBindingReference);
                OAuthUtil.clearOAuthCache(accessTokenDO.getConsumerKey(), accessTokenDO.getAuthzUser(),
                        OAuth2Util.buildScopeString(accessTokenDO.getScope()));
                OAuthUtil.clearOAuthCache(accessTokenDO.getConsumerKey(), accessTokenDO.getAuthzUser());
                OAuthUtil.clearOAuthCache(accessTokenDO.getAccessToken());
                // Get unique scopes list
                scopes.add(OAuth2Util.buildScopeString(accessTokenDO.getScope()));
                accessTokens.add(accessTokenDO.getAccessToken());
            }

            if (!tokenBindingEnabled && OAuth2Util.isHashDisabled()) {
                return revokeLatestTokensWithScopes(scopes, clientId, authenticatedUser);
            } else {
                // If the hashed token is enabled, there can be multiple active tokens with a user with same scope.
                // Also, if token binding is enabled, there can be multiple active tokens for the same user, scope
                // and client combination.
                // So need to revoke all the tokens.
                return revokeTokens(accessTokens);
            }
        }
        return true;
    }

    private boolean revokeTokens(List<String> accessTokens) throws UserStoreException {

        if (!accessTokens.isEmpty()) {
            try {
                // Revoking token from database.
                OAuthTokenPersistenceFactory.getInstance().getAccessTokenDAO()
                        .revokeAccessTokens(accessTokens.toArray(new String[0]), OAuth2Util.isHashEnabled());
            } catch (IdentityOAuth2Exception e) {
                String errorMsg = "Error occurred while revoking Access Token";
                log.error(errorMsg, e);
                throw new UserStoreException(e);
            }
        }
        return true;
    }

    private boolean revokeLatestTokensWithScopes(Set<String> scopes, String clientId,
                                                 AuthenticatedUser authenticatedUser) throws UserStoreException {

        for (String scope : scopes) {
            AccessTokenDO scopedToken = null;
            try {
                // Retrieve latest access token for particular client, user and scope combination
                // if its ACTIVE or EXPIRED.
                scopedToken = OAuthTokenPersistenceFactory.getInstance().getAccessTokenDAO()
                        .getLatestAccessToken(clientId, authenticatedUser, authenticatedUser.getUserStoreDomain(),
                                scope, true);
            } catch (IdentityOAuth2Exception e) {
                String errorMsg = "Error occurred while retrieving latest access token issued for Client ID : " +
                        clientId + ", User ID : " + authenticatedUser + " and Scope : " + scope;
                log.error(errorMsg, e);
                throw new UserStoreException(e);
            }
            if (scopedToken != null) {
                try {
                    // Revoking token from database
                    OAuthTokenPersistenceFactory.getInstance().getAccessTokenDAO()
                            .revokeAccessTokens(new String[]{scopedToken.getAccessToken()},
                                    OAuth2Util.isHashEnabled());
                } catch (IdentityOAuth2Exception e) {
                    String errorMsg = "Error occurred while revoking " + "Access Token : "
                            + scopedToken.getAccessToken() + " for user " + authenticatedUser;
                    log.error(errorMsg, e);
                    throw new UserStoreException(e);
                }
            }
        }
        return true;
    }

    private void removeTokensFromCache(String userName, UserStoreManager userStoreManager) throws UserStoreException {

        String userStoreDomain = UserCoreUtil.getDomainName(userStoreManager.getRealmConfiguration());
        String tenantDomain = IdentityTenantUtil.getTenantDomain(userStoreManager.getTenantId());
<<<<<<< HEAD
        Set<String> accessTokens;
        List<AuthzCodeDO> authorizationCodeDOSet;
=======
        Set<AccessTokenDO> accessTokenDOSet;
        Set<String> authorizationCodes;
>>>>>>> af7fbbbd
        AuthenticatedUser authenticatedUser = new AuthenticatedUser();
        authenticatedUser.setUserStoreDomain(userStoreDomain);
        authenticatedUser.setTenantDomain(tenantDomain);
        authenticatedUser.setUserName(userName);
        try {
<<<<<<< HEAD
            accessTokens = OAuthTokenPersistenceFactory.getInstance().getAccessTokenDAO()
                    .getAccessTokensByUser(authenticatedUser);
            authorizationCodeDOSet = OAuthTokenPersistenceFactory.getInstance()
                    .getAuthorizationCodeDAO().getAuthorizationCodesByUserForOpenidScope(authenticatedUser);
            removeAccessTokensFromCache(accessTokens);
            removeAuthzCodesFromCache(authorizationCodeDOSet);
=======
            accessTokenDOSet = OAuthTokenPersistenceFactory.getInstance().getAccessTokenDAO()
                    .getAccessTokensByUserForOpenidScope(authenticatedUser);
            authorizationCodes = OAuthTokenPersistenceFactory.getInstance()
                    .getAuthorizationCodeDAO().getAuthorizationCodesByUser(authenticatedUser);
            removeAccessTokensFromCache(accessTokenDOSet);
            removeAuthzCodesFromCache(authorizationCodes);
>>>>>>> af7fbbbd
        } catch (IdentityOAuth2Exception e) {
            String errorMsg = "Error occurred while retrieving access tokens issued for user : " + userName;
            log.error(errorMsg, e);
        }
    }

    private void removeAuthzCodesFromCache(List<AuthzCodeDO> authorizationCodeDOSet) {

        if (CollectionUtils.isNotEmpty(authorizationCodeDOSet)) {
            for (AuthzCodeDO authorizationCodeDO : authorizationCodeDOSet) {
                String authorizationCode = authorizationCodeDO.getAuthorizationCode();
                String authzCodeId = authorizationCodeDO.getAuthzCodeId();
                AuthorizationGrantCacheKey cacheKey = new AuthorizationGrantCacheKey(authorizationCode);
                AuthorizationGrantCache.getInstance().clearCacheEntryByCodeId(cacheKey, authzCodeId);
            }
        }
    }

<<<<<<< HEAD
    private void removeAccessTokensFromCache(Set<String> accessTokens) {

        if (CollectionUtils.isNotEmpty(accessTokens)) {
            for (String accessToken : accessTokens) {
=======
    private void removeAccessTokensFromCache(Set<AccessTokenDO> accessTokenDOSet) {

        if (CollectionUtils.isNotEmpty(accessTokenDOSet)) {
            for (AccessTokenDO accessTokenDO : accessTokenDOSet) {
                String accessToken = accessTokenDO.getAccessToken();
                String tokenId = accessTokenDO.getTokenId();
>>>>>>> af7fbbbd
                AuthorizationGrantCacheKey cacheKey = new AuthorizationGrantCacheKey(accessToken);
                AuthorizationGrantCache.getInstance().clearCacheEntryByTokenId(cacheKey, tokenId);
            }
        }
    }

    /**
     * Remove user claims from ClaimCache
     *
     * @param userName
     */
    private boolean removeUserClaimsFromCache(String userName, UserStoreManager userStoreManager)
            throws UserStoreException {

        ClaimCache claimCache = ClaimCache.getInstance();
        AuthenticatedUser authenticatedUser = new AuthenticatedUser();
        authenticatedUser.setUserName(userName);
        authenticatedUser.setTenantDomain(IdentityTenantUtil.getTenantDomain(userStoreManager.getTenantId()));
        authenticatedUser.setUserStoreDomain(UserCoreUtil.getDomainName(userStoreManager.getRealmConfiguration()));
        ClaimCacheKey cacheKey = new ClaimCacheKey(authenticatedUser);
        if (cacheKey != null) {
            claimCache.clearCacheEntry(cacheKey);
        }
        return true;
    }

    /**
     * Remove ClaimCache Entry if available.
     *
     * @param username
     * @param userStoreManager
     */
    private void removeClaimCacheEntry(String username, UserStoreManager userStoreManager) throws UserStoreException {

        AuthenticatedUser authenticatedUser = new AuthenticatedUser();
        authenticatedUser.setUserName(username);
        authenticatedUser.setTenantDomain(IdentityTenantUtil.getTenantDomain(userStoreManager.getTenantId()));
        authenticatedUser.setUserStoreDomain(UserCoreUtil.getDomainName(userStoreManager.getRealmConfiguration()));

        ClaimMetaDataCacheEntry cacheEntry = ClaimMetaDataCache.getInstance().getValueFromCache(
                new ClaimMetaDataCacheKey(authenticatedUser));
        if (cacheEntry == null) {
            return;
        }
        ClaimCache.getInstance().clearCacheEntry(cacheEntry.getClaimCacheKey());
    }
}<|MERGE_RESOLUTION|>--- conflicted
+++ resolved
@@ -29,7 +29,6 @@
 import org.wso2.carbon.identity.core.util.IdentityUtil;
 import org.wso2.carbon.identity.oauth.OAuthUtil;
 import org.wso2.carbon.identity.oauth.cache.AuthorizationGrantCache;
-import org.wso2.carbon.identity.oauth.cache.AuthorizationGrantCacheEntry;
 import org.wso2.carbon.identity.oauth.cache.AuthorizationGrantCacheKey;
 import org.wso2.carbon.identity.oauth.util.ClaimCache;
 import org.wso2.carbon.identity.oauth.util.ClaimCacheKey;
@@ -366,33 +365,19 @@
 
         String userStoreDomain = UserCoreUtil.getDomainName(userStoreManager.getRealmConfiguration());
         String tenantDomain = IdentityTenantUtil.getTenantDomain(userStoreManager.getTenantId());
-<<<<<<< HEAD
-        Set<String> accessTokens;
+        Set<AccessTokenDO> accessTokenDOSet;
         List<AuthzCodeDO> authorizationCodeDOSet;
-=======
-        Set<AccessTokenDO> accessTokenDOSet;
-        Set<String> authorizationCodes;
->>>>>>> af7fbbbd
         AuthenticatedUser authenticatedUser = new AuthenticatedUser();
         authenticatedUser.setUserStoreDomain(userStoreDomain);
         authenticatedUser.setTenantDomain(tenantDomain);
         authenticatedUser.setUserName(userName);
         try {
-<<<<<<< HEAD
-            accessTokens = OAuthTokenPersistenceFactory.getInstance().getAccessTokenDAO()
-                    .getAccessTokensByUser(authenticatedUser);
+            accessTokenDOSet = OAuthTokenPersistenceFactory.getInstance().getAccessTokenDAO()
+                    .getAccessTokensByUserForOpenidScope(authenticatedUser);
             authorizationCodeDOSet = OAuthTokenPersistenceFactory.getInstance()
                     .getAuthorizationCodeDAO().getAuthorizationCodesByUserForOpenidScope(authenticatedUser);
-            removeAccessTokensFromCache(accessTokens);
+            removeAccessTokensFromCache(accessTokenDOSet);
             removeAuthzCodesFromCache(authorizationCodeDOSet);
-=======
-            accessTokenDOSet = OAuthTokenPersistenceFactory.getInstance().getAccessTokenDAO()
-                    .getAccessTokensByUserForOpenidScope(authenticatedUser);
-            authorizationCodes = OAuthTokenPersistenceFactory.getInstance()
-                    .getAuthorizationCodeDAO().getAuthorizationCodesByUser(authenticatedUser);
-            removeAccessTokensFromCache(accessTokenDOSet);
-            removeAuthzCodesFromCache(authorizationCodes);
->>>>>>> af7fbbbd
         } catch (IdentityOAuth2Exception e) {
             String errorMsg = "Error occurred while retrieving access tokens issued for user : " + userName;
             log.error(errorMsg, e);
@@ -411,19 +396,12 @@
         }
     }
 
-<<<<<<< HEAD
-    private void removeAccessTokensFromCache(Set<String> accessTokens) {
-
-        if (CollectionUtils.isNotEmpty(accessTokens)) {
-            for (String accessToken : accessTokens) {
-=======
     private void removeAccessTokensFromCache(Set<AccessTokenDO> accessTokenDOSet) {
 
         if (CollectionUtils.isNotEmpty(accessTokenDOSet)) {
             for (AccessTokenDO accessTokenDO : accessTokenDOSet) {
                 String accessToken = accessTokenDO.getAccessToken();
                 String tokenId = accessTokenDO.getTokenId();
->>>>>>> af7fbbbd
                 AuthorizationGrantCacheKey cacheKey = new AuthorizationGrantCacheKey(accessToken);
                 AuthorizationGrantCache.getInstance().clearCacheEntryByTokenId(cacheKey, tokenId);
             }
