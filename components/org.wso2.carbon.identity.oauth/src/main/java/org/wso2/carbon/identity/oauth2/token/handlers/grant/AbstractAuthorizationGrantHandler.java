/*
 * Copyright (c) 2013, WSO2 Inc. (http://www.wso2.org) All Rights Reserved.
 *
 * WSO2 Inc. licenses this file to you under the Apache License,
 * Version 2.0 (the "License"); you may not use this file except
 * in compliance with the License.
 * You may obtain a copy of the License at
 *
 * http://www.apache.org/licenses/LICENSE-2.0
 *
 * Unless required by applicable law or agreed to in writing,
 * software distributed under the License is distributed on an
 * "AS IS" BASIS, WITHOUT WARRANTIES OR CONDITIONS OF ANY
 * KIND, either express or implied. See the License for the
 * specific language governing permissions and limitations
 * under the License.
 */

package org.wso2.carbon.identity.oauth2.token.handlers.grant;

import org.apache.commons.codec.digest.DigestUtils;
import org.apache.commons.lang.StringUtils;
import org.apache.commons.logging.Log;
import org.apache.commons.logging.LogFactory;
import org.apache.oltu.oauth2.common.exception.OAuthSystemException;
import org.apache.oltu.oauth2.common.message.types.GrantType;
import org.wso2.carbon.context.PrivilegedCarbonContext;
import org.wso2.carbon.identity.application.authentication.framework.model.AuthenticatedUser;
import org.wso2.carbon.identity.base.IdentityConstants;
import org.wso2.carbon.identity.base.IdentityException;
import org.wso2.carbon.identity.core.util.IdentityUtil;
import org.wso2.carbon.identity.oauth.cache.CacheEntry;
import org.wso2.carbon.identity.oauth.cache.OAuthCache;
import org.wso2.carbon.identity.oauth.cache.OAuthCacheKey;
import org.wso2.carbon.identity.oauth.callback.OAuthCallback;
import org.wso2.carbon.identity.oauth.callback.OAuthCallbackManager;
import org.wso2.carbon.identity.oauth.common.OAuthConstants;
import org.wso2.carbon.identity.oauth.common.exception.InvalidOAuthClientException;
import org.wso2.carbon.identity.oauth.config.OAuthServerConfiguration;
import org.wso2.carbon.identity.oauth.dao.OAuthAppDO;
import org.wso2.carbon.identity.oauth2.IdentityOAuth2Exception;
import org.wso2.carbon.identity.oauth2.OAuth2Service;
import org.wso2.carbon.identity.oauth2.bean.OAuthClientAuthnContext;
import org.wso2.carbon.identity.oauth2.dao.OAuthTokenPersistenceFactory;
import org.wso2.carbon.identity.oauth2.dto.OAuth2AccessTokenReqDTO;
import org.wso2.carbon.identity.oauth2.dto.OAuth2AccessTokenRespDTO;
import org.wso2.carbon.identity.oauth2.dto.OAuthRevocationRequestDTO;
import org.wso2.carbon.identity.oauth2.dto.OAuthRevocationResponseDTO;
import org.wso2.carbon.identity.oauth2.model.AccessTokenDO;
import org.wso2.carbon.identity.oauth2.token.OAuthTokenReqMessageContext;
import org.wso2.carbon.identity.oauth2.token.OauthTokenIssuer;
import org.wso2.carbon.identity.oauth2.util.OAuth2Util;
import org.wso2.carbon.identity.oauth2.util.Oauth2ScopeUtils;
import org.wso2.carbon.identity.oauth2.validators.OAuth2ScopeHandler;

import java.sql.Timestamp;
import java.util.ArrayList;
import java.util.Arrays;
import java.util.Date;
import java.util.List;
import java.util.Set;
import java.util.UUID;

import static org.wso2.carbon.identity.oauth.common.OAuthConstants.TokenBindings.NONE;
import static org.wso2.carbon.identity.oauth.common.OAuthConstants.TokenStates.TOKEN_STATE_ACTIVE;

public abstract class AbstractAuthorizationGrantHandler implements AuthorizationGrantHandler {

    private static final Log log = LogFactory.getLog(AbstractAuthorizationGrantHandler.class);
    protected OauthTokenIssuer oauthIssuerImpl = OAuthServerConfiguration.getInstance().getIdentityOauthTokenIssuer();
    protected OAuthCallbackManager callbackManager;
    protected boolean cacheEnabled;
    protected OAuthCache oauthCache;
    protected static final String EXISTING_TOKEN_ISSUED = "existingTokenUsed";
    protected static final int SECONDS_TO_MILISECONDS_FACTOR = 1000;
    private boolean isHashDisabled = OAuth2Util.isHashDisabled();

    @Override
    public void init() throws IdentityOAuth2Exception {
        callbackManager = new OAuthCallbackManager();
        // Check whether OAuth caching is enabled.
        if (OAuthCache.getInstance().isEnabled()) {
            cacheEnabled = true;
            oauthCache = OAuthCache.getInstance();
        }
    }

    @Override
    public boolean isConfidentialClient() throws IdentityOAuth2Exception {
        return true;
    }

    @Override
    public boolean issueRefreshToken() throws IdentityOAuth2Exception {
        return true;
    }

    @Override
    public boolean isOfTypeApplicationUser() throws IdentityOAuth2Exception {
        return true;
    }

    @Override
    public boolean validateGrant(OAuthTokenReqMessageContext tokReqMsgCtx)
            throws IdentityOAuth2Exception {
        if (tokReqMsgCtx.getOauth2AccessTokenReqDTO() != null) {
            return true;
        } else {
            throw new IdentityOAuth2Exception("Token request data not found in the request message context");
        }

    }

    @Override
    public OAuth2AccessTokenRespDTO issue(OAuthTokenReqMessageContext tokReqMsgCtx) throws IdentityOAuth2Exception {

        String scope = OAuth2Util.buildScopeString(tokReqMsgCtx.getScope());
        String consumerKey = tokReqMsgCtx.getOauth2AccessTokenReqDTO().getClientId();
        String authorizedUser = tokReqMsgCtx.getAuthorizedUser().toString();
        String authenticatedIDP = tokReqMsgCtx.getAuthorizedUser().getFederatedIdPName();
        String tokenBindingReference = getTokenBindingReference(tokReqMsgCtx);

        OauthTokenIssuer oauthTokenIssuer;
        try {
            oauthTokenIssuer = OAuth2Util.getOAuthTokenIssuerForOAuthApp(consumerKey);
        } catch (InvalidOAuthClientException e) {
            throw new IdentityOAuth2Exception(
                    "Error while retrieving oauth issuer for the app with clientId: " + consumerKey, e);
        }

        synchronized ((consumerKey + ":" + authorizedUser + ":" + scope + ":" + tokenBindingReference).intern()) {
            AccessTokenDO existingTokenBean = null;
            if (isHashDisabled) {
                existingTokenBean = getExistingToken(tokReqMsgCtx,
                        getOAuthCacheKey(scope, consumerKey, authorizedUser, authenticatedIDP, tokenBindingReference));
            }

            if (existingTokenBean != null) {
                if (accessTokenRenewedPerRequest(oauthTokenIssuer, tokReqMsgCtx)) {
                    if (log.isDebugEnabled()) {
                        log.debug("TokenRenewalPerRequest is enabled. " +
                                "Proceeding to revoke any existing active tokens and issue new token for client Id: " +
                                consumerKey + ", user: " + authorizedUser + " and scope: " + scope + ".");
                    }
                    return renewAccessToken(tokReqMsgCtx, scope, consumerKey, existingTokenBean, oauthTokenIssuer);
                }

                long expireTime = getAccessTokenExpiryTimeMillis(existingTokenBean);
                if (isExistingTokenValid(existingTokenBean, expireTime)) {
                    if (log.isDebugEnabled()) {
                        log.debug("Existing token is active for client Id: " + consumerKey + ", user: " +
                                authorizedUser + " and scope: " + scope + ". Therefore issuing the same token.");
                    }
                    return issueExistingAccessToken(tokReqMsgCtx, scope, expireTime, existingTokenBean);
                }
            }

            if (log.isDebugEnabled()) {
                log.debug("No active access token found for client Id: " + consumerKey + ", user: " +
                        authorizedUser + " and scope: " + scope + ". Therefore issuing new token.");
            }
            return generateNewAccessToken(tokReqMsgCtx, scope, consumerKey, existingTokenBean,
                    oauthTokenIssuer);
        }
    }

    private void setDetailsToMessageContext(OAuthTokenReqMessageContext tokReqMsgCtx, AccessTokenDO existingToken) {

        if (existingToken.getIssuedTime() != null) {
            tokReqMsgCtx.setAccessTokenIssuedTime(existingToken.getIssuedTime().getTime());
        }
        if (existingToken.getRefreshTokenIssuedTime() != null) {
            tokReqMsgCtx.setRefreshTokenIssuedTime(existingToken.getRefreshTokenIssuedTime().getTime());
        }

        tokReqMsgCtx.setRefreshTokenvalidityPeriod(existingToken.getRefreshTokenValidityPeriodInMillis());
    }

    @Override
    public boolean isAuthorizedClient(OAuthTokenReqMessageContext tokReqMsgCtx) throws IdentityOAuth2Exception {
        OAuth2AccessTokenReqDTO tokenReqDTO = tokReqMsgCtx.getOauth2AccessTokenReqDTO();
        String grantType = tokenReqDTO.getGrantType();

        OAuthAppDO oAuthAppBean = (OAuthAppDO)tokReqMsgCtx.getProperty("OAuthAppDO");

        if (oAuthAppBean == null) {
            if (log.isDebugEnabled()) {
                log.debug("OAuthAppDO is not available in OAuthTokenReqMessageContext for client id: " + tokenReqDTO
                        .getClientId());
            }
            return false;
        }
        if (StringUtils.isBlank(oAuthAppBean.getGrantTypes())) {
            if (log.isDebugEnabled()) {
                log.debug("Could not find authorized grant types for client id: " + tokenReqDTO.getClientId());
            }
            return false;
        }

        // If the application has defined a limited set of grant types, then check the grant
        if (!oAuthAppBean.getGrantTypes().contains(grantType)) {
            if (log.isDebugEnabled()) {
                //Do not change this log format as these logs use by external applications
                log.debug("Unsupported Grant Type : " + grantType + " for client id : " + tokenReqDTO.getClientId());
            }
            return false;
        }
        return true;
    }

    @Override
    public boolean validateScope(OAuthTokenReqMessageContext tokReqMsgCtx) throws IdentityOAuth2Exception {

        if (hasValidationByApplicationScopeValidatorsFailed(tokReqMsgCtx)) {
            return false;
        }
        OAuthCallback scopeValidationCallback = new OAuthCallback(tokReqMsgCtx.getAuthorizedUser(),
                tokReqMsgCtx.getOauth2AccessTokenReqDTO().getClientId(), OAuthCallback.OAuthCallbackType
                .SCOPE_VALIDATION_TOKEN);
        scopeValidationCallback.setRequestedScope(tokReqMsgCtx.getScope());
        if (tokReqMsgCtx.getOauth2AccessTokenReqDTO().getGrantType().equals(
                org.wso2.carbon.identity.oauth.common.GrantType.SAML20_BEARER.toString())) {
            scopeValidationCallback.setCarbonGrantType(org.wso2.carbon.identity.oauth.common.GrantType.valueOf(
                    OAuthConstants.OAUTH_SAML2_BEARER_GRANT_ENUM.toString()));
        } else if (tokReqMsgCtx.getOauth2AccessTokenReqDTO().getGrantType().equals(
                org.wso2.carbon.identity.oauth.common.GrantType.IWA_NTLM.toString())) {
            scopeValidationCallback.setCarbonGrantType(org.wso2.carbon.identity.oauth.common.GrantType.valueOf(
                    OAuthConstants.OAUTH_IWA_NTLM_GRANT_ENUM.toString()));
        } else {
            scopeValidationCallback.setGrantType(tokReqMsgCtx.getOauth2AccessTokenReqDTO().getGrantType());
        }

        callbackManager.handleCallback(scopeValidationCallback);
        tokReqMsgCtx.setValidityPeriod(scopeValidationCallback.getValidityPeriod());
        tokReqMsgCtx.setScope(scopeValidationCallback.getApprovedScope());

        Set<OAuth2ScopeHandler> scopeHandlers = OAuthServerConfiguration.getInstance().getOAuth2ScopeHandlers();
        boolean isValid = true;

        for (OAuth2ScopeHandler scopeHandler: scopeHandlers) {
            if (scopeHandler != null && scopeHandler.canHandle(tokReqMsgCtx)) {
                isValid = scopeHandler.validateScope(tokReqMsgCtx);
                if (log.isDebugEnabled()) {
                    log.debug(String.format("ScopeHandler: %s validated to: %s", scopeHandler.getClass()
                            .getCanonicalName(), isValid));
                }
                if (!isValid) {
                    break;
                }
            }
        }
        return isValid && scopeValidationCallback.isValidScope();
    }

    @Override
    public boolean authorizeAccessDelegation(OAuthTokenReqMessageContext tokReqMsgCtx)
            throws IdentityOAuth2Exception {
        OAuthCallback authzCallback = new OAuthCallback(tokReqMsgCtx.getAuthorizedUser(),
                tokReqMsgCtx.getOauth2AccessTokenReqDTO().getClientId(),
                OAuthCallback.OAuthCallbackType.ACCESS_DELEGATION_TOKEN);
        authzCallback.setRequestedScope(tokReqMsgCtx.getScope());
        if (tokReqMsgCtx.getOauth2AccessTokenReqDTO().getGrantType().equals(
                org.wso2.carbon.identity.oauth.common.GrantType.SAML20_BEARER.toString())) {
            authzCallback.setCarbonGrantType(org.wso2.carbon.identity.oauth.common.GrantType.valueOf(
                    OAuthConstants.OAUTH_SAML2_BEARER_GRANT_ENUM));
        } else if (tokReqMsgCtx.getOauth2AccessTokenReqDTO().getGrantType().equals(
                org.wso2.carbon.identity.oauth.common.GrantType.IWA_NTLM.toString())) {
            authzCallback.setCarbonGrantType(org.wso2.carbon.identity.oauth.common.GrantType.valueOf(
                    OAuthConstants.OAUTH_IWA_NTLM_GRANT_ENUM));
        } else {
            authzCallback.setGrantType(tokReqMsgCtx.getOauth2AccessTokenReqDTO().getGrantType());
        }
        callbackManager.handleCallback(authzCallback);
        tokReqMsgCtx.setValidityPeriod(authzCallback.getValidityPeriod());
        return authzCallback.isAuthorized();
    }

    protected String getTokenType() throws IdentityOAuth2Exception {
        return isOfTypeApplicationUser() ?
                OAuthConstants.UserType.APPLICATION_USER : OAuthConstants.UserType.APPLICATION;
    }

    protected void storeAccessToken(OAuth2AccessTokenReqDTO oAuth2AccessTokenReqDTO, String userStoreDomain,
                                    AccessTokenDO newTokenBean, String newAccessToken, AccessTokenDO
                                            existingTokenBean) throws IdentityOAuth2Exception {
        try {
            OAuthTokenPersistenceFactory.getInstance().getAccessTokenDAO()
                    .insertAccessToken(newAccessToken, oAuth2AccessTokenReqDTO.getClientId(),
                    newTokenBean, existingTokenBean, userStoreDomain);
        } catch (IdentityException e) {
            throw new IdentityOAuth2Exception(
                    "Error occurred while storing new access token : " + newAccessToken, e);
        }
    }

    protected String getUserStoreDomain(AuthenticatedUser authenticatedUser) throws IdentityOAuth2Exception {
        String userStoreDomain = null;
        if (OAuth2Util.checkAccessTokenPartitioningEnabled() && OAuth2Util.checkUserNameAssertionEnabled()) {
            //select the user store domain when multiple user stores are configured.
            try {
                userStoreDomain = OAuth2Util.getUserStoreForFederatedUser(authenticatedUser);
            } catch (IdentityOAuth2Exception e) {
                String errorMsg = "Error occurred while getting user store domain for User ID : " +
                        authenticatedUser;
                log.error(errorMsg, e);
                throw new IdentityOAuth2Exception(errorMsg, e);
            }
        }
        return userStoreDomain;
    }

    private OAuth2AccessTokenRespDTO renewAccessToken(OAuthTokenReqMessageContext tokReqMsgCtx, String scope,
                                                      String consumerKey, AccessTokenDO existingTokenBean,
                                                      OauthTokenIssuer oauthTokenIssuer)
            throws IdentityOAuth2Exception {

        // Revoke the existing token and generate new access and refresh tokens.
        OAuthTokenPersistenceFactory.getInstance().getAccessTokenDAO()
                .updateAccessTokenState(existingTokenBean.getTokenId(), OAuthConstants.TokenStates
                        .TOKEN_STATE_REVOKED);
        clearExistingTokenFromCache(tokReqMsgCtx, existingTokenBean);

        return generateNewAccessToken(tokReqMsgCtx, scope, consumerKey, null, oauthTokenIssuer);
    }

    private OAuth2AccessTokenRespDTO issueExistingAccessToken(OAuthTokenReqMessageContext tokReqMsgCtx, String scope,
                                                              long expireTime, AccessTokenDO existingTokenBean)
            throws IdentityOAuth2Exception {

        tokReqMsgCtx.addProperty(EXISTING_TOKEN_ISSUED, true);
        setDetailsToMessageContext(tokReqMsgCtx, existingTokenBean);
        return createResponseWithTokenBean(existingTokenBean, expireTime, scope);
    }

    private OAuth2AccessTokenRespDTO generateNewAccessToken(OAuthTokenReqMessageContext tokReqMsgCtx, String scope,
                                                            String consumerKey, AccessTokenDO existingTokenBean,
                                                            OauthTokenIssuer oauthTokenIssuer)
            throws IdentityOAuth2Exception {

        OAuthAppDO oAuthAppBean = getoAuthApp(consumerKey);
        Timestamp timestamp = new Timestamp(new Date().getTime());
        long validityPeriodInMillis = getConfiguredExpiryTimeForApplication(tokReqMsgCtx, consumerKey, oAuthAppBean);
        AccessTokenDO newTokenBean = createNewTokenBean(tokReqMsgCtx, oAuthAppBean, existingTokenBean, timestamp,
                validityPeriodInMillis, oauthTokenIssuer);
        setDetailsToMessageContext(tokReqMsgCtx, validityPeriodInMillis, newTokenBean, timestamp);
        // Persist the access token in database
        persistAccessTokenInDB(tokReqMsgCtx, existingTokenBean, newTokenBean, timestamp,
                newTokenBean.getAccessToken());
        //update cache with newly added token
        updateCacheIfEnabled(newTokenBean, OAuth2Util.buildScopeString(tokReqMsgCtx.getScope()));
        return createResponseWithTokenBean(newTokenBean, validityPeriodInMillis, scope);
    }

    private boolean isExistingTokenValid(AccessTokenDO existingTokenBean, long expireTime) {
        if(TOKEN_STATE_ACTIVE.equals(existingTokenBean.getTokenState())
                && expireTime != 0) {
            return true;
        } else {
            if (log.isDebugEnabled()) {
                if (IdentityUtil.isTokenLoggable(IdentityConstants.IdentityTokens.ACCESS_TOKEN)) {
                    log.debug("Access token(hashed) " + DigestUtils.sha256Hex(existingTokenBean
                            .getAccessToken()) + " is not valid anymore");
                } else {
                    log.debug("Latest access token in the database for client: " +
                            existingTokenBean.getConsumerKey() + " is not valid anymore");
                }
            }
        }
        return false;
    }

    private AccessTokenDO createNewTokenBean(OAuthTokenReqMessageContext tokReqMsgCtx, OAuthAppDO oAuthAppBean,
            AccessTokenDO existingTokenBean, Timestamp timestamp, long validityPeriodInMillis,
            OauthTokenIssuer oauthTokenIssuer) throws IdentityOAuth2Exception {
        String tenantDomain = tokReqMsgCtx.getOauth2AccessTokenReqDTO().getTenantDomain();
        OAuth2AccessTokenReqDTO tokenReq = tokReqMsgCtx.getOauth2AccessTokenReqDTO();
        validateGrantTypeParam(tokenReq);

        AccessTokenDO newTokenBean = new AccessTokenDO();
        newTokenBean.setTokenState(TOKEN_STATE_ACTIVE);
        newTokenBean.setConsumerKey(tokenReq.getClientId());
        newTokenBean.setAuthzUser(tokReqMsgCtx.getAuthorizedUser());
        newTokenBean.setScope(tokReqMsgCtx.getScope());
        newTokenBean.setTenantID(OAuth2Util.getTenantId(tenantDomain));
        newTokenBean.setTokenId(UUID.randomUUID().toString());
        newTokenBean.setGrantType(tokenReq.getGrantType());
        newTokenBean.setTokenType(getTokenType());
        newTokenBean.setIssuedTime(timestamp);
        newTokenBean.setAccessToken(getNewAccessToken(tokReqMsgCtx, oauthTokenIssuer));
        newTokenBean.setValidityPeriodInMillis(validityPeriodInMillis);
        newTokenBean.setValidityPeriod(validityPeriodInMillis/ SECONDS_TO_MILISECONDS_FACTOR);
        newTokenBean.setTokenBinding(tokReqMsgCtx.getTokenBinding());
        setRefreshTokenDetails(tokReqMsgCtx, oAuthAppBean, existingTokenBean, timestamp, validityPeriodInMillis,
                tokenReq, newTokenBean, oauthTokenIssuer);
        return newTokenBean;
    }

    private void setRefreshTokenDetails(OAuthTokenReqMessageContext tokReqMsgCtx, OAuthAppDO oAuthAppBean,
            AccessTokenDO existingTokenBean, Timestamp timestamp, long validityPeriodInMillis,
            OAuth2AccessTokenReqDTO tokenReq, AccessTokenDO newTokenBean, OauthTokenIssuer oauthTokenIssuer)
            throws IdentityOAuth2Exception {
        if (isRefreshTokenValid(existingTokenBean, validityPeriodInMillis, tokenReq.getClientId())) {
            setRefreshTokenDetailsFromExistingToken(existingTokenBean, newTokenBean);
        } else {
            // no valid refresh token found in existing Token
            newTokenBean.setRefreshTokenIssuedTime(timestamp);
            newTokenBean.setRefreshTokenValidityPeriodInMillis(
                    getRefreshTokenValidityPeriod(tokenReq.getClientId(), oAuthAppBean));
            newTokenBean.setRefreshToken(getRefreshToken(tokReqMsgCtx, oauthTokenIssuer));
        }
    }

    private void persistAccessTokenInDB(OAuthTokenReqMessageContext tokReqMsgCtx, AccessTokenDO existingTokenBean,
                                        AccessTokenDO newTokenBean, Timestamp timestamp, String newAccessToken)
            throws IdentityOAuth2Exception {
        OAuth2AccessTokenReqDTO tokenReq = tokReqMsgCtx.getOauth2AccessTokenReqDTO();
        storeAccessToken(tokenReq, getUserStoreDomain(tokReqMsgCtx.getAuthorizedUser()), newTokenBean, newAccessToken,
                existingTokenBean);
        if (log.isDebugEnabled()) {
            log.debug("Persisted Access Token for " +
                    "Client ID: " + tokenReq.getClientId() +
                    ", Authorized User: " + tokReqMsgCtx.getAuthorizedUser() +
                    ", Is Federated User: " + tokReqMsgCtx.getAuthorizedUser().isFederatedUser() +
                    ", Timestamp: " + timestamp +
                    ", Validity period: " + newTokenBean.getValidityPeriod() + "s" +
                    ", Scope: " + OAuth2Util.buildScopeString(tokReqMsgCtx.getScope()) +
                    " and Token State: " + TOKEN_STATE_ACTIVE);
        }
    }

    private void updateCacheIfEnabled(AccessTokenDO newTokenBean, String scope)
            throws IdentityOAuth2Exception {

        if (isHashDisabled && cacheEnabled) {
            OAuthCacheKey cacheKey = getOAuthCacheKey(scope, newTokenBean.getConsumerKey(),
                    newTokenBean.getAuthzUser().toString(), newTokenBean.getAuthzUser().getFederatedIdPName(),
                    getTokenBindingReference(newTokenBean));
            oauthCache.addToCache(cacheKey, newTokenBean);
            if (log.isDebugEnabled()) {
                log.debug("Access token was added to OAuthCache with cache key : " + cacheKey.getCacheKeyString());
            }

            // Adding AccessTokenDO to improve validation performance
            OAuth2Util.addTokenDOtoCache(newTokenBean);
        }
    }

    private void setDetailsToMessageContext(OAuthTokenReqMessageContext tokReqMsgCtx, long validityPeriodInMillis,
                                            AccessTokenDO newTokenBean, Timestamp timestamp) {
        // set the validity period. this is needed by downstream handlers.
        // if this is set before - then this will override it by the calculated new value.
        tokReqMsgCtx.setValidityPeriod(validityPeriodInMillis);

        // set the refresh token validity period. this is needed by downstream handlers.
        // if this is set before - then this will override it by the calculated new value.
        tokReqMsgCtx.setRefreshTokenvalidityPeriod(newTokenBean.getRefreshTokenValidityPeriodInMillis());

        // set access token issued time.this is needed by downstream handlers.
        tokReqMsgCtx.setAccessTokenIssuedTime(timestamp.getTime());

        // set refresh token issued time.this is needed by downstream handlers.
        tokReqMsgCtx.setRefreshTokenIssuedTime(newTokenBean.getRefreshTokenIssuedTime().getTime());
    }

    private String getNewAccessToken(OAuthTokenReqMessageContext tokReqMsgCtx, OauthTokenIssuer oauthTokenIssuer)
            throws IdentityOAuth2Exception {
        try {
            String newAccessToken = oauthTokenIssuer.accessToken(tokReqMsgCtx);
            if (OAuth2Util.checkUserNameAssertionEnabled()) {
                newAccessToken = OAuth2Util.addUsernameToToken(tokReqMsgCtx.getAuthorizedUser(), newAccessToken);
            }
            return newAccessToken;
        } catch (OAuthSystemException e) {
            throw new IdentityOAuth2Exception("Error while generating access token");
        }
    }

    private String getRefreshToken(OAuthTokenReqMessageContext tokReqMsgCtx, OauthTokenIssuer oauthTokenIssuer)
            throws IdentityOAuth2Exception {
        try {
            String refreshToken = oauthTokenIssuer.refreshToken(tokReqMsgCtx);
            if (OAuth2Util.checkUserNameAssertionEnabled()) {
                refreshToken = OAuth2Util.addUsernameToToken(tokReqMsgCtx.getAuthorizedUser(), refreshToken);
            }
            return refreshToken;
        } catch (OAuthSystemException e) {
            throw new IdentityOAuth2Exception("Error while issueing refresh token");
        }
    }

    private void setRefreshTokenDetailsFromExistingToken(AccessTokenDO existingAccessTokenDO,
                                                         AccessTokenDO newTokenBean) {
        newTokenBean.setRefreshToken(existingAccessTokenDO.getRefreshToken());
        newTokenBean.setRefreshTokenIssuedTime(existingAccessTokenDO.getRefreshTokenIssuedTime());
        newTokenBean.setRefreshTokenValidityPeriodInMillis(existingAccessTokenDO
                .getRefreshTokenValidityPeriodInMillis());
    }

    private void validateGrantTypeParam(OAuth2AccessTokenReqDTO tokenReq) throws IdentityOAuth2Exception {
        if (tokenReq.getGrantType() == null) {
            throw new IdentityOAuth2Exception("Grant type not found in the token request");
        }
    }

    private long getRefreshTokenValidityPeriod(String consumerKey, OAuthAppDO oAuthAppBean) {
        long refreshTokenValidityPeriodInMillis;
        if (oAuthAppBean.getRefreshTokenExpiryTime() != 0) {
            refreshTokenValidityPeriodInMillis = oAuthAppBean.getRefreshTokenExpiryTime() * SECONDS_TO_MILISECONDS_FACTOR;
            if (log.isDebugEnabled()) {
                log.debug("OAuth application id : " + consumerKey + ", refresh token validity time " +
                        refreshTokenValidityPeriodInMillis + "ms");
            }
        } else {
            refreshTokenValidityPeriodInMillis = OAuthServerConfiguration.getInstance()
                    .getRefreshTokenValidityPeriodInSeconds() * SECONDS_TO_MILISECONDS_FACTOR;
        }
        return refreshTokenValidityPeriodInMillis;
    }

    private void addTokenToCache(OAuthCacheKey cacheKey, AccessTokenDO existingAccessTokenDO) {
        if (isHashDisabled && cacheEnabled) {
            oauthCache.addToCache(cacheKey, existingAccessTokenDO);
            // Adding AccessTokenDO to improve validation performance
            OAuthCacheKey accessTokenCacheKey = new OAuthCacheKey(existingAccessTokenDO.getAccessToken());
            oauthCache.addToCache(accessTokenCacheKey, existingAccessTokenDO);
            if (log.isDebugEnabled()) {
                log.debug("Access Token info was added to the cache for the cache key : " +
                        cacheKey.getCacheKeyString());
                if (IdentityUtil.isTokenLoggable(IdentityConstants.IdentityTokens.ACCESS_TOKEN)) {
                    log.debug("Access token was added to OAuthCache for cache key : " + accessTokenCacheKey
                            .getCacheKeyString());
                }
            }
        }
    }

    private OAuth2AccessTokenRespDTO createResponseWithTokenBean(AccessTokenDO existingAccessTokenDO,
                                                                 long expireTimeMillis, String scope)
            throws IdentityOAuth2Exception {
        OAuth2AccessTokenRespDTO tokenRespDTO = new OAuth2AccessTokenRespDTO();
        tokenRespDTO.setAccessToken(existingAccessTokenDO.getAccessToken());
        tokenRespDTO.setTokenId(existingAccessTokenDO.getTokenId());
        OAuthAppDO oAuthAppDO;
        String consumerKey = existingAccessTokenDO.getConsumerKey();
        try {
            oAuthAppDO = OAuth2Util.getAppInformationByClientId(consumerKey);
        } catch (InvalidOAuthClientException e) {
            throw new IdentityOAuth2Exception("Error while retrieving app information for client_id : " + consumerKey,
                    e);
        }

        if (issueRefreshToken() && OAuthServerConfiguration.getInstance().getSupportedGrantTypes().containsKey(
                GrantType.REFRESH_TOKEN.toString())) {
            String grantTypes = oAuthAppDO.getGrantTypes();
            List<String> supportedGrantTypes = new ArrayList<>();
            if (StringUtils.isNotEmpty(grantTypes)) {
                supportedGrantTypes = Arrays.asList(grantTypes.split(" "));
            }
            if (supportedGrantTypes.contains(OAuthConstants.GrantTypes.REFRESH_TOKEN)) {
                tokenRespDTO.setRefreshToken(existingAccessTokenDO.getRefreshToken());
            } else {
                if (log.isDebugEnabled()) {
                    log.debug("Refresh grant is not allowed for client_id : " + consumerKey + ", therefore not " +
                            "issuing a refresh token.");
                }
            }
        }
        if (expireTimeMillis > 0) {
            tokenRespDTO.setExpiresIn(expireTimeMillis / SECONDS_TO_MILISECONDS_FACTOR);
            tokenRespDTO.setExpiresInMillis(expireTimeMillis);
        } else {
            tokenRespDTO.setExpiresIn(Long.MAX_VALUE / SECONDS_TO_MILISECONDS_FACTOR);
            tokenRespDTO.setExpiresInMillis(Long.MAX_VALUE);
        }
        tokenRespDTO.setAuthorizedScopes(scope);
        return tokenRespDTO;
    }

    private OAuthCacheKey getOAuthCacheKey(String scope, String consumerKey, String authorizedUser,
<<<<<<< HEAD
                                           String authenticatedIDP) {

=======
                                           String authenticatedIDP, String tokenBindingType) {
>>>>>>> 43d45735
        String cacheKeyString = OAuth2Util.buildCacheKeyStringForToken(consumerKey, scope, authorizedUser,
                authenticatedIDP, tokenBindingType);
        return new OAuthCacheKey(cacheKeyString);
    }

    private OAuthAppDO getoAuthApp(String consumerKey) throws IdentityOAuth2Exception {
        OAuthAppDO oAuthAppBean;
        try {
            oAuthAppBean = OAuth2Util.getAppInformationByClientId(consumerKey);
            if (log.isDebugEnabled()) {
                log.debug("Service Provider specific expiry time enabled for application : " + consumerKey +
                        ". Application access token expiry time : " + oAuthAppBean.getApplicationAccessTokenExpiryTime()
                        + ", User access token expiry time : " + oAuthAppBean.getUserAccessTokenExpiryTime() +
                        ", Refresh token expiry time : " + oAuthAppBean.getRefreshTokenExpiryTime());
            }
        } catch (InvalidOAuthClientException e) {
            throw new IdentityOAuth2Exception("Error while retrieving app information for clientId : " + consumerKey, e);
        }
        return oAuthAppBean;
    }

    /**
     * Returns access token expiry time in milliseconds for given access token.
     *
     * @param existingAccessTokenDO
     * @return
     * @throws IdentityOAuth2Exception
     */
    private long getAccessTokenExpiryTimeMillis(AccessTokenDO existingAccessTokenDO) throws IdentityOAuth2Exception {
        long expireTimeMillis;
        if (issueRefreshToken()) {
            // Consider both access and refresh expiry time
            expireTimeMillis = OAuth2Util.getTokenExpireTimeMillis(existingAccessTokenDO);
        } else {
            // Consider only access token expiry time
            expireTimeMillis = OAuth2Util.getAccessTokenExpireMillis(existingAccessTokenDO);
        }
        if (log.isDebugEnabled()) {
            if (IdentityUtil.isTokenLoggable(IdentityConstants.IdentityTokens.ACCESS_TOKEN)) {
                if (expireTimeMillis > 0) {
                    log.debug("Access Token(hashed): " + DigestUtils.sha256Hex(existingAccessTokenDO
                            .getAccessToken()) + " is still valid. Remaining time: " +
                            expireTimeMillis + "ms");
                } else {
                    log.debug("Infinite lifetime Access Token(hashed) "
                            + DigestUtils.sha256Hex(existingAccessTokenDO
                            .getAccessToken()) + " found");
                }
            } else {
                if (expireTimeMillis > 0) {
                    log.debug("Valid access token is found in cache for client: " +
                            existingAccessTokenDO.getConsumerKey() + ". Remaining time: " + expireTimeMillis + "ms");
                } else {
                    log.debug("Infinite lifetime Access Token found in cache for client: " +
                            existingAccessTokenDO.getConsumerKey());
                }
            }
        }
        return expireTimeMillis;
    }

    /**
     * Returns configured expiry time (in milliseconds) for the app indicated by consumer key.
     *
     * @param tokReqMsgCtx
     * @param consumerKey
     * @param oAuthAppBean
     * @return
     * @throws IdentityOAuth2Exception
     */
    private long getConfiguredExpiryTimeForApplication(OAuthTokenReqMessageContext tokReqMsgCtx, String consumerKey,
                                                       OAuthAppDO oAuthAppBean) throws IdentityOAuth2Exception {
        long validityPeriodInMillis;

        if (isOfTypeApplicationUser()) {
            validityPeriodInMillis = getValidityPeriodForApplicationUser(consumerKey, oAuthAppBean);
        } else {
            validityPeriodInMillis = getValidityPeriodForApplication(consumerKey, oAuthAppBean);

        }
        // if a VALID validity period is set through the callback, then use it
        validityPeriodInMillis = getValidityPeriodFromCallback(tokReqMsgCtx, consumerKey, validityPeriodInMillis);
        if (log.isDebugEnabled()) {
            log.debug("OAuth application id : " + consumerKey + ", access token validity time in milliseconds : " +
                    validityPeriodInMillis);
        }
        return validityPeriodInMillis;
    }

    private long getValidityPeriodFromCallback(OAuthTokenReqMessageContext tokReqMsgCtx, String consumerKey,
                                               long validityPeriodInMillis) {
        long callbackValidityPeriod = tokReqMsgCtx.getValidityPeriod();
        if (callbackValidityPeriod != OAuthConstants.UNASSIGNED_VALIDITY_PERIOD) {
            validityPeriodInMillis = callbackValidityPeriod * SECONDS_TO_MILISECONDS_FACTOR;
            if (log.isDebugEnabled()) {
                log.debug("OAuth application id : " + consumerKey +
                        ", callback access token validity time in milliseconds : " + validityPeriodInMillis);
            }
        }
        return validityPeriodInMillis;
    }

    private long getValidityPeriodForApplication(String consumerKey, OAuthAppDO oAuthAppBean) {
        long validityPeriodInMillis;// If the user is an application
        // Default Validity Period (in seconds)
        if (oAuthAppBean.getApplicationAccessTokenExpiryTime() != 0) {
            validityPeriodInMillis = oAuthAppBean.getApplicationAccessTokenExpiryTime() * SECONDS_TO_MILISECONDS_FACTOR;
            if (log.isDebugEnabled()) {
                log.debug("OAuth application id : " + consumerKey + ", application access token validity time in " +
                        "milliseconds : " + validityPeriodInMillis);
            }
        } else {
            validityPeriodInMillis = OAuthServerConfiguration.getInstance()
                    .getApplicationAccessTokenValidityPeriodInSeconds() * SECONDS_TO_MILISECONDS_FACTOR;
        }
        return validityPeriodInMillis;
    }

    private long getValidityPeriodForApplicationUser(String consumerKey, OAuthAppDO oAuthAppBean) {
        long validityPeriodInMillis;// If the user is an application user
        if (oAuthAppBean.getUserAccessTokenExpiryTime() != 0) {
            validityPeriodInMillis = oAuthAppBean.getUserAccessTokenExpiryTime() * SECONDS_TO_MILISECONDS_FACTOR;
            if (log.isDebugEnabled()) {
                log.debug("OAuth application id: " + consumerKey + ", user access token validity time " +
                        validityPeriodInMillis + "ms");
            }
        } else {
            validityPeriodInMillis = OAuthServerConfiguration.getInstance().
                    getUserAccessTokenValidityPeriodInSeconds() * SECONDS_TO_MILISECONDS_FACTOR;
        }
        return validityPeriodInMillis;
    }

    private AccessTokenDO getExistingToken(OAuthTokenReqMessageContext tokenMsgCtx, OAuthCacheKey cacheKey)
            throws IdentityOAuth2Exception {
        AccessTokenDO existingToken = null;
        OAuth2AccessTokenReqDTO tokenReq = tokenMsgCtx.getOauth2AccessTokenReqDTO();
        String scope = OAuth2Util.buildScopeString(tokenMsgCtx.getScope());
        String tokenBindingReference = getTokenBindingReference(tokenMsgCtx);

        if (cacheEnabled) {
            existingToken = getExistingTokenFromCache(cacheKey, tokenReq.getClientId(),
                    tokenMsgCtx.getAuthorizedUser().toString(), scope, tokenBindingReference);
        }

        if (existingToken == null) {
            existingToken = getExistingTokenFromDB(tokenMsgCtx, tokenReq, scope, cacheKey);
        }
        return existingToken;
    }

    private AccessTokenDO getExistingTokenFromDB(OAuthTokenReqMessageContext tokenMsgCtx,
                                                 OAuth2AccessTokenReqDTO tokenReq, String scope, OAuthCacheKey cacheKey)
            throws IdentityOAuth2Exception {

        AccessTokenDO existingToken = OAuthTokenPersistenceFactory.getInstance().getAccessTokenDAO()
                .getLatestAccessToken(tokenReq.getClientId(), tokenMsgCtx.getAuthorizedUser(),
                        getUserStoreDomain(tokenMsgCtx.getAuthorizedUser()), scope,
                        getTokenBindingReference(tokenMsgCtx), false);
        if (existingToken != null) {
            if (log.isDebugEnabled()) {
                if (IdentityUtil.isTokenLoggable(IdentityConstants.IdentityTokens.ACCESS_TOKEN)) {
                    log.debug("Retrieved latest access token(hashed): " + DigestUtils.sha256Hex
                            (existingToken.getAccessToken()) + " in the state: " + existingToken.getTokenState() +
                            " for client Id: " + tokenReq.getClientId() + " user: " + tokenMsgCtx.getAuthorizedUser() +
                            " and scope: " + scope + " from db");
                } else {
                    log.debug("Retrieved latest access token for client Id: " + tokenReq.getClientId() + " user: " +
                            tokenMsgCtx.getAuthorizedUser() + " and scope: " + scope + " from db");
                }
            }
            long expireTime = getAccessTokenExpiryTimeMillis(existingToken);
            if (TOKEN_STATE_ACTIVE.equals(existingToken.getTokenState()) &&
                    expireTime != 0) {
                // Active token retrieved from db, adding to cache if cacheEnabled
                addTokenToCache(cacheKey, existingToken);
            }
        }
        return existingToken;
    }

    private AccessTokenDO getExistingTokenFromCache(OAuthCacheKey cacheKey, String consumerKey, String authorizedUser,
            String scope, String tokenBindingReference) throws IdentityOAuth2Exception {

        AccessTokenDO existingToken = null;
        CacheEntry cacheEntry = oauthCache.getValueFromCache(cacheKey);
        if (cacheEntry instanceof AccessTokenDO) {
            existingToken = (AccessTokenDO) cacheEntry;
            if (log.isDebugEnabled() && IdentityUtil.isTokenLoggable(IdentityConstants.IdentityTokens.ACCESS_TOKEN)) {
                log.debug("Retrieved active access token(hashed): " + DigestUtils
                        .sha256Hex(existingToken.getAccessToken()) + " in the state: " + existingToken.getTokenState()
                        + " for client Id: " + consumerKey + ", user: " + authorizedUser + " ,scope: " + scope
                        + " and token binding reference: " + tokenBindingReference + " from cache");
            }
            if (getAccessTokenExpiryTimeMillis(existingToken) == 0) {
                // Token is expired. Clear it from cache.
                removeFromCache(cacheKey, consumerKey, existingToken);
            }
        }
        return existingToken;
    }

    private void removeFromCache(OAuthCacheKey cacheKey, String consumerKey, AccessTokenDO existingAccessTokenDO) {
        oauthCache.clearCacheEntry(cacheKey);
        if (log.isDebugEnabled()) {
            if (IdentityUtil.isTokenLoggable(IdentityConstants.IdentityTokens.ACCESS_TOKEN)) {
                log.debug("Access token(hashed) " + DigestUtils.sha256Hex(existingAccessTokenDO
                        .getAccessToken()) + " is expired. Therefore cleared it from cache and marked" +
                        " it as expired in database");
            } else {
                log.debug("Existing access token for client: " + consumerKey + " is expired. " +
                        "Therefore cleared it from cache and marked it as expired in database");
            }
        }
    }

    private boolean isRefreshTokenValid(AccessTokenDO existingAccessTokenDO, long validityPeriod, String consumerKey) {
        if (isHashDisabled && existingAccessTokenDO != null) {
            long refreshTokenExpireTime = OAuth2Util.getRefreshTokenExpireTimeMillis(existingAccessTokenDO);
            if (TOKEN_STATE_ACTIVE.equals(existingAccessTokenDO.getTokenState())) {
                if (!isRefreshTokenExpired(validityPeriod, refreshTokenExpireTime)) {
                    if (log.isDebugEnabled()) {
                        if (IdentityUtil.isTokenLoggable(IdentityConstants.IdentityTokens.ACCESS_TOKEN)) {
                            log.debug("Existing access token: " + existingAccessTokenDO.getAccessToken() +
                                    " has expired, but refresh token:" +
                                    existingAccessTokenDO.getRefreshToken() + " is still valid for client: " +
                                    consumerKey + ". Remaining time: " + refreshTokenExpireTime +
                                    "ms. Using existing refresh token.");

                        } else {
                            log.debug("Existing access token has expired, but refresh token is still valid " +
                                    "for client: " + consumerKey + ". Remaining time: " +
                                    refreshTokenExpireTime + "ms. Using existing refresh token.");
                        }
                    }
                    return true;
                }
            }
        }
        return false;
    }

    private boolean isRefreshTokenExpired(long validityPeriod, long refreshTokenExpireTime) {
        if (refreshTokenExpireTime < 0) {
            // refresh token has infinite validity
            return false;
        }
        return !(refreshTokenExpireTime > 0 && refreshTokenExpireTime > validityPeriod);
    }

    private boolean accessTokenRenewedPerRequest(OauthTokenIssuer oauthTokenIssuer,
                                                 OAuthTokenReqMessageContext tokReqMsgCtx) {

        boolean isRenewTokenPerRequestEnabledInIssuer = oauthTokenIssuer.renewAccessTokenPerRequest();
        boolean isRenewTokenPerRequestEnabledInTokReqMsgCtx = oauthIssuerImpl.renewAccessTokenPerRequest(tokReqMsgCtx);
        boolean isRenewTokenPerRequestEnabledInConfig =
                OAuthServerConfiguration.getInstance().isTokenRenewalPerRequestEnabled();
        if (log.isDebugEnabled()) {
            log.debug("Access token renew per request: OauthTokenIssuer: " + isRenewTokenPerRequestEnabledInIssuer +
                    ", OAuthTokenReqMessageContext: " + isRenewTokenPerRequestEnabledInTokReqMsgCtx +
                    ", Configuration: " + isRenewTokenPerRequestEnabledInConfig);
        }
        return isRenewTokenPerRequestEnabledInIssuer || isRenewTokenPerRequestEnabledInTokReqMsgCtx ||
                isRenewTokenPerRequestEnabledInConfig;
    }

    private void clearExistingTokenFromCache(OAuthTokenReqMessageContext tokenMsgCtx,
                                             AccessTokenDO existingTokenBean) {

        if (cacheEnabled) {
            OAuth2AccessTokenReqDTO tokenReq = tokenMsgCtx.getOauth2AccessTokenReqDTO();

            String scope = OAuth2Util.buildScopeString(tokenMsgCtx.getScope());
            String consumerKey = tokenMsgCtx.getOauth2AccessTokenReqDTO().getClientId();
            String authorizedUser = tokenMsgCtx.getAuthorizedUser().toString();
            String authenticatedIDP = tokenMsgCtx.getAuthorizedUser().getFederatedIdPName();
            String tokenBindingReference = getTokenBindingReference(tokenMsgCtx);

            OAuthCacheKey cacheKey =
                    getOAuthCacheKey(scope, consumerKey, authorizedUser, authenticatedIDP, tokenBindingReference);
            removeFromCache(cacheKey, tokenReq.getClientId(), existingTokenBean);
        }
    }

    private OAuth2Service getOauth2Service() {

        return (OAuth2Service) PrivilegedCarbonContext
                .getThreadLocalCarbonContext().getOSGiService(OAuth2Service.class, null);
    }

    /**
     * Inverting validateByApplicationScopeValidator method for better readability.
     */
    private boolean hasValidationByApplicationScopeValidatorsFailed(OAuthTokenReqMessageContext tokenReqMsgContext)
            throws IdentityOAuth2Exception {

        return !Oauth2ScopeUtils.validateByApplicationScopeValidator(tokenReqMsgContext, null);
    }

    /**
     * Get token binding reference.
     *
     * @param tokReqMsgCtx OAuthTokenReqMessageContext.
     * @return token binding reference.
     */
    private String getTokenBindingReference(OAuthTokenReqMessageContext tokReqMsgCtx) {

        if (tokReqMsgCtx.getTokenBinding() == null || StringUtils
                .isBlank(tokReqMsgCtx.getTokenBinding().getBindingReference())) {
            return NONE;
        }
        return tokReqMsgCtx.getTokenBinding().getBindingReference();
    }

    /**
     * Get token binding reference.
     *
     * @param accessTokenDO accessTokenDO.
     * @return token binding reference.
     */
    private String getTokenBindingReference(AccessTokenDO accessTokenDO) {

        if (accessTokenDO.getTokenBinding() == null || StringUtils
                .isBlank(accessTokenDO.getTokenBinding().getBindingReference())) {
            return NONE;
        }
        return accessTokenDO.getTokenBinding().getBindingReference();
    }
}<|MERGE_RESOLUTION|>--- conflicted
+++ resolved
@@ -577,12 +577,8 @@
     }
 
     private OAuthCacheKey getOAuthCacheKey(String scope, String consumerKey, String authorizedUser,
-<<<<<<< HEAD
-                                           String authenticatedIDP) {
-
-=======
                                            String authenticatedIDP, String tokenBindingType) {
->>>>>>> 43d45735
+
         String cacheKeyString = OAuth2Util.buildCacheKeyStringForToken(consumerKey, scope, authorizedUser,
                 authenticatedIDP, tokenBindingType);
         return new OAuthCacheKey(cacheKeyString);
