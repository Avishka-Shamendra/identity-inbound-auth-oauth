--- conflicted
+++ resolved
@@ -207,11 +207,7 @@
     @Override
     public boolean validateScope(OAuthTokenReqMessageContext tokReqMsgCtx) throws IdentityOAuth2Exception {
 
-<<<<<<< HEAD
-        if (hasValidateByApplicationScopeValidatorsFailed(tokReqMsgCtx)) {
-=======
         if (hasValidationByApplicationScopeValidatorsFailed(tokReqMsgCtx)) {
->>>>>>> e6167b54
             return false;
         }
         OAuthCallback scopeValidationCallback = new OAuthCallback(tokReqMsgCtx.getAuthorizedUser(),
@@ -865,11 +861,7 @@
     /**
      * Inverting validateByApplicationScopeValidator method for better readability.
      */
-<<<<<<< HEAD
-    private boolean hasValidateByApplicationScopeValidatorsFailed(OAuthTokenReqMessageContext tokenReqMsgContext)
-=======
     private boolean hasValidationByApplicationScopeValidatorsFailed(OAuthTokenReqMessageContext tokenReqMsgContext)
->>>>>>> e6167b54
             throws IdentityOAuth2Exception {
 
         return !Oauth2ScopeUtils.validateByApplicationScopeValidator(tokenReqMsgContext, null);
