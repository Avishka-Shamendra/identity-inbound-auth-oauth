/*
 * Copyright (c) 2014, WSO2 Inc. (http://www.wso2.org) All Rights Reserved.
 *
 * WSO2 Inc. licenses this file to you under the Apache License,
 * Version 2.0 (the "License"); you may not use this file except
 * in compliance with the License.
 * You may obtain a copy of the License at
 *
 * http://www.apache.org/licenses/LICENSE-2.0
 *
 * Unless required by applicable law or agreed to in writing,
 * software distributed under the License is distributed on an
 * "AS IS" BASIS, WITHOUT WARRANTIES OR CONDITIONS OF ANY
 * KIND, either express or implied. See the License for the
 * specific language governing permissions and limitations
 * under the License.
 */

package org.wso2.carbon.identity.oauth.cache;

import org.wso2.carbon.identity.application.common.model.ClaimMapping;

import java.util.LinkedHashSet;
import java.util.Map;

/**
 * Contains authenticated user attributes and nonce value.
 */
public class AuthorizationGrantCacheEntry extends CacheEntry {

    private static final long serialVersionUID = -3043225645166013281L;

    private String codeId;

    private String tokenId;

    private Map<ClaimMapping, String> userAttributes;

    private String nonceValue;

    private String pkceCodeChallenge;

    private String pkceCodeChallengeMethod;

<<<<<<< HEAD
    private long authTime;

    public long getAuthTime() {
        return authTime;
    }

    public void setAuthTime(long authTime) {
        this.authTime = authTime;
=======
    private LinkedHashSet acrValue;

    public LinkedHashSet getAcrValue() {
        return acrValue;
    }

    public void setAcrValue(LinkedHashSet acrValue) {
        this.acrValue = acrValue;
>>>>>>> ef63aa11
    }

    public AuthorizationGrantCacheEntry(Map<ClaimMapping, String> userAttributes) {
        this.userAttributes = userAttributes;
    }

    public String getNonceValue() {
        return nonceValue;
    }

    public void setNonceValue(String nonceValue) {
        this.nonceValue = nonceValue;
    }

    public Map<ClaimMapping, String> getUserAttributes() {
        return userAttributes;
    }

    public void setUserAttributes(Map<ClaimMapping, String> userAttributes) {
        this.userAttributes = userAttributes;
    }

    public String getCodeId(){
        return codeId;
    }

    public void setCodeId(String codeId){
        this.codeId = codeId;
    }

    public String getTokenId(){
        return tokenId;
    }

    public void setTokenId(String tokenId){
        this.tokenId = tokenId;
    }

    public String getPkceCodeChallenge() {
        return pkceCodeChallenge;
    }

    public void setPkceCodeChallenge(String pkceCodeChallenge) {
        this.pkceCodeChallenge = pkceCodeChallenge;
    }

    public String getPkceCodeChallengeMethod() {
        return pkceCodeChallengeMethod;
    }

    public void setPkceCodeChallengeMethod(String pkceCodeChallengeMethod) {
        this.pkceCodeChallengeMethod = pkceCodeChallengeMethod;
    }
}<|MERGE_RESOLUTION|>--- conflicted
+++ resolved
@@ -42,7 +42,16 @@
 
     private String pkceCodeChallengeMethod;
 
-<<<<<<< HEAD
+    private LinkedHashSet acrValue;
+
+    public LinkedHashSet getAcrValue() {
+        return acrValue;
+    }
+
+    public void setAcrValue(LinkedHashSet acrValue) {
+        this.acrValue = acrValue;
+    }
+
     private long authTime;
 
     public long getAuthTime() {
@@ -51,16 +60,6 @@
 
     public void setAuthTime(long authTime) {
         this.authTime = authTime;
-=======
-    private LinkedHashSet acrValue;
-
-    public LinkedHashSet getAcrValue() {
-        return acrValue;
-    }
-
-    public void setAcrValue(LinkedHashSet acrValue) {
-        this.acrValue = acrValue;
->>>>>>> ef63aa11
     }
 
     public AuthorizationGrantCacheEntry(Map<ClaimMapping, String> userAttributes) {
