/*
 * Copyright (c) 2017, WSO2 Inc. (http://www.wso2.org) All Rights Reserved.
 *
 * WSO2 Inc. licenses this file to you under the Apache License,
 * Version 2.0 (the "License"); you may not use this file except
 * in compliance with the License.
 * You may obtain a copy of the License at
 *
 * http://www.apache.org/licenses/LICENSE-2.0
 *
 * Unless required by applicable law or agreed to in writing,
 * software distributed under the License is distributed on an
 * "AS IS" BASIS, WITHOUT WARRANTIES OR CONDITIONS OF ANY
 * KIND, either express or implied. See the License for the
 * specific language governing permissions and limitations
 * under the License.
 */
package org.wso2.carbon.identity.openidconnect;

import com.nimbusds.jose.JOSEException;
import com.nimbusds.jose.JOSEObject;
import com.nimbusds.jose.JWEObject;
import com.nimbusds.jose.JWSAlgorithm;
import com.nimbusds.jose.crypto.RSADecrypter;
import com.nimbusds.jwt.EncryptedJWT;
import com.nimbusds.jwt.JWTClaimsSet;
import com.nimbusds.jwt.PlainJWT;
import com.nimbusds.jwt.SignedJWT;
import org.apache.commons.lang.StringUtils;
import org.apache.commons.logging.Log;
import org.apache.commons.logging.LogFactory;
import org.wso2.carbon.base.MultitenantConstants;
import org.wso2.carbon.identity.oauth.common.OAuth2ErrorCodes;
import org.wso2.carbon.identity.oauth2.IdentityOAuth2Exception;
import org.wso2.carbon.identity.oauth2.RequestObjectException;
import org.wso2.carbon.identity.oauth2.model.OAuth2Parameters;
import org.wso2.carbon.identity.oauth2.util.OAuth2Util;
<<<<<<< HEAD
=======
import org.wso2.carbon.identity.openidconnect.model.Claim;
>>>>>>> 12eb700a
import org.wso2.carbon.identity.openidconnect.model.RequestObject;

import java.security.Key;
import java.security.interfaces.RSAPrivateKey;

import static org.apache.commons.lang.StringUtils.isEmpty;
import static org.wso2.carbon.identity.openidconnect.model.Constants.JWT_PART_DELIMITER;
import static org.wso2.carbon.identity.openidconnect.model.Constants.NUMBER_OF_PARTS_IN_JWE;
import static org.wso2.carbon.identity.openidconnect.model.Constants.NUMBER_OF_PARTS_IN_JWS;

/**
 * This class is used to build request object parameter value which comes with the OIDC authorization request as an optional
 * parameter
 */
public class RequestParamRequestObjectBuilder implements RequestObjectBuilder {

    private static Log log = LogFactory.getLog(RequestParamRequestObjectBuilder.class);

    /**
     * Builds request object which comes as the value of the request query parameter of OIDC authorization request
     *
     * @param requestObjectParam request object
     * @throws RequestObjectException
     */
    @Override
    public void buildRequestObject(String requestObjectParam, OAuth2Parameters oAuth2Parameters,
                                   RequestObject requestObjectInstance) throws RequestObjectException {

<<<<<<< HEAD
        //Making a copy of requestObjectParam to prevent editing initial reference
        String requestObjectParamValue = requestObjectParam;
        if (isEncrypted(requestObjectParamValue)) {
            requestObjectParamValue = decrypt(requestObjectParamValue, oAuth2Parameters);
=======
        JSONParser parser = new JSONParser();
        try {
            OAuthServerConfiguration.getInstance().getRequestObjectValidator().validateRequestObject(requestObject,
                    oAuth2Parameters);
            if (StringUtils.isNotBlank(OAuthServerConfiguration.getInstance().getRequestObjectValidator().getPayload())) {
                requestObject = OAuthServerConfiguration.getInstance().getRequestObjectValidator().getPayload();
            }
            if (!OAuth2Util.isValidJson(requestObject)) {
                throw new RequestObjectException(RequestObjectException.ERROR_CODE_INVALID_REQUEST, "Error occured while " +
                        "processing the request parameter value json object.");
            }
            JSONObject jsonObjectRequestedClaims = (JSONObject) parser.parse(requestObject);
            processClaims(jsonObjectRequestedClaims, requestObjectInstance);

        } catch (ParseException e) {
            throw new RequestObjectException(RequestObjectException.ERROR_CODE_INVALID_REQUEST, "Error occured while " +
                    "processing the request parameter value json object.");
>>>>>>> 12eb700a
        }
        setRequestObjectValues(requestObjectParamValue, requestObjectInstance);
    }

    /**
     * Decrypt the request object.
     *
     * @param requestObject    requestObject
     * @param oAuth2Parameters oAuth2Parameters
     * @throws RequestObjectException
     */
    @Override
    public String decrypt(String requestObject, OAuth2Parameters oAuth2Parameters) throws RequestObjectException {

        EncryptedJWT encryptedJWT;
        try {
            encryptedJWT = EncryptedJWT.parse(requestObject);
            RSAPrivateKey rsaPrivateKey = getRsaPrivateKey(oAuth2Parameters);
            RSADecrypter decrypter = new RSADecrypter(rsaPrivateKey);
            encryptedJWT.decrypt(decrypter);

            JWEObject jweObject = JWEObject.parse(requestObject);
            jweObject.decrypt(decrypter);

            if (jweObject != null && jweObject.getPayload() != null && jweObject.getPayload().toString()
                    .split(JWT_PART_DELIMITER).length == NUMBER_OF_PARTS_IN_JWS) {
                return jweObject.getPayload().toString();
            } else {
                return new PlainJWT((JWTClaimsSet) encryptedJWT.getJWTClaimsSet()).serialize();
            }

        } catch (JOSEException | IdentityOAuth2Exception | java.text.ParseException e) {
            String errorMessage = "Failed to decrypt request object.";
            if (log.isDebugEnabled()) {
                log.debug(errorMessage, e);
            }
            throw new RequestObjectException(RequestObjectException.ERROR_CODE_INVALID_REQUEST, errorMessage);
        }
    }

    protected boolean isEncrypted(String requestObject) {
        return requestObject.split(JWT_PART_DELIMITER).length == NUMBER_OF_PARTS_IN_JWE;
    }

    protected RSAPrivateKey getRsaPrivateKey(OAuth2Parameters oAuth2Parameters) throws IdentityOAuth2Exception {
        String tenantDomain = getTenantDomainForDecryption(oAuth2Parameters);
        int tenantId = OAuth2Util.getTenantId(tenantDomain);
        Key key = OAuth2Util.getPrivateKey(tenantDomain, tenantId);
        return (RSAPrivateKey) key;
    }

    /**
     * Get tenant domain from oAuth2Parameters.
     *
     * @param oAuth2Parameters oAuth2Parameters
     * @return Tenant domain
     */
    private String getTenantDomainForDecryption(OAuth2Parameters oAuth2Parameters) {
        if (StringUtils.isNotEmpty(oAuth2Parameters.getTenantDomain())) {
            return oAuth2Parameters.getTenantDomain();
        }
        return MultitenantConstants.SUPER_TENANT_NAME;
    }

    private void setRequestObjectValues(String requestObjectString, RequestObject requestObjectInstance) throws RequestObjectException {
        if (isEmpty(requestObjectString)) {
            return;
        }
        try {
            JOSEObject jwt = JOSEObject.parse(requestObjectString);
            if (jwt.getHeader().getAlgorithm() == null || jwt.getHeader().getAlgorithm().equals(JWSAlgorithm.NONE)) {
                requestObjectInstance.setPlainJWT(PlainJWT.parse(requestObjectString));
            } else {
                requestObjectInstance.setSignedJWT(SignedJWT.parse(requestObjectString));
            }
        } catch (java.text.ParseException e) {
            String errorMessage = "No Valid Request Object is found in the request.";
            if (log.isDebugEnabled()) {
                log.debug(errorMessage, e);
            }
            throw new RequestObjectException(OAuth2ErrorCodes.INVALID_REQUEST, errorMessage);
        }
    }

}<|MERGE_RESOLUTION|>--- conflicted
+++ resolved
@@ -35,10 +35,6 @@
 import org.wso2.carbon.identity.oauth2.RequestObjectException;
 import org.wso2.carbon.identity.oauth2.model.OAuth2Parameters;
 import org.wso2.carbon.identity.oauth2.util.OAuth2Util;
-<<<<<<< HEAD
-=======
-import org.wso2.carbon.identity.openidconnect.model.Claim;
->>>>>>> 12eb700a
 import org.wso2.carbon.identity.openidconnect.model.RequestObject;
 
 import java.security.Key;
@@ -66,31 +62,11 @@
     @Override
     public void buildRequestObject(String requestObjectParam, OAuth2Parameters oAuth2Parameters,
                                    RequestObject requestObjectInstance) throws RequestObjectException {
-
-<<<<<<< HEAD
+      
         //Making a copy of requestObjectParam to prevent editing initial reference
         String requestObjectParamValue = requestObjectParam;
         if (isEncrypted(requestObjectParamValue)) {
             requestObjectParamValue = decrypt(requestObjectParamValue, oAuth2Parameters);
-=======
-        JSONParser parser = new JSONParser();
-        try {
-            OAuthServerConfiguration.getInstance().getRequestObjectValidator().validateRequestObject(requestObject,
-                    oAuth2Parameters);
-            if (StringUtils.isNotBlank(OAuthServerConfiguration.getInstance().getRequestObjectValidator().getPayload())) {
-                requestObject = OAuthServerConfiguration.getInstance().getRequestObjectValidator().getPayload();
-            }
-            if (!OAuth2Util.isValidJson(requestObject)) {
-                throw new RequestObjectException(RequestObjectException.ERROR_CODE_INVALID_REQUEST, "Error occured while " +
-                        "processing the request parameter value json object.");
-            }
-            JSONObject jsonObjectRequestedClaims = (JSONObject) parser.parse(requestObject);
-            processClaims(jsonObjectRequestedClaims, requestObjectInstance);
-
-        } catch (ParseException e) {
-            throw new RequestObjectException(RequestObjectException.ERROR_CODE_INVALID_REQUEST, "Error occured while " +
-                    "processing the request parameter value json object.");
->>>>>>> 12eb700a
         }
         setRequestObjectValues(requestObjectParamValue, requestObjectInstance);
     }
