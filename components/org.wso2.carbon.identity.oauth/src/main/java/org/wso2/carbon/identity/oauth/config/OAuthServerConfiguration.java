--- conflicted
+++ resolved
@@ -390,12 +390,9 @@
 
         // Read token introspection related configurations.
         parseTokenIntrospectionConfig(oauthElem);
-<<<<<<< HEAD
-=======
 
         // Read the property for error redirection URI
         parseRedirectToOAuthErrorPageConfig(oauthElem);
->>>>>>> a6114f35
     }
 
     private void parseTokenIntrospectionConfig(OMElement oauthElem) {
@@ -2895,12 +2892,9 @@
         // Token introspection Configs
         private static final String INTROSPECTION_CONFIG = "Introspection";
         private static final String ENABLE_DATA_PROVIDERS_CONFIG = "EnableDataProviders";
-<<<<<<< HEAD
-=======
 
         // Enable/Disable token renewal on each request to the token endpoint
         private static final String RENEW_TOKEN_PER_REQUEST = "RenewTokenPerRequest";
->>>>>>> a6114f35
     }
 
 }