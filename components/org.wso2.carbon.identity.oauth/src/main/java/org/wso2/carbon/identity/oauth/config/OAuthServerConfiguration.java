--- conflicted
+++ resolved
@@ -807,43 +807,7 @@
     public String[] getSupportedClaims() {
         return supportedClaims;
     }
-
-<<<<<<< HEAD
-    public List<ClientAuthenticationHandler> getSupportedClientAuthHandlers() {
-        if (supportedClientAuthHandlers == null) {
-            synchronized (this) {
-                if (supportedClientAuthHandlers == null) {
-                    List<ClientAuthenticationHandler> supportedClientAuthHandlersTemp = new ArrayList<>();
-
-                    for (Map.Entry<String, Properties> entry : supportedClientAuthHandlerData.entrySet()) {
-                        ClientAuthenticationHandler clientAuthenticationHandler = null;
-                        try {
-                            clientAuthenticationHandler = (ClientAuthenticationHandler)
-                                    Class.forName(entry.getKey()).newInstance();
-                            clientAuthenticationHandler.init(entry.getValue());
-                            supportedClientAuthHandlersTemp.add(clientAuthenticationHandler);
-
-                            // Exceptions necessarily don't have to break the flow since there are cases
-                            // runnable without client auth handlers
-                        } catch (InstantiationException e) {
-                            log.error("Error instantiating " + entry, e);
-                        } catch (IllegalAccessException e) {
-                            log.error("Illegal access to " + entry, e);
-                        } catch (ClassNotFoundException e) {
-                            log.error("Cannot find class: " + entry, e);
-                        } catch (IdentityOAuth2Exception e) {
-                            log.error("Error while initializing " + entry, e);
-                        }
-                        supportedClientAuthHandlers = supportedClientAuthHandlersTemp;
-                    }
-                }
-            }
-        }
-        return supportedClientAuthHandlers;
-    }
-
-=======
->>>>>>> 381d246f
+    
     public SAML2TokenCallbackHandler getSAML2TokenCallbackHandler() {
 
         if (StringUtils.isBlank(saml2TokenCallbackHandlerName)) {
