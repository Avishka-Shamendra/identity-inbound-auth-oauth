/*
 * Copyright (c) 2013, WSO2 Inc. (http://www.wso2.org) All Rights Reserved.
 *
 * WSO2 Inc. licenses this file to you under the Apache License,
 * Version 2.0 (the "License"); you may not use this file except
 * in compliance with the License.
 * You may obtain a copy of the License at
 *
 * http://www.apache.org/licenses/LICENSE-2.0
 *
 * Unless required by applicable law or agreed to in writing,
 * software distributed under the License is distributed on an
 * "AS IS" BASIS, WITHOUT WARRANTIES OR CONDITIONS OF ANY
 * KIND, either express or implied. See the License for the
 * specific language governing permissions and limitations
 * under the License.
 */

package org.wso2.carbon.identity.oauth.config;

import org.apache.axiom.om.OMElement;
import org.apache.axis2.util.JavaUtils;
import org.apache.commons.lang.StringUtils;
import org.apache.commons.logging.Log;
import org.apache.commons.logging.LogFactory;
import org.apache.oltu.oauth2.as.issuer.OAuthIssuer;
import org.apache.oltu.oauth2.as.issuer.OAuthIssuerImpl;
import org.apache.oltu.oauth2.as.issuer.UUIDValueGenerator;
import org.apache.oltu.oauth2.as.issuer.ValueGenerator;
import org.apache.oltu.oauth2.as.validator.AuthorizationCodeValidator;
import org.apache.oltu.oauth2.as.validator.ClientCredentialValidator;
import org.apache.oltu.oauth2.as.validator.CodeValidator;
import org.apache.oltu.oauth2.as.validator.PasswordValidator;
import org.apache.oltu.oauth2.as.validator.RefreshTokenValidator;
import org.apache.oltu.oauth2.as.validator.TokenValidator;
import org.apache.oltu.oauth2.common.message.types.GrantType;
import org.apache.oltu.oauth2.common.message.types.ResponseType;
import org.apache.oltu.oauth2.common.validators.OAuthValidator;
import org.wso2.carbon.identity.core.util.IdentityConfigParser;
import org.wso2.carbon.identity.core.util.IdentityCoreConstants;
import org.wso2.carbon.identity.core.util.IdentityUtil;
import org.wso2.carbon.identity.oauth.common.IDTokenResponseValidator;
import org.wso2.carbon.identity.oauth.common.IDTokenTokenResponseValidator;
import org.wso2.carbon.identity.oauth.common.OAuthConstants;
import org.wso2.carbon.identity.oauth.common.SAML2GrantValidator;
import org.wso2.carbon.identity.oauth.tokenprocessor.PlainTextPersistenceProcessor;
import org.wso2.carbon.identity.oauth.tokenprocessor.TokenPersistenceProcessor;
import org.wso2.carbon.identity.oauth2.IdentityOAuth2Exception;
import org.wso2.carbon.identity.oauth2.authz.handlers.ResponseTypeHandler;
import org.wso2.carbon.identity.oauth2.token.OauthTokenIssuer;
import org.wso2.carbon.identity.oauth2.token.OauthTokenIssuerImpl;
import org.wso2.carbon.identity.oauth2.token.handlers.clientauth.ClientAuthenticationHandler;
import org.wso2.carbon.identity.oauth2.token.handlers.grant.AuthorizationGrantHandler;
import org.wso2.carbon.identity.oauth2.token.handlers.grant.saml.SAML2TokenCallbackHandler;
import org.wso2.carbon.identity.oauth2.validators.OAuth2ScopeValidator;
import org.wso2.carbon.identity.openidconnect.CustomClaimsCallbackHandler;
import org.wso2.carbon.identity.openidconnect.IDTokenBuilder;
import org.wso2.carbon.utils.CarbonUtils;

import java.util.ArrayList;
import java.util.Arrays;
import java.util.HashMap;
import java.util.HashSet;
import java.util.Hashtable;
import java.util.Iterator;
import java.util.List;
import java.util.Map;
import java.util.Properties;
import java.util.Set;
import javax.servlet.http.HttpServletRequest;
import javax.xml.namespace.QName;

/**
 * Runtime representation of the OAuth Configuration as configured through
 * identity.xml
 */
public class OAuthServerConfiguration {

    private static final String CONFIG_ELEM_OAUTH = "OAuth";
    // Grant Handler Classes
    private static final String AUTHORIZATION_CODE_GRANT_HANDLER_CLASS =
            "org.wso2.carbon.identity.oauth2.token.handlers.grant.AuthorizationCodeHandler";
    private static final String CLIENT_CREDENTIALS_GRANT_HANDLER_CLASS =
            "org.wso2.carbon.identity.oauth2.token.handlers.grant.ClientCredentialsGrantHandler";
    private static final String PASSWORD_GRANT_HANDLER_CLASS =
            "org.wso2.carbon.identity.oauth2.token.handlers.grant.PasswordGrantHandler";
    private static final String REFRESH_TOKEN_GRANT_HANDLER_CLASS =
            "org.wso2.carbon.identity.oauth2.token.handlers.grant.RefreshGrantHandler";
    private static final String SAML20_BEARER_GRANT_HANDLER_CLASS =
            "org.wso2.carbon.identity.oauth2.token.handlers.grant.saml.SAML2BearerGrantHandler";
    private static final String IWA_NTLM_BEARER_GRANT_HANDLER_CLASS =
            "org.wso2.carbon.identity.oauth2.token.handlers.grant.iwa.ntlm.NTLMAuthenticationGrantHandler";
    private static Log log = LogFactory.getLog(OAuthServerConfiguration.class);
    private static OAuthServerConfiguration instance;
    private static String oauth1RequestTokenUrl = null;
    private static String oauth1AuthorizeUrl = null;
    private static String oauth1AccessTokenUrl = null;
    private static String oauth2AuthzEPUrl = null;
    private static String oauth2TokenEPUrl = null;
    private static String oauth2UserInfoEPUrl = null;
    private static String oidcConsentPageUrl = null;
    private static String oauth2DCREPUrl = null;
    private static String oauth2JWKSPageUrl = null;
    private static String oidcWebFingerEPUrl = null;
    private static String oidcDiscoveryUrl = null;
    private static String oauth2ConsentPageUrl = null;
    private static String oauth2ErrorPageUrl = null;
    private long authorizationCodeValidityPeriodInSeconds = 300;
    private long userAccessTokenValidityPeriodInSeconds = 3600;
    private long applicationAccessTokenValidityPeriodInSeconds = 3600;
    private long refreshTokenValidityPeriodInSeconds = 24L * 3600;
    private long timeStampSkewInSeconds = 300;
    private String tokenPersistenceProcessorClassName = "org.wso2.carbon.identity.oauth.tokenprocessor.PlainTextPersistenceProcessor";
    private String oauthTokenGeneratorClassName;
    private OAuthIssuer oauthTokenGenerator;
    private String oauthIdentityTokenGeneratorClassName;
    private OauthTokenIssuer oauthIdentityTokenGenerator;
    private boolean cacheEnabled = true;
    private boolean isRefreshTokenRenewalEnabled = true;
    private boolean assertionsUserNameEnabled = false;
    private boolean accessTokenPartitioningEnabled = false;
    private String accessTokenPartitioningDomains = null;
    private TokenPersistenceProcessor persistenceProcessor = null;
    private Set<OAuthCallbackHandlerMetaData> callbackHandlerMetaData = new HashSet<>();
    private Map<String, String> supportedGrantTypeClassNames = new HashMap<>();
    private Map<String, Boolean> refreshTokenAllowedGrantTypes = new HashMap<>();
    private Map<String, String> idTokenAllowedForGrantTypesMap = new HashMap<>();
    private Map<String, AuthorizationGrantHandler> supportedGrantTypes;
    private Map<String, String> supportedGrantTypeValidatorNames = new HashMap<>();
    private Map<String, Class<? extends OAuthValidator<HttpServletRequest>>> supportedGrantTypeValidators;
    private Map<String, String> supportedResponseTypeClassNames = new HashMap<>();
    private Map<String, ResponseTypeHandler> supportedResponseTypes;
    private Map<String, String> supportedResponseTypeValidatorNames = new HashMap<>();
    private Map<String, Class<? extends OAuthValidator<HttpServletRequest>>> supportedResponseTypeValidators;
    private String[] supportedClaims = null;
    private Map<String, Properties> supportedClientAuthHandlerData = new HashMap<>();
    private List<ClientAuthenticationHandler> supportedClientAuthHandlers;
    private String saml2TokenCallbackHandlerName = null;
    private SAML2TokenCallbackHandler saml2TokenCallbackHandler = null;
    private Map<String, String> tokenValidatorClassNames = new HashMap();
    private boolean isAuthContextTokGenEnabled = false;
    private String tokenGeneratorImplClass = "org.wso2.carbon.identity.oauth2.token.JWTTokenGenerator";
    private String claimsRetrieverImplClass = "org.wso2.carbon.identity.oauth2.token.DefaultClaimsRetriever";
    private String consumerDialectURI = "http://wso2.org/claims";
    private String signatureAlgorithm = "SHA256withRSA";
    private String idTokenSignatureAlgorithm = "SHA256withRSA";
    private String authContextTTL = "15L";
    // property added to fix IDENTITY-4551 in backward compatible manner
    private boolean useMultiValueSeparatorForAuthContextToken = true;

    // OpenID Connect configurations
    private String openIDConnectIDTokenBuilderClassName = "org.wso2.carbon.identity.openidconnect.DefaultIDTokenBuilder";
    private String openIDConnectIDTokenCustomClaimsHanlderClassName = "org.wso2.carbon.identity.openidconnect.SAMLAssertionClaimsCallback";
    private IDTokenBuilder openIDConnectIDTokenBuilder = null;
    private CustomClaimsCallbackHandler openidConnectIDTokenCustomClaimsCallbackHandler = null;
    private String openIDConnectIDTokenIssuerIdentifier = null;
    private String openIDConnectIDTokenSubClaim = "http://wso2.org/claims/fullname";
    private String openIDConnectSkipUserConsent = "true";
    private String openIDConnectIDTokenExpiration = "300";
    private String openIDConnectUserInfoEndpointClaimDialect = "http://wso2.org/claims";
    private String openIDConnectUserInfoEndpointClaimRetriever = "org.wso2.carbon.identity.oauth.endpoint.user.impl.UserInfoUserStoreClaimRetriever";
    private String openIDConnectUserInfoEndpointRequestValidator = "org.wso2.carbon.identity.oauth.endpoint.user.impl.UserInforRequestDefaultValidator";
    private String openIDConnectUserInfoEndpointAccessTokenValidator = "org.wso2.carbon.identity.oauth.endpoint.user.impl.UserInfoISAccessTokenValidator";
    private String openIDConnectUserInfoEndpointResponseBuilder = "org.wso2.carbon.identity.oauth.endpoint.user.impl.UserInfoJSONResponseBuilder";
    private OAuth2ScopeValidator oAuth2ScopeValidator;
    // property added to fix IDENTITY-4492 in backward compatible manner
    private boolean isJWTSignedWithSPKey = false;
    // property added to fix IDENTITY-4534 in backward compatible manner
    private boolean isImplicitErrorFragment = true;

    // property added to fix IDENTITY-4112 in backward compatible manner
    private boolean isRevokeResponseHeadersEnabled = true;

<<<<<<< HEAD
    // Use the SP tenant domain instead of user domain.
    private boolean useSPTenantDomainValue;
=======
    // Property added to customize the token valued generation method. (IDENTITY-6139)
    private ValueGenerator tokenValueGenerator;
    private String tokenValueGeneratorClassName;
>>>>>>> d2cd09a7

    private OAuthServerConfiguration() {
        buildOAuthServerConfiguration();
    }

    public static OAuthServerConfiguration getInstance() {
        CarbonUtils.checkSecurity();
        if (instance == null) {
            synchronized (OAuthServerConfiguration.class) {
                if (instance == null) {
                    instance = new OAuthServerConfiguration();
                }
            }
        }
        return instance;
    }

    private void buildOAuthServerConfiguration() {

        IdentityConfigParser configParser = IdentityConfigParser.getInstance();
        OMElement oauthElem = configParser.getConfigElement(CONFIG_ELEM_OAUTH);

        if (oauthElem == null) {
            warnOnFaultyConfiguration("OAuth element is not available.");
            return;
        }

        // read callback handler configurations
        parseOAuthCallbackHandlers(oauthElem.getFirstChildWithName(
                getQNameWithIdentityNS(ConfigElements.OAUTH_CALLBACK_HANDLERS)));

        // get the token validators by type
        parseTokenValidators(oauthElem.getFirstChildWithName(
                getQNameWithIdentityNS(ConfigElements.TOKEN_VALIDATORS)));

        // Get the configured jdbc scope validator
        OMElement scopeValidatorElem = oauthElem.getFirstChildWithName(
                getQNameWithIdentityNS(ConfigElements.SCOPE_VALIDATOR));

        //Get the configured scope validators
        OMElement scopeValidatorsElem = oauthElem.getFirstChildWithName(
                getQNameWithIdentityNS(ConfigElements.SCOPE_VALIDATORS));

        if (scopeValidatorElem != null) {
            parseScopeValidator(scopeValidatorElem);
        } else if (scopeValidatorsElem != null) {
            parseScopeValidator(scopeValidatorsElem);
        }

        // read default timeout periods
        parseDefaultValidityPeriods(oauthElem);

        // read OAuth URLs
        parseOAuthURLs(oauthElem);

        // read caching configurations
        parseCachingConfiguration(oauthElem);

        // read refresh token renewal config
        parseRefreshTokenRenewalConfiguration(oauthElem);

        // read token persistence processor config
        parseTokenPersistenceProcessorConfig(oauthElem);

        // read supported grant types
        parseSupportedGrantTypesConfig(oauthElem);

        // read supported response types
        parseSupportedResponseTypesConfig(oauthElem);

        // read supported response types
        parseSupportedClientAuthHandlersConfig(oauthElem.getFirstChildWithName(
                getQNameWithIdentityNS(ConfigElements.CLIENT_AUTH_HANDLERS)));

        // read SAML2 grant config
        parseSAML2GrantConfig(oauthElem);

        // read JWT generator config
        parseAuthorizationContextTokenGeneratorConfig(oauthElem);

        // read the assertions user name config
        parseEnableAssertionsUserNameConfig(oauthElem);

        // read access token partitioning config
        parseAccessTokenPartitioningConfig(oauthElem);

        // read access token partitioning domains config
        parseAccessTokenPartitioningDomainsConfig(oauthElem);

        // read openid connect configurations
        parseOpenIDConnectConfig(oauthElem);

        // parse OAuth 2.0 token generator
        parseOAuthTokenGeneratorConfig(oauthElem);

        // parse OAuth2 implicit grant error in fragment property for backward compatibility
        parseImplicitErrorFragment(oauthElem);

        // parse identity OAuth 2.0 token generator
        parseOAuthTokenIssuerConfig(oauthElem);

<<<<<<< HEAD
        // Read the value of UseSPTenantDomain config.
        parseUseSPTenantDomainConfig(oauthElem);
=======
        // Parse token value generator class name.
        parseOAuthTokenValueGenerator(oauthElem);
>>>>>>> d2cd09a7

        parseRevokeResponseHeadersEnableConfig(oauthElem);
    }

    public Set<OAuthCallbackHandlerMetaData> getCallbackHandlerMetaData() {
        return callbackHandlerMetaData;
    }

    public String getOAuth1RequestTokenUrl() {
        return oauth1RequestTokenUrl;
    }

    public String getOAuth1AuthorizeUrl() {
        return oauth1AuthorizeUrl;
    }

    public String getOAuth1AccessTokenUrl() {
        return oauth1AccessTokenUrl;
    }

    public String getOAuth2AuthzEPUrl() {
        return oauth2AuthzEPUrl;
    }

    public String getOAuth2TokenEPUrl() {
        return oauth2TokenEPUrl;
    }

    public String getOAuth2DCREPUrl() {
        return oauth2DCREPUrl;
    }

    public String getOAuth2JWKSPageUrl() {
        return oauth2JWKSPageUrl;
    }

    public String getOidcDiscoveryUrl() {
        return oidcDiscoveryUrl;
    }

    public String getOidcWebFingerEPUrl() {
        return oidcWebFingerEPUrl;
    }

    public String getOauth2UserInfoEPUrl() {
        return oauth2UserInfoEPUrl;
    }

    /**
     * instantiate the OAuth token generator. to override the default implementation, one can specify the custom class
     * in the identity.xml.
     *
     * @return
     */
    public OAuthIssuer getOAuthTokenGenerator() {

        if (oauthTokenGenerator == null) {
            synchronized (this) {
                if (oauthTokenGenerator == null) {
                    try {
                        if (oauthTokenGeneratorClassName != null) {
                            Class clazz = this.getClass().getClassLoader().loadClass(oauthTokenGeneratorClassName);
                            oauthTokenGenerator = (OAuthIssuer) clazz.newInstance();
                            log.info("An instance of " + oauthTokenGeneratorClassName
                                    + " is created for OAuth token generation.");
                        } else {
                            oauthTokenGenerator = new OAuthIssuerImpl(getTokenValueGenerator());
                            log.info("The default OAuth token issuer will be used. No custom token generator is set.");
                        }
                    } catch (Exception e) {
                        String errorMsg = "Error when instantiating the OAuthIssuer : "
                                + tokenPersistenceProcessorClassName + ". Defaulting to OAuthIssuerImpl";
                        log.error(errorMsg, e);
                        oauthTokenGenerator = new OAuthIssuerImpl(getTokenValueGenerator());
                    }
                }
            }
        }
        return oauthTokenGenerator;
    }

    /**
     * Get the instance of the token value generator according to the identity xml configuration value.
     * @return ValueGenerator object instance.
     */
    public ValueGenerator getTokenValueGenerator() {

        if (tokenValueGenerator == null) {
            synchronized (this) {
                if (tokenValueGenerator == null) {
                    try {
                        if (tokenValueGeneratorClassName != null) {
                            Class clazz = this.getClass().getClassLoader().loadClass(tokenValueGeneratorClassName);
                            tokenValueGenerator = (ValueGenerator) clazz.newInstance();
                            if (log.isDebugEnabled()) {
                                log.debug("An instance of " + tokenValueGeneratorClassName + " is created.");
                            }
                        } else {
                            tokenValueGenerator = new UUIDValueGenerator();
                            if (log.isDebugEnabled()) {
                                log.debug("Default token value generator UUIDValueGenerator will be used.");
                            }
                        }
                    } catch (Exception e) {
                        log.error("Error while initiating the token value generator :" + tokenValueGeneratorClassName +
                                ". Defaulting to UUIDValueGenerator.", e);
                        tokenValueGenerator = new UUIDValueGenerator();
                    }
                }
            }
        }

        return tokenValueGenerator;
    }

    public OauthTokenIssuer getIdentityOauthTokenIssuer() {
        if (oauthIdentityTokenGenerator == null) {
            synchronized (this) {
                if (oauthIdentityTokenGenerator == null) {
                    try {
                        if (oauthIdentityTokenGeneratorClassName != null) {
                            Class clazz = this.getClass().getClassLoader().loadClass
                                    (oauthIdentityTokenGeneratorClassName);
                            oauthIdentityTokenGenerator = (OauthTokenIssuer) clazz.newInstance();
                            log.info("An instance of " + oauthIdentityTokenGeneratorClassName
                                    + " is created for Identity OAuth token generation.");
                        } else {
                            oauthIdentityTokenGenerator = new OauthTokenIssuerImpl();
                            log.info("The default Identity OAuth token issuer will be used. No custom token generator" +
                                    " is set.");
                        }
                    } catch (Exception e) {
                        String errorMsg = "Error when instantiating the OAuthIssuer : "
                                + tokenPersistenceProcessorClassName + ". Defaulting to OAuthIssuerImpl";
                        log.error(errorMsg, e);
                        oauthIdentityTokenGenerator = new OauthTokenIssuerImpl();
                    }
                }
            }
        }
        return oauthIdentityTokenGenerator;
    }

    public String getOIDCConsentPageUrl() {
        return oidcConsentPageUrl;
    }

    public String getOauth2ConsentPageUrl() {
        return oauth2ConsentPageUrl;
    }

    public String getOauth2ErrorPageUrl() {
        return oauth2ErrorPageUrl;
    }

    public long getAuthorizationCodeValidityPeriodInSeconds() {
        return authorizationCodeValidityPeriodInSeconds;
    }

    public long getUserAccessTokenValidityPeriodInSeconds() {
        return userAccessTokenValidityPeriodInSeconds;
    }

    public long getApplicationAccessTokenValidityPeriodInSeconds() {
        return applicationAccessTokenValidityPeriodInSeconds;
    }

    public long getRefreshTokenValidityPeriodInSeconds() {
        return refreshTokenValidityPeriodInSeconds;
    }

    public long getTimeStampSkewInSeconds() {
        return timeStampSkewInSeconds;
    }

    public boolean isCacheEnabled() {
        return cacheEnabled;
    }

    public boolean isRefreshTokenRenewalEnabled() {
        return isRefreshTokenRenewalEnabled;
    }

    public Map<String, AuthorizationGrantHandler> getSupportedGrantTypes() {
        if (supportedGrantTypes == null) {
            synchronized (this) {
                if (supportedGrantTypes == null) {
                    Map<String, AuthorizationGrantHandler> supportedGrantTypesTemp = new HashMap<>();
                    for (Map.Entry<String, String> entry : supportedGrantTypeClassNames.entrySet()) {
                        AuthorizationGrantHandler authzGrantHandler = null;
                        try {
                            authzGrantHandler = (AuthorizationGrantHandler) Class.forName(entry.getValue()).newInstance();
                            authzGrantHandler.init();
                        } catch (InstantiationException e) {
                            log.error("Error instantiating " + entry.getValue(), e);
                        } catch (IllegalAccessException e) {
                            log.error("Illegal access to " + entry.getValue(), e);
                        } catch (ClassNotFoundException e) {
                            log.error("Cannot find class: " + entry.getValue(), e);
                        } catch (IdentityOAuth2Exception e) {
                            log.error("Error while initializing " + entry.getValue(), e);
                        }

                        if (authzGrantHandler != null) {
                            supportedGrantTypesTemp.put(entry.getKey(), authzGrantHandler);
                        } else {
                            log.warn("Grant type : " + entry.getKey() + ", is not added as a supported grant type. "
                                    + "Relevant grant handler failed to initiate properly.");
                        }
                    }
                    supportedGrantTypes = supportedGrantTypesTemp;
                }
            }
        }
        return supportedGrantTypes;
    }

    /**
     * Returns a map of supported grant type validators that are configured in identity.xml.
     * This method loads default grant type validator classes for PASSWORD, CLIENT_CREDENTIALS, AUTHORIZATION_CODE,
     * REFRESH_TOKEN and SAML20_BEARER grant types and also loads validator classes configured in identity.xml for
     * custom grant types under /Server/OAuth/SupportedGrantTypes/GrantTypeValidatorImplClass element.
     * A validator class defined under this element should be an implementation of org.apache.amber.oauth2.common
     * .validators.OAuthValidator
     *
     * @return a map of <Grant type, Oauth validator class>
     */
    public Map<String, Class<? extends OAuthValidator<HttpServletRequest>>> getSupportedGrantTypeValidators() {

        if (supportedGrantTypeValidators == null) {
            synchronized (this) {
                if (supportedGrantTypeValidators == null) {
                    Map<String, Class<? extends OAuthValidator<HttpServletRequest>>> supportedGrantTypeValidatorsTemp =
                            new Hashtable<>();
                    // Load default grant type validators
                    supportedGrantTypeValidatorsTemp
                            .put(GrantType.PASSWORD.toString(), PasswordValidator.class);
                    supportedGrantTypeValidatorsTemp.put(GrantType.CLIENT_CREDENTIALS.toString(),
                            ClientCredentialValidator.class);
                    supportedGrantTypeValidatorsTemp.put(GrantType.AUTHORIZATION_CODE.toString(),
                            AuthorizationCodeValidator.class);
                    supportedGrantTypeValidatorsTemp.put(GrantType.REFRESH_TOKEN.toString(),
                            RefreshTokenValidator.class);
                    supportedGrantTypeValidatorsTemp.put(
                            org.wso2.carbon.identity.oauth.common.GrantType.SAML20_BEARER
                                    .toString(), SAML2GrantValidator.class);

                    if (supportedGrantTypeValidatorNames != null) {
                        // Load configured grant type validators
                        for (Map.Entry<String, String> entry : supportedGrantTypeValidatorNames.entrySet()) {
                            try {
                                @SuppressWarnings("unchecked")
                                Class<? extends OAuthValidator<HttpServletRequest>>
                                        oauthValidatorClass =
                                        (Class<? extends OAuthValidator<HttpServletRequest>>) Class
                                                .forName(entry.getValue());
                                supportedGrantTypeValidatorsTemp
                                        .put(entry.getKey(), oauthValidatorClass);
                            } catch (ClassNotFoundException e) {
                                log.error("Cannot find class: " + entry.getValue(), e);
                            } catch (ClassCastException e) {
                                log.error("Cannot cast class: " + entry.getValue(), e);
                            }
                        }
                    }
                    supportedGrantTypeValidators = supportedGrantTypeValidatorsTemp;
                }
            }
        }

        return supportedGrantTypeValidators;
    }

    public Map<String, Class<? extends OAuthValidator<HttpServletRequest>>> getSupportedResponseTypeValidators() {

        if (supportedResponseTypeValidators == null) {
            synchronized (this) {
                if (supportedResponseTypeValidators == null) {
                    Map<String, Class<? extends OAuthValidator<HttpServletRequest>>>
                            supportedResponseTypeValidatorsTemp = new Hashtable<>();
                    // Load default grant type validators
                    supportedResponseTypeValidatorsTemp
                            .put(ResponseType.CODE.toString(), CodeValidator.class);
                    supportedResponseTypeValidatorsTemp.put(ResponseType.TOKEN.toString(),
                            TokenValidator.class);
                    supportedResponseTypeValidatorsTemp.put("id_token", IDTokenResponseValidator.class);
                    supportedResponseTypeValidatorsTemp.put("id_token token", IDTokenTokenResponseValidator.class);


                    if (supportedResponseTypeValidatorNames != null) {
                        // Load configured grant type validators
                        for (Map.Entry<String, String> entry : supportedResponseTypeValidatorNames
                                .entrySet()) {
                            try {
                                @SuppressWarnings("unchecked")
                                Class<? extends OAuthValidator<HttpServletRequest>>
                                        oauthValidatorClass =
                                        (Class<? extends OAuthValidator<HttpServletRequest>>) Class
                                                .forName(entry.getValue());
                                supportedResponseTypeValidatorsTemp
                                        .put(entry.getKey(), oauthValidatorClass);
                            } catch (ClassNotFoundException e) {
                                log.error("Cannot find class: " + entry.getValue(), e);
                            } catch (ClassCastException e) {
                                log.error("Cannot cast class: " + entry.getValue(), e);
                            }
                        }
                        supportedResponseTypeValidators = supportedResponseTypeValidatorsTemp;
                    }
                }
            }
        }

        return supportedResponseTypeValidators;
    }

    public Map<String, ResponseTypeHandler> getSupportedResponseTypes() {
        if (supportedResponseTypes == null) {
            synchronized (this) {
                if (supportedResponseTypes == null) {
                    Map<String, ResponseTypeHandler> supportedResponseTypesTemp = new Hashtable<>();
                    for (Map.Entry<String, String> entry : supportedResponseTypeClassNames.entrySet()) {
                        ResponseTypeHandler responseTypeHandler = null;
                        try {
                            responseTypeHandler = (ResponseTypeHandler) Class.forName(entry.getValue()).newInstance();
                            responseTypeHandler.init();
                        } catch (InstantiationException e) {
                            log.error("Error instantiating " + entry.getValue(), e);
                        } catch (IllegalAccessException e) {
                            log.error("Illegal access to " + entry.getValue(), e);
                        } catch (ClassNotFoundException e) {
                            log.error("Cannot find class: " + entry.getValue(), e);
                        } catch (IdentityOAuth2Exception e) {
                            log.error("Error while initializing " + entry.getValue(), e);
                        }
                        supportedResponseTypesTemp.put(entry.getKey(), responseTypeHandler);
                    }
                    supportedResponseTypes = supportedResponseTypesTemp;
                }
            }
        }
        return supportedResponseTypes;
    }

    public Set<String> getSupportedResponseTypeNames() {
        return supportedResponseTypeClassNames.keySet();
    }

    public String[] getSupportedClaims() {
        return supportedClaims;
    }

    public List<ClientAuthenticationHandler> getSupportedClientAuthHandlers() {
        if (supportedClientAuthHandlers == null) {
            synchronized (this) {
                if (supportedClientAuthHandlers == null) {
                    List<ClientAuthenticationHandler> supportedClientAuthHandlersTemp = new ArrayList<>();

                    for (Map.Entry<String, Properties> entry : supportedClientAuthHandlerData.entrySet()) {
                        ClientAuthenticationHandler clientAuthenticationHandler = null;
                        try {
                            clientAuthenticationHandler = (ClientAuthenticationHandler)
                                    Class.forName(entry.getKey()).newInstance();
                            clientAuthenticationHandler.init(entry.getValue());
                            supportedClientAuthHandlersTemp.add(clientAuthenticationHandler);

                            //Exceptions necessarily don't have to break the flow since there are cases
                            //runnable without client auth handlers
                        } catch (InstantiationException e) {
                            log.error("Error instantiating " + entry, e);
                        } catch (IllegalAccessException e) {
                            log.error("Illegal access to " + entry, e);
                        } catch (ClassNotFoundException e) {
                            log.error("Cannot find class: " + entry, e);
                        } catch (IdentityOAuth2Exception e) {
                            log.error("Error while initializing " + entry, e);
                        }
                        supportedClientAuthHandlers = supportedClientAuthHandlersTemp;
                    }
                }
            }
        }
        return supportedClientAuthHandlers;
    }

    public SAML2TokenCallbackHandler getSAML2TokenCallbackHandler() {

        if (StringUtils.isBlank(saml2TokenCallbackHandlerName)) {
            return null;
        }
        if (saml2TokenCallbackHandler == null) {
            synchronized (SAML2TokenCallbackHandler.class) {
                if (saml2TokenCallbackHandler == null) {
                    try {
                        Class clazz =
                                Thread.currentThread().getContextClassLoader()
                                        .loadClass(saml2TokenCallbackHandlerName);
                        saml2TokenCallbackHandler = (SAML2TokenCallbackHandler) clazz.newInstance();
                    } catch (ClassNotFoundException e) {
                        log.error("Error while instantiating the SAML2TokenCallbackHandler ", e);
                    } catch (InstantiationException e) {
                        log.error("Error while instantiating the SAML2TokenCallbackHandler ", e);
                    } catch (IllegalAccessException e) {
                        log.error("Error while instantiating the SAML2TokenCallbackHandler ", e);
                    }
                }
            }
        }
        return saml2TokenCallbackHandler;
    }

    public Map<String, String> getTokenValidatorClassNames() {
        return tokenValidatorClassNames;
    }

    public boolean isAccessTokenPartitioningEnabled() {
        return accessTokenPartitioningEnabled;
    }

    public Map<String, String> getIdTokenAllowedForGrantTypesMap() {
        return idTokenAllowedForGrantTypesMap;
    }

    public boolean isUserNameAssertionEnabled() {
        return assertionsUserNameEnabled;
    }

    public String getAccessTokenPartitioningDomains() {
        return accessTokenPartitioningDomains;
    }

    private QName getQNameWithIdentityNS(String localPart) {
        return new QName(IdentityCoreConstants.IDENTITY_DEFAULT_NAMESPACE, localPart);
    }

    public boolean isAuthContextTokGenEnabled() {
        return isAuthContextTokGenEnabled;
    }

    public String getTokenGeneratorImplClass() {
        return tokenGeneratorImplClass;
    }

    public String getSignatureAlgorithm() {
        return signatureAlgorithm;
    }

    public String getIdTokenSignatureAlgorithm() {
        return idTokenSignatureAlgorithm;
    }

    public String getConsumerDialectURI() {
        return consumerDialectURI;
    }

    public String getClaimsRetrieverImplClass() {
        return claimsRetrieverImplClass;
    }

    public String getAuthorizationContextTTL() {
        return authContextTTL;
    }

    public boolean isUseMultiValueSeparatorForAuthContextToken() {
        return useMultiValueSeparatorForAuthContextToken;
    }

    public TokenPersistenceProcessor getPersistenceProcessor() throws IdentityOAuth2Exception {
        if (persistenceProcessor == null) {
            synchronized (this) {
                if (persistenceProcessor == null) {
                    try {
                        Class clazz =
                                this.getClass().getClassLoader()
                                        .loadClass(tokenPersistenceProcessorClassName);
                        persistenceProcessor = (TokenPersistenceProcessor) clazz.newInstance();

                        if (log.isDebugEnabled()) {
                            log.debug("An instance of " + tokenPersistenceProcessorClassName +
                                    " is created for OAuthServerConfiguration.");
                        }

                    } catch (Exception e) {
                        String errorMsg =
                                "Error when instantiating the TokenPersistenceProcessor : " +
                                        tokenPersistenceProcessorClassName + ". Defaulting to PlainTextPersistenceProcessor";
                        log.error(errorMsg, e);
                        persistenceProcessor = new PlainTextPersistenceProcessor();
                    }
                }
            }
        }
        return persistenceProcessor;
    }

    /**
     * Return an instance of the IDToken builder
     *
     * @return
     */
    public IDTokenBuilder getOpenIDConnectIDTokenBuilder() {
        if (openIDConnectIDTokenBuilder == null) {
            synchronized (IDTokenBuilder.class) {
                if (openIDConnectIDTokenBuilder == null) {
                    try {
                        Class clazz =
                                Thread.currentThread().getContextClassLoader()
                                        .loadClass(openIDConnectIDTokenBuilderClassName);
                        openIDConnectIDTokenBuilder = (IDTokenBuilder) clazz.newInstance();
                    } catch (ClassNotFoundException e) {
                        log.error("Error while instantiating the IDTokenBuilder ", e);
                    } catch (InstantiationException e) {
                        log.error("Error while instantiating the IDTokenBuilder ", e);
                    } catch (IllegalAccessException e) {
                        log.error("Error while instantiating the IDTokenBuilder ", e);
                    }
                }
            }
        }
        return openIDConnectIDTokenBuilder;
    }

    /**
     * Returns the custom claims builder for the IDToken
     *
     * @return
     */
    public CustomClaimsCallbackHandler getOpenIDConnectCustomClaimsCallbackHandler() {
        if (openidConnectIDTokenCustomClaimsCallbackHandler == null) {
            synchronized (CustomClaimsCallbackHandler.class) {
                if (openidConnectIDTokenCustomClaimsCallbackHandler == null) {
                    try {
                        Class clazz =
                                Thread.currentThread().getContextClassLoader()
                                        .loadClass(openIDConnectIDTokenCustomClaimsHanlderClassName);
                        openidConnectIDTokenCustomClaimsCallbackHandler = (CustomClaimsCallbackHandler) clazz.newInstance();
                    } catch (ClassNotFoundException e) {
                        log.error("Error while instantiating the IDTokenBuilder ", e);
                    } catch (InstantiationException e) {
                        log.error("Error while instantiating the IDTokenBuilder ", e);
                    } catch (IllegalAccessException e) {
                        log.error("Error while instantiating the IDTokenBuilder ", e);
                    }
                }
            }
        }
        return openidConnectIDTokenCustomClaimsCallbackHandler;
    }

    /**
     * @return the openIDConnectIDTokenIssuer
     */
    public String getOpenIDConnectIDTokenIssuerIdentifier() {
        return openIDConnectIDTokenIssuerIdentifier;
    }

    public String getOpenIDConnectIDTokenSubjectClaim() {
        return openIDConnectIDTokenSubClaim;
    }

    /**
     * Returns if skip user consent enabled or not
     *
     * @return
     */
    public boolean getOpenIDConnectSkipeUserConsentConfig() {
        return "true".equalsIgnoreCase(openIDConnectSkipUserConsent);
    }

    /**
     * @return the openIDConnectIDTokenExpiration
     */
    public String getOpenIDConnectIDTokenExpiration() {
        return openIDConnectIDTokenExpiration;
    }

    public String getOpenIDConnectUserInfoEndpointClaimDialect() {
        return openIDConnectUserInfoEndpointClaimDialect;
    }

    public String getOpenIDConnectUserInfoEndpointClaimRetriever() {
        return openIDConnectUserInfoEndpointClaimRetriever;
    }

    public String getOpenIDConnectUserInfoEndpointRequestValidator() {
        return openIDConnectUserInfoEndpointRequestValidator;
    }

    public String getOpenIDConnectUserInfoEndpointAccessTokenValidator() {
        return openIDConnectUserInfoEndpointAccessTokenValidator;
    }

    public String getOpenIDConnectUserInfoEndpointResponseBuilder() {
        return openIDConnectUserInfoEndpointResponseBuilder;
    }

    public boolean isJWTSignedWithSPKey() {
        return isJWTSignedWithSPKey;
    }

    public boolean isImplicitErrorFragment() {
        return isImplicitErrorFragment;
    }

    public boolean isRevokeResponseHeadersEnabled() {
        return isRevokeResponseHeadersEnabled;
    }

    /**
     * Return the value of whether the refresh token is allowed for this grant type. Null will be returned if there is
     * no tag or empty tag.
     * @param grantType Name of the Grant type.
     * @return True or False if there is a value. Null otherwise.
     */
    public boolean getValueForIsRefreshTokenAllowed(String grantType) {

        Boolean isRefreshTokenAllowed = refreshTokenAllowedGrantTypes.get(grantType);

        // If this element is not present in the XML, we will send true to maintain the backward compatibility.
        return isRefreshTokenAllowed == null ? true : isRefreshTokenAllowed;
    }

    /**
     * Get the value of the property "UseSPTenantDomain". This property is used to decide whether to use SP tenant
     * domain or user tenant domain.
     * @return value of the "UseSPTenantDomain".
     */
    public boolean getUseSPTenantDomainValue() {

        return useSPTenantDomainValue;
    }

    private void parseOAuthCallbackHandlers(OMElement callbackHandlersElem) {
        if (callbackHandlersElem == null) {
            warnOnFaultyConfiguration("OAuthCallbackHandlers element is not available.");
            return;
        }

        Iterator callbackHandlers =
                callbackHandlersElem.getChildrenWithLocalName(ConfigElements.OAUTH_CALLBACK_HANDLER);
        int callbackHandlerCount = 0;
        if (callbackHandlers != null) {
            for (; callbackHandlers.hasNext(); ) {
                OAuthCallbackHandlerMetaData cbHandlerMetadata =
                        buildAuthzCallbackHandlerMetadata((OMElement) callbackHandlers.next());
                if (cbHandlerMetadata != null) {
                    callbackHandlerMetaData.add(cbHandlerMetadata);
                    if (log.isDebugEnabled()) {
                        log.debug("OAuthCallbackHandlerMetadata was added. Class : " +
                                cbHandlerMetadata.getClassName());
                    }
                    callbackHandlerCount++;
                }
            }
        }
        // if no callback handlers are registered, print a WARN
        if (!(callbackHandlerCount > 0)) {
            warnOnFaultyConfiguration("No OAuthCallbackHandler elements were found.");
        }
    }

    private void parseTokenValidators(OMElement tokenValidators) {
        if (tokenValidators == null) {
            return;
        }

        Iterator validators = tokenValidators.getChildrenWithLocalName(ConfigElements.TOKEN_VALIDATOR);
        if (validators != null) {
            for (; validators.hasNext(); ) {
                OMElement validator = (OMElement) validators.next();
                if (validator != null) {
                    String clazzName = validator.getAttributeValue(new QName(ConfigElements.TOKEN_CLASS_ATTR));
                    String type = validator.getAttributeValue(new QName(ConfigElements.TOKEN_TYPE_ATTR));
                    tokenValidatorClassNames.put(type, clazzName);
                }
            }
        }
    }

    private void parseScopeValidator(OMElement scopeValidatorElem) {
        String scopeValidatorClazz = null;
        String scopesToSkipAttr = null;
        if (ConfigElements.SCOPE_VALIDATORS.equals(scopeValidatorElem.getLocalName())) {
            if (scopeValidatorElem.getFirstChildWithName
                    (getQNameWithIdentityNS(ConfigElements.OIDC_SCOPE_VALIDATOR)) != null) {
                scopeValidatorClazz =
                        scopeValidatorElem.getFirstChildWithName(getQNameWithIdentityNS
                                (ConfigElements.OIDC_SCOPE_VALIDATOR)).getAttributeValue(new QName(ConfigElements.SCOPE_CLASS_ATTR));
            }
        } else {
            scopeValidatorClazz = scopeValidatorElem.getAttributeValue(new QName(ConfigElements.SCOPE_CLASS_ATTR));
            scopesToSkipAttr = scopeValidatorElem.getAttributeValue(new QName(ConfigElements.SKIP_SCOPE_ATTR));
        }
        try {
            Class clazz = Thread.currentThread().getContextClassLoader().loadClass(scopeValidatorClazz);
            OAuth2ScopeValidator scopeValidator = (OAuth2ScopeValidator) clazz.newInstance();
            if (scopesToSkipAttr != null && !"".equals(scopesToSkipAttr)) {
                //Split the scopes attr by a -space- character and create the set (avoid duplicates).
                Set<String> scopesToSkip = new HashSet<String>(Arrays.asList(scopesToSkipAttr.split(" ")));
                scopeValidator.setScopesToSkip(scopesToSkip);
            }
            setoAuth2ScopeValidator(scopeValidator);
        } catch (ClassNotFoundException e) {
            log.error("Class not found in build path " + scopeValidatorClazz, e);
        } catch (InstantiationException e) {
            log.error("Class initialization error " + scopeValidatorClazz, e);
        } catch (IllegalAccessException e) {
            log.error("Class access error " + scopeValidatorClazz, e);
        }
    }

    private void warnOnFaultyConfiguration(String logMsg) {
        log.warn("Error in OAuth Configuration. " + logMsg);
    }

    private OAuthCallbackHandlerMetaData buildAuthzCallbackHandlerMetadata(OMElement omElement) {
        // read the class attribute which is mandatory
        String className = omElement.getAttributeValue(new QName(ConfigElements.CALLBACK_CLASS));

        if (className == null) {
            log.error("Mandatory attribute \"Class\" is not present in the "
                    + "AuthorizationCallbackHandler element. "
                    + "AuthorizationCallbackHandler will not be registered.");
            return null;
        }

        // read the priority element, if it is not there, use the default
        // priority of 1
        int priority = OAuthConstants.OAUTH_AUTHZ_CB_HANDLER_DEFAULT_PRIORITY;
        OMElement priorityElem =
                omElement.getFirstChildWithName(getQNameWithIdentityNS(ConfigElements.CALLBACK_PRIORITY));
        if (priorityElem != null) {
            priority = Integer.parseInt(priorityElem.getText());
        }

        if (log.isDebugEnabled()) {
            log.debug("Priority level of : " + priority + " is set for the " +
                    "AuthorizationCallbackHandler with the class : " + className);
        }

        // read the additional properties.
        OMElement paramsElem =
                omElement.getFirstChildWithName(getQNameWithIdentityNS(ConfigElements.CALLBACK_PROPERTIES));
        Properties properties = null;
        if (paramsElem != null) {
            Iterator paramItr = paramsElem.getChildrenWithLocalName(ConfigElements.CALLBACK_PROPERTY);
            properties = new Properties();
            if (log.isDebugEnabled()) {
                log.debug("Registering Properties for AuthorizationCallbackHandler class : " + className);
            }
            for (; paramItr.hasNext(); ) {
                OMElement paramElem = (OMElement) paramItr.next();
                String paramName = paramElem.getAttributeValue(new QName(ConfigElements.CALLBACK_ATTR_NAME));
                String paramValue = paramElem.getText();
                properties.put(paramName, paramValue);
                if (log.isDebugEnabled()) {
                    log.debug("Property name : " + paramName + ", Property Value : " + paramValue);
                }
            }
        }
        return new OAuthCallbackHandlerMetaData(className, properties, priority);
    }

    private void parseDefaultValidityPeriods(OMElement oauthConfigElem) {

        // set the authorization code default timeout
        OMElement authzCodeTimeoutElem =
                oauthConfigElem.getFirstChildWithName(getQNameWithIdentityNS(ConfigElements.AUTHORIZATION_CODE_DEFAULT_VALIDITY_PERIOD));

        if (authzCodeTimeoutElem != null) {
            authorizationCodeValidityPeriodInSeconds = Long.parseLong(authzCodeTimeoutElem.getText());
        }

        // set the access token default timeout
        OMElement accessTokTimeoutElem = oauthConfigElem.getFirstChildWithName(getQNameWithIdentityNS(
                ConfigElements.USER_ACCESS_TOKEN_DEFAULT_VALIDITY_PERIOD));
        if (accessTokTimeoutElem != null) {
            userAccessTokenValidityPeriodInSeconds = Long.parseLong(accessTokTimeoutElem.getText());
        }

        // set the application access token default timeout
        OMElement applicationAccessTokTimeoutElem = oauthConfigElem.getFirstChildWithName(
                getQNameWithIdentityNS(ConfigElements.APPLICATION_ACCESS_TOKEN_VALIDATION_PERIOD));
        if (applicationAccessTokTimeoutElem != null) {
            applicationAccessTokenValidityPeriodInSeconds = Long.parseLong(applicationAccessTokTimeoutElem.getText());
        }

        // set the application access token default timeout
        OMElement refreshTokenTimeoutElem = oauthConfigElem.getFirstChildWithName(
                getQNameWithIdentityNS(ConfigElements.REFRESH_TOKEN_VALIDITY_PERIOD));
        if (refreshTokenTimeoutElem != null) {
            refreshTokenValidityPeriodInSeconds = Long.parseLong(refreshTokenTimeoutElem.getText().trim());
        }

        OMElement timeStampSkewElem = oauthConfigElem.getFirstChildWithName(
                getQNameWithIdentityNS(ConfigElements.TIMESTAMP_SKEW));
        if (timeStampSkewElem != null) {
            timeStampSkewInSeconds = Long.parseLong(timeStampSkewElem.getText());
        }

        if (log.isDebugEnabled()) {
            if (authzCodeTimeoutElem == null) {
                log.debug("\"Authorization Code Default Timeout\" element was not available "
                        + "in identity.xml. Continuing with the default value.");
            }
            if (accessTokTimeoutElem == null) {
                log.debug("\"Access Token Default Timeout\" element was not available "
                        + "in from identity.xml. Continuing with the default value.");
            }
            if (refreshTokenTimeoutElem == null) {
                log.debug("\"Refresh Token Default Timeout\" element was not available " +
                        "in from identity.xml. Continuing with the default value.");
            }
            if (timeStampSkewElem == null) {
                log.debug("\"Default Timestamp Skew\" element was not available "
                        + "in from identity.xml. Continuing with the default value.");
            }
            if (log.isDebugEnabled()) {
                log.debug("Authorization Code Default Timeout is set to : " +
                        authorizationCodeValidityPeriodInSeconds + "ms.");
                log.debug("User Access Token Default Timeout is set to " + userAccessTokenValidityPeriodInSeconds +
                        "ms.");
                log.debug("Application Access Token Default Timeout is set to " +
                        applicationAccessTokenValidityPeriodInSeconds + "ms.");
                log.debug("Refresh Token validity period is set to " + refreshTokenValidityPeriodInSeconds + "s.");
                log.debug("Default TimestampSkew is set to " + timeStampSkewInSeconds + "ms.");
            }
        }
    }

    private void parseOAuthURLs(OMElement oauthConfigElem) {

        OMElement elem = oauthConfigElem.getFirstChildWithName(getQNameWithIdentityNS(
                ConfigElements.OAUTH1_REQUEST_TOKEN_URL));
        if (elem != null) {
            if (StringUtils.isNotBlank(elem.getText())) {
                oauth1RequestTokenUrl = IdentityUtil.fillURLPlaceholders(elem.getText());
            }
        }
        elem = oauthConfigElem.getFirstChildWithName(getQNameWithIdentityNS(
                ConfigElements.OAUTH1_AUTHORIZE_URL));
        if (elem != null) {
            if (StringUtils.isNotBlank(elem.getText())) {
                oauth1AuthorizeUrl = IdentityUtil.fillURLPlaceholders(elem.getText());
            }
        }
        elem = oauthConfigElem.getFirstChildWithName(getQNameWithIdentityNS(
                ConfigElements.OAUTH1_ACCESS_TOKEN_URL));
        if (elem != null) {
            if (StringUtils.isNotBlank(elem.getText())) {
                oauth1AccessTokenUrl = IdentityUtil.fillURLPlaceholders(elem.getText());
            }
        }
        elem = oauthConfigElem.getFirstChildWithName(getQNameWithIdentityNS(
                ConfigElements.OAUTH2_AUTHZ_EP_URL));
        if (elem != null) {
            if (StringUtils.isNotBlank(elem.getText())) {
                oauth2AuthzEPUrl = IdentityUtil.fillURLPlaceholders(elem.getText());
            }
        }
        elem = oauthConfigElem.getFirstChildWithName(getQNameWithIdentityNS(
                ConfigElements.OAUTH2_TOKEN_EP_URL));
        if (elem != null) {
            if (StringUtils.isNotBlank(elem.getText())) {
                oauth2TokenEPUrl = IdentityUtil.fillURLPlaceholders(elem.getText());
            }
        }
        elem = oauthConfigElem.getFirstChildWithName(getQNameWithIdentityNS(
                ConfigElements.OAUTH2_USERINFO_EP_URL));
        if (elem != null) {
            if (StringUtils.isNotBlank(elem.getText())) {
                oauth2UserInfoEPUrl = IdentityUtil.fillURLPlaceholders(elem.getText());
            }
        }
        elem = oauthConfigElem.getFirstChildWithName(getQNameWithIdentityNS(
                ConfigElements.OAUTH2_CONSENT_PAGE_URL));
        if (elem != null) {
            if (StringUtils.isNotBlank(elem.getText())) {
                oauth2ConsentPageUrl = IdentityUtil.fillURLPlaceholders(elem.getText());
            }
        }
        elem = oauthConfigElem.getFirstChildWithName(getQNameWithIdentityNS(
                ConfigElements.OAUTH2_DCR_EP_URL));
        if (elem != null) {
            if (StringUtils.isNotBlank(elem.getText())) {
                oauth2DCREPUrl = IdentityUtil.fillURLPlaceholders(elem.getText());
            }
        }
        elem = oauthConfigElem.getFirstChildWithName(getQNameWithIdentityNS(
                ConfigElements.OAUTH2_JWKS_PAGE_URL));
        if (elem != null) {
            if (StringUtils.isNotBlank(elem.getText())) {
                oauth2JWKSPageUrl = IdentityUtil.fillURLPlaceholders(elem.getText());
            }
        }
        elem = oauthConfigElem.getFirstChildWithName(getQNameWithIdentityNS(
                ConfigElements.OIDC_DISCOVERY_EP_URL));
        if (elem != null) {
            if (StringUtils.isNotBlank(elem.getText())) {
                oidcDiscoveryUrl = IdentityUtil.fillURLPlaceholders(elem.getText());
            }
        }
        elem = oauthConfigElem.getFirstChildWithName(getQNameWithIdentityNS(
                ConfigElements.OIDC_WEB_FINGER_EP_URL));
        if (elem != null) {
            if (StringUtils.isNotBlank(elem.getText())) {
                oidcWebFingerEPUrl = IdentityUtil.fillURLPlaceholders(elem.getText());
            }
        }
        elem = oauthConfigElem.getFirstChildWithName(getQNameWithIdentityNS(
                ConfigElements.OIDC_CONSENT_PAGE_URL));
        if (elem != null) {
            if (StringUtils.isNotBlank(elem.getText())) {
                oidcConsentPageUrl = IdentityUtil.fillURLPlaceholders(elem.getText());
            }
        }
        elem = oauthConfigElem.getFirstChildWithName(getQNameWithIdentityNS(
                ConfigElements.OAUTH2_ERROR_PAGE_URL));
        if (elem != null) {
            if (StringUtils.isNotBlank(elem.getText())) {
                oauth2ErrorPageUrl = IdentityUtil.fillURLPlaceholders(elem.getText());
            }
        }
    }

    private void parseCachingConfiguration(OMElement oauthConfigElem) {
        OMElement enableCacheElem =
                oauthConfigElem.getFirstChildWithName(getQNameWithIdentityNS(ConfigElements.ENABLE_CACHE));
        if (enableCacheElem != null) {
            cacheEnabled = Boolean.parseBoolean(enableCacheElem.getText());
        }

        if (log.isDebugEnabled()) {
            log.debug("Enable OAuth Cache was set to : " + cacheEnabled);
        }
    }

    private void parseRefreshTokenRenewalConfiguration(OMElement oauthConfigElem) {

        OMElement enableRefreshTokenRenewalElem = oauthConfigElem.getFirstChildWithName(getQNameWithIdentityNS(
                ConfigElements.RENEW_REFRESH_TOKEN_FOR_REFRESH_GRANT));
        if (enableRefreshTokenRenewalElem != null) {
            isRefreshTokenRenewalEnabled = Boolean.parseBoolean(enableRefreshTokenRenewalElem.getText());
        }
        if (log.isDebugEnabled()) {
            log.debug("RenewRefreshTokenForRefreshGrant was set to : " + isRefreshTokenRenewalEnabled);
        }
    }

    private void parseAccessTokenPartitioningConfig(OMElement oauthConfigElem) {
        OMElement enableAccessTokenPartitioningElem =
                oauthConfigElem.getFirstChildWithName(getQNameWithIdentityNS(ConfigElements.ENABLE_ACCESS_TOKEN_PARTITIONING));
        if (enableAccessTokenPartitioningElem != null) {
            accessTokenPartitioningEnabled =
                    Boolean.parseBoolean(enableAccessTokenPartitioningElem.getText());
        }

        if (log.isDebugEnabled()) {
            log.debug("Enable OAuth Access Token Partitioning was set to : " + accessTokenPartitioningEnabled);
        }
    }

    private void parseAccessTokenPartitioningDomainsConfig(OMElement oauthConfigElem) {
        OMElement enableAccessTokenPartitioningElem =
                oauthConfigElem.getFirstChildWithName(getQNameWithIdentityNS(ConfigElements.ACCESS_TOKEN_PARTITIONING_DOMAINS));
        if (enableAccessTokenPartitioningElem != null) {
            accessTokenPartitioningDomains = enableAccessTokenPartitioningElem.getText();
        }

        if (log.isDebugEnabled()) {
            log.debug("Enable OAuth Access Token Partitioning Domains was set to : " +
                    accessTokenPartitioningDomains);
        }
    }

    private void parseEnableAssertionsUserNameConfig(OMElement oauthConfigElem) {
        OMElement enableAssertionsElem =
                oauthConfigElem.getFirstChildWithName(getQNameWithIdentityNS(ConfigElements.ENABLE_ASSERTIONS));
        if (enableAssertionsElem != null) {
            OMElement enableAssertionsUserNameElem =
                    enableAssertionsElem.getFirstChildWithName(getQNameWithIdentityNS(ConfigElements.ENABLE_ASSERTIONS_USERNAME));
            if (enableAssertionsUserNameElem != null) {
                assertionsUserNameEnabled = Boolean.parseBoolean(enableAssertionsUserNameElem.getText());
            }
        }

        if (log.isDebugEnabled()) {
            log.debug("Enable Assertions-UserName was set to : " + assertionsUserNameEnabled);
        }
    }

    private void parseTokenPersistenceProcessorConfig(OMElement oauthConfigElem) {

        OMElement persistenceprocessorConfigElem =
                oauthConfigElem.getFirstChildWithName(getQNameWithIdentityNS(ConfigElements.TOKEN_PERSISTENCE_PROCESSOR));
        if (persistenceprocessorConfigElem != null &&
                StringUtils.isNotBlank(persistenceprocessorConfigElem.getText())) {
            tokenPersistenceProcessorClassName = persistenceprocessorConfigElem.getText().trim();
        }

        if (log.isDebugEnabled()) {
            log.debug("Token Persistence Processor was set to : " + tokenPersistenceProcessorClassName);
        }

    }

    /**
     * parse the configuration to load the class name of the OAuth 2.0 token generator.
     * this is a global configuration at the moment.
     *
     * @param oauthConfigElem
     */
    private void parseOAuthTokenGeneratorConfig(OMElement oauthConfigElem) {

        OMElement tokenGeneratorClassConfigElem = oauthConfigElem
                .getFirstChildWithName(getQNameWithIdentityNS(ConfigElements.OAUTH_TOKEN_GENERATOR));
        if (tokenGeneratorClassConfigElem != null && !"".equals(tokenGeneratorClassConfigElem.getText().trim())) {
            oauthTokenGeneratorClassName = tokenGeneratorClassConfigElem.getText().trim();
            if (log.isDebugEnabled()) {
                log.debug("OAuth token generator is set to : " + oauthTokenGeneratorClassName);
            }
        } else {
            if (log.isDebugEnabled()) {
                log.debug("The default OAuth token issuer will be used. No custom token generator is set.");
            }
        }
    }

    private void parseOAuthTokenIssuerConfig(OMElement oauthConfigElem) {

        OMElement tokenIssuerClassConfigElem = oauthConfigElem
                .getFirstChildWithName(getQNameWithIdentityNS(ConfigElements.IDENTITY_OAUTH_TOKEN_GENERATOR));
        if (tokenIssuerClassConfigElem != null && !"".equals(tokenIssuerClassConfigElem.getText().trim())) {
            oauthIdentityTokenGeneratorClassName = tokenIssuerClassConfigElem.getText().trim();
            if (log.isDebugEnabled()) {
                log.debug("Identity OAuth token generator is set to : " + oauthIdentityTokenGeneratorClassName);
            }
        } else {
            if (log.isDebugEnabled()) {
                log.debug("The default Identity OAuth token issuer will be used. No custom token generator is set.");
            }
        }
    }

    private void parseSupportedGrantTypesConfig(OMElement oauthConfigElem) {

        OMElement supportedGrantTypesElem =
                oauthConfigElem.getFirstChildWithName(getQNameWithIdentityNS(ConfigElements.SUPPORTED_GRANT_TYPES));

        if (supportedGrantTypesElem != null) {
            Iterator<OMElement> iterator = supportedGrantTypesElem
                    .getChildrenWithName(getQNameWithIdentityNS(ConfigElements.SUPPORTED_GRANT_TYPE));
            while (iterator.hasNext()) {
                OMElement supportedGrantTypeElement = iterator.next();
                OMElement grantTypeNameElement = supportedGrantTypeElement
                        .getFirstChildWithName(getQNameWithIdentityNS(ConfigElements.GRANT_TYPE_NAME));
                String grantTypeName = null;
                if (grantTypeNameElement != null) {
                    grantTypeName = grantTypeNameElement.getText();
                }

                OMElement authzGrantHandlerClassNameElement = supportedGrantTypeElement
                        .getFirstChildWithName(getQNameWithIdentityNS(ConfigElements.GRANT_TYPE_HANDLER_IMPL_CLASS));
                String authzGrantHandlerImplClass = null;
                if (authzGrantHandlerClassNameElement != null) {
                    authzGrantHandlerImplClass = authzGrantHandlerClassNameElement.getText();
                }

                OMElement idTokenAllowedElement = supportedGrantTypeElement
                        .getFirstChildWithName(getQNameWithIdentityNS(ConfigElements.ID_TOKEN_ALLOWED));
                String idTokenAllowed = null;
                if (idTokenAllowedElement != null) {
                    idTokenAllowed = idTokenAllowedElement.getText();
                }

                if (StringUtils.isNotEmpty(grantTypeName) && StringUtils.isNotEmpty(idTokenAllowed)) {
                    idTokenAllowedForGrantTypesMap.put(grantTypeName, idTokenAllowed);
                }


                if (StringUtils.isNotEmpty(grantTypeName) && StringUtils.isNotEmpty(authzGrantHandlerImplClass)) {
                    supportedGrantTypeClassNames.put(grantTypeName, authzGrantHandlerImplClass);

                    OMElement authzGrantValidatorClassNameElement = supportedGrantTypeElement.getFirstChildWithName(
                            getQNameWithIdentityNS(ConfigElements.GRANT_TYPE_VALIDATOR_IMPL_CLASS));

                    String authzGrantValidatorImplClass = null;
                    if (authzGrantValidatorClassNameElement != null) {
                        authzGrantValidatorImplClass = authzGrantValidatorClassNameElement.getText();
                    }

                    if (StringUtils.isNotEmpty(authzGrantValidatorImplClass)) {
                        supportedGrantTypeValidatorNames.put(grantTypeName, authzGrantValidatorImplClass);
                    }

                    OMElement refreshTokenAllowed = supportedGrantTypeElement
                            .getFirstChildWithName(getQNameWithIdentityNS(ConfigElements.REFRESH_TOKEN_ALLOWED));
                    if (refreshTokenAllowed != null && StringUtils.isNotBlank(refreshTokenAllowed.getText())) {
                        boolean isRefreshAllowed = Boolean.parseBoolean(refreshTokenAllowed.getText());
                        refreshTokenAllowedGrantTypes.put(grantTypeName, isRefreshAllowed);
                    }
                }
            }
        } else {
            // if this element is not present, assume the default case.
            log.warn("\'SupportedGrantTypes\' element not configured in identity.xml. " +
                    "Therefore instantiating default grant type handlers");

            Map<String, String> defaultGrantTypes = new HashMap<>(5);
            defaultGrantTypes.put(GrantType.AUTHORIZATION_CODE.toString(), AUTHORIZATION_CODE_GRANT_HANDLER_CLASS);
            defaultGrantTypes.put(GrantType.CLIENT_CREDENTIALS.toString(), CLIENT_CREDENTIALS_GRANT_HANDLER_CLASS);
            defaultGrantTypes.put(GrantType.PASSWORD.toString(), PASSWORD_GRANT_HANDLER_CLASS);
            defaultGrantTypes.put(GrantType.REFRESH_TOKEN.toString(), REFRESH_TOKEN_GRANT_HANDLER_CLASS);
            defaultGrantTypes.put(org.wso2.carbon.identity.oauth.common.GrantType.SAML20_BEARER.toString(),
                    SAML20_BEARER_GRANT_HANDLER_CLASS);
            defaultGrantTypes.put(org.wso2.carbon.identity.oauth.common.GrantType.IWA_NTLM.toString(),
                    IWA_NTLM_BEARER_GRANT_HANDLER_CLASS);
            supportedGrantTypeClassNames.putAll(defaultGrantTypes);
        }

        if (log.isDebugEnabled()) {
            for (Map.Entry entry : supportedGrantTypeClassNames.entrySet()) {
                String grantTypeName = entry.getKey().toString();
                String authzGrantHandlerImplClass = entry.getValue().toString();
                log.debug(grantTypeName + "supported by" + authzGrantHandlerImplClass);
            }
        }
    }

    private void parseSupportedResponseTypesConfig(OMElement oauthConfigElem) {
        OMElement supportedRespTypesElem =
                oauthConfigElem.getFirstChildWithName(getQNameWithIdentityNS(ConfigElements.SUPPORTED_RESP_TYPES));

        if (supportedRespTypesElem != null) {
            Iterator<OMElement> iterator = supportedRespTypesElem.getChildrenWithName(getQNameWithIdentityNS(ConfigElements.SUPPORTED_RESP_TYPE));
            while (iterator.hasNext()) {
                OMElement supportedResponseTypeElement = iterator.next();
                OMElement responseTypeNameElement = supportedResponseTypeElement.
                        getFirstChildWithName(
                                getQNameWithIdentityNS(ConfigElements.RESP_TYPE_NAME));
                String responseTypeName = null;
                if (responseTypeNameElement != null) {
                    responseTypeName = responseTypeNameElement.getText();
                }
                OMElement responseTypeHandlerImplClassElement =
                        supportedResponseTypeElement.getFirstChildWithName(
                                getQNameWithIdentityNS(ConfigElements.RESP_TYPE_HANDLER_IMPL_CLASS));
                String responseTypeHandlerImplClass = null;
                if (responseTypeHandlerImplClassElement != null) {
                    responseTypeHandlerImplClass = responseTypeHandlerImplClassElement.getText();
                }
                if (responseTypeName != null && !"".equals(responseTypeName) &&
                        responseTypeHandlerImplClass != null && !"".equals(responseTypeHandlerImplClass)) {
                    supportedResponseTypeClassNames.put(responseTypeName, responseTypeHandlerImplClass);
                    OMElement responseTypeValidatorClassNameElement = supportedResponseTypeElement
                            .getFirstChildWithName(getQNameWithIdentityNS(ConfigElements.RESPONSE_TYPE_VALIDATOR_IMPL_CLASS));

                    String responseTypeValidatorImplClass = null;
                    if (responseTypeValidatorClassNameElement != null) {
                        responseTypeValidatorImplClass = responseTypeValidatorClassNameElement.getText();
                    }

                    if (!StringUtils.isEmpty(responseTypeValidatorImplClass)) {
                        supportedResponseTypeValidatorNames.put(responseTypeName, responseTypeValidatorImplClass);
                    }
                }
            }
        } else {
            // if this element is not present, assume the default case.
            log.warn("\'SupportedResponseTypes\' element not configured in identity.xml. " +
                    "Therefore instantiating default response type handlers");

            Map<String, String> defaultResponseTypes = new HashMap<>(4);
            defaultResponseTypes.put(ResponseType.CODE.toString(), "org.wso2.carbon.identity.oauth2.authz.handlers.CodeResponseTypeHandler");
            defaultResponseTypes.put(ResponseType.TOKEN.toString(), "org.wso2.carbon.identity.oauth2.authz.handlers.TokenResponseTypeHandler");
            defaultResponseTypes.put("id_token", "org.wso2.carbon.identity.oauth2.authz.handlers.TokenResponseTypeHandler");
            defaultResponseTypes.put("id_token token", "org.wso2.carbon.identity.oauth2.authz.handlers.TokenResponseTypeHandler");
            supportedResponseTypeClassNames.putAll(defaultResponseTypes);
        }

        if (log.isDebugEnabled()) {
            for (Map.Entry entry : supportedResponseTypeClassNames.entrySet()) {
                String responseTypeName = entry.getKey().toString();
                String authzHandlerImplClass = entry.getValue().toString();
                log.debug(responseTypeName + "supported by" + authzHandlerImplClass);
            }
        }
    }

    private void parseSupportedClientAuthHandlersConfig(OMElement clientAuthElement) {

        if (clientAuthElement != null) {
            Iterator<OMElement> iterator = clientAuthElement.getChildrenWithLocalName(
                    ConfigElements.CLIENT_AUTH_HANDLER_IMPL_CLASS);
            while (iterator.hasNext()) {
                OMElement supportedClientAuthHandler = iterator.next();
                Iterator<OMElement> confProperties = supportedClientAuthHandler
                        .getChildrenWithLocalName(ConfigElements.CLIENT_AUTH_PROPERTY);
                Properties properties = null;
                while (confProperties.hasNext()) {
                    properties = new Properties();
                    OMElement paramElem = confProperties.next();
                    String paramName = paramElem.getAttributeValue(
                            new QName(ConfigElements.CLIENT_AUTH_NAME));
                    String paramValue = paramElem.getText();
                    properties.put(paramName, paramValue);
                    if (log.isDebugEnabled()) {
                        log.debug("Property name : " + paramName + ", Property Value : " + paramValue);
                    }
                }
                String clientAuthHandlerImplClass = supportedClientAuthHandler.getAttributeValue(
                        new QName(ConfigElements.CLIENT_AUTH_CLASS));

                if (StringUtils.isEmpty(clientAuthHandlerImplClass)) {
                    log.error("Mandatory attribute \"Class\" is not present in the "
                            + "ClientAuthHandler element. ");
                    return;
                }
                if (properties != null) {
                    supportedClientAuthHandlerData.put(clientAuthHandlerImplClass, properties);
                } else {
                    supportedClientAuthHandlerData.put(clientAuthHandlerImplClass, new Properties());
                }

            }

        } else {
            // if this element is not present, assume the default case.
            log.warn("\'SupportedClientAuthMethods\' element not configured in identity.xml. " +
                    "Therefore instantiating default client authentication handlers");

            Map<String, Properties> defaultClientAuthHandlers = new HashMap<>(1);
            defaultClientAuthHandlers.put(
                    ConfigElements.DEFAULT_CLIENT_AUTHENTICATOR, new Properties());
            supportedClientAuthHandlerData.putAll(defaultClientAuthHandlers);
        }
        if (log.isDebugEnabled()) {
            for (Map.Entry<String, Properties> clazz : supportedClientAuthHandlerData.entrySet()) {
                log.debug("Supported client authentication method " + clazz.getKey());
            }
        }
    }

    private void parseSAML2GrantConfig(OMElement oauthConfigElem) {

        OMElement saml2GrantElement =
                oauthConfigElem.getFirstChildWithName(getQNameWithIdentityNS(ConfigElements.SAML2_GRANT));
        OMElement saml2TokenHandlerElement = null;
        if (saml2GrantElement != null) {
            saml2TokenHandlerElement = saml2GrantElement.getFirstChildWithName(getQNameWithIdentityNS(ConfigElements.SAML2_TOKEN_HANDLER));
        }
        if (saml2TokenHandlerElement != null && StringUtils.isNotBlank(saml2TokenHandlerElement.getText())) {
            saml2TokenCallbackHandlerName = saml2TokenHandlerElement.getText().trim();
        }
    }

    private void parseAuthorizationContextTokenGeneratorConfig(OMElement oauthConfigElem) {
        OMElement authContextTokGenConfigElem =
                oauthConfigElem.getFirstChildWithName(getQNameWithIdentityNS(ConfigElements.AUTHORIZATION_CONTEXT_TOKEN_GENERATION));
        if (authContextTokGenConfigElem != null) {
            OMElement enableJWTGenerationConfigElem =
                    authContextTokGenConfigElem.getFirstChildWithName(getQNameWithIdentityNS(ConfigElements.ENABLED));
            if (enableJWTGenerationConfigElem != null) {
                String enableJWTGeneration = enableJWTGenerationConfigElem.getText().trim();
                if (enableJWTGeneration != null && JavaUtils.isTrueExplicitly(enableJWTGeneration)) {
                    isAuthContextTokGenEnabled = true;
                    if (authContextTokGenConfigElem.getFirstChildWithName(getQNameWithIdentityNS(ConfigElements.TOKEN_GENERATOR_IMPL_CLASS)) != null) {
                        tokenGeneratorImplClass =
                                authContextTokGenConfigElem.getFirstChildWithName(getQNameWithIdentityNS(ConfigElements.TOKEN_GENERATOR_IMPL_CLASS))
                                        .getText().trim();
                    }
                    if (authContextTokGenConfigElem.getFirstChildWithName(getQNameWithIdentityNS(ConfigElements.CLAIMS_RETRIEVER_IMPL_CLASS)) != null) {
                        claimsRetrieverImplClass =
                                authContextTokGenConfigElem.getFirstChildWithName(getQNameWithIdentityNS(ConfigElements.CLAIMS_RETRIEVER_IMPL_CLASS))
                                        .getText().trim();
                    }
                    if (authContextTokGenConfigElem.getFirstChildWithName(getQNameWithIdentityNS(ConfigElements.CONSUMER_DIALECT_URI)) != null) {
                        consumerDialectURI =
                                authContextTokGenConfigElem.getFirstChildWithName(getQNameWithIdentityNS(ConfigElements.CONSUMER_DIALECT_URI))
                                        .getText().trim();
                    }
                    if (authContextTokGenConfigElem.getFirstChildWithName(getQNameWithIdentityNS(ConfigElements.SIGNATURE_ALGORITHM)) != null) {
                        signatureAlgorithm =
                                authContextTokGenConfigElem.getFirstChildWithName(getQNameWithIdentityNS(ConfigElements.SIGNATURE_ALGORITHM))
                                        .getText().trim();
                    }
                    if (authContextTokGenConfigElem.getFirstChildWithName(getQNameWithIdentityNS(ConfigElements.SECURITY_CONTEXT_TTL)) != null) {
                        authContextTTL =
                                authContextTokGenConfigElem.getFirstChildWithName(getQNameWithIdentityNS(ConfigElements.SECURITY_CONTEXT_TTL))
                                        .getText().trim();
                    }
                    if (authContextTokGenConfigElem.getFirstChildWithName(getQNameWithIdentityNS(
                            ConfigElements.AUTH_CONTEXT_TOKEN_USE_MULTIVALUE_SEPARATOR)) != null) {
                        useMultiValueSeparatorForAuthContextToken =
                                Boolean.parseBoolean(authContextTokGenConfigElem.getFirstChildWithName(getQNameWithIdentityNS(
                                        ConfigElements.AUTH_CONTEXT_TOKEN_USE_MULTIVALUE_SEPARATOR)).getText().trim());
                    }
                }
            }
        }
        if (log.isDebugEnabled()) {
            if (isAuthContextTokGenEnabled) {
                log.debug("JWT Generation is enabled");
            } else {
                log.debug("JWT Generation is disabled");
            }
        }
    }

    private void parseImplicitErrorFragment(OMElement oauthConfigElem) {

        OMElement implicitErrorFragmentElem =
                oauthConfigElem.getFirstChildWithName(getQNameWithIdentityNS(ConfigElements.IMPLICIT_ERROR_FRAGMENT));
        if (implicitErrorFragmentElem != null) {
            isImplicitErrorFragment =
                    Boolean.parseBoolean(implicitErrorFragmentElem.getText());
        }

        if (log.isDebugEnabled()) {
            log.debug("ImplicitErrorFragment was set to : " + isImplicitErrorFragment);
        }
    }

    private void parseRevokeResponseHeadersEnableConfig(OMElement oauthConfigElem) {
        OMElement enableRevokeResponseHeadersElem =
                oauthConfigElem.getFirstChildWithName(getQNameWithIdentityNS(ConfigElements.ENABLE_REVOKE_RESPONSE_HEADERS));
        if (enableRevokeResponseHeadersElem != null) {
            isRevokeResponseHeadersEnabled = Boolean.parseBoolean(enableRevokeResponseHeadersElem.getText());
        }

        if (log.isDebugEnabled()) {
            log.debug("Enable revoke response headers : " + isRevokeResponseHeadersEnabled);
        }
    }

    private void parseOAuthTokenValueGenerator(OMElement oauthElem) {

        OMElement oauthTokenValueGeneratorElement = oauthElem
                .getFirstChildWithName(getQNameWithIdentityNS(ConfigElements.OAUTH_TOKEN_VALUE_GENERATOR));

        if (oauthTokenValueGeneratorElement != null) {
            tokenValueGeneratorClassName = oauthTokenValueGeneratorElement.getText().trim();
        }

        if (log.isDebugEnabled()) {
            log.debug("Oauth token value generator class is set to: " + oauthTokenGeneratorClassName);
        }
    }

    private void parseOpenIDConnectConfig(OMElement oauthConfigElem) {

        OMElement openIDConnectConfigElem =
                oauthConfigElem.getFirstChildWithName(getQNameWithIdentityNS(ConfigElements.OPENID_CONNECT));

        if (openIDConnectConfigElem != null) {
            if (openIDConnectConfigElem.getFirstChildWithName(getQNameWithIdentityNS(ConfigElements.OPENID_CONNECT_IDTOKEN_BUILDER)) != null) {
                openIDConnectIDTokenBuilderClassName =
                        openIDConnectConfigElem.getFirstChildWithName(getQNameWithIdentityNS(ConfigElements.OPENID_CONNECT_IDTOKEN_BUILDER))
                                .getText().trim();
            }

            if (openIDConnectConfigElem.getFirstChildWithName(getQNameWithIdentityNS(ConfigElements.SIGNATURE_ALGORITHM)) != null) {
                idTokenSignatureAlgorithm =
                        openIDConnectConfigElem.getFirstChildWithName(getQNameWithIdentityNS(ConfigElements.SIGNATURE_ALGORITHM))
                                .getText().trim();
            }

            if (openIDConnectConfigElem.getFirstChildWithName(getQNameWithIdentityNS(ConfigElements.OPENID_CONNECT_IDTOKEN_CUSTOM_CLAIM_CALLBACK_HANDLER)) != null) {
                openIDConnectIDTokenCustomClaimsHanlderClassName =
                        openIDConnectConfigElem.getFirstChildWithName(getQNameWithIdentityNS(ConfigElements.OPENID_CONNECT_IDTOKEN_CUSTOM_CLAIM_CALLBACK_HANDLER))
                                .getText().trim();
            }
            if (openIDConnectConfigElem.getFirstChildWithName(getQNameWithIdentityNS(ConfigElements.OPENID_CONNECT_IDTOKEN_SUB_CLAIM)) != null) {
                openIDConnectIDTokenSubClaim =
                        openIDConnectConfigElem.getFirstChildWithName(getQNameWithIdentityNS(ConfigElements.OPENID_CONNECT_IDTOKEN_SUB_CLAIM))
                                .getText().trim();
            }
            if (openIDConnectConfigElem.getFirstChildWithName(getQNameWithIdentityNS(ConfigElements.OPENID_CONNECT_SKIP_USER_CONSENT)) != null) {
                openIDConnectSkipUserConsent =
                        openIDConnectConfigElem.getFirstChildWithName(getQNameWithIdentityNS(ConfigElements.OPENID_CONNECT_SKIP_USER_CONSENT))
                                .getText().trim();
            }
            if (openIDConnectConfigElem.getFirstChildWithName(getQNameWithIdentityNS(ConfigElements.OPENID_CONNECT_IDTOKEN_ISSUER_ID)) != null) {
                openIDConnectIDTokenIssuerIdentifier = IdentityUtil.fillURLPlaceholders(
                        openIDConnectConfigElem.getFirstChildWithName(getQNameWithIdentityNS(
                                ConfigElements.OPENID_CONNECT_IDTOKEN_ISSUER_ID)).getText().trim());
            }
            if (openIDConnectConfigElem.getFirstChildWithName(getQNameWithIdentityNS(ConfigElements.OPENID_CONNECT_IDTOKEN_EXPIRATION)) != null) {
                openIDConnectIDTokenExpiration =
                        openIDConnectConfigElem.getFirstChildWithName(getQNameWithIdentityNS(ConfigElements.OPENID_CONNECT_IDTOKEN_EXPIRATION))
                                .getText().trim();
            }
            if (openIDConnectConfigElem.getFirstChildWithName(getQNameWithIdentityNS(ConfigElements.OPENID_CONNECT_USERINFO_ENDPOINT_CLAIM_DIALECT)) != null) {
                openIDConnectUserInfoEndpointClaimDialect =
                        openIDConnectConfigElem.getFirstChildWithName(getQNameWithIdentityNS(ConfigElements.OPENID_CONNECT_USERINFO_ENDPOINT_CLAIM_DIALECT))
                                .getText().trim();
            }
            if (openIDConnectConfigElem.getFirstChildWithName(getQNameWithIdentityNS(ConfigElements.OPENID_CONNECT_USERINFO_ENDPOINT_CLAIM_RETRIEVER)) != null) {
                openIDConnectUserInfoEndpointClaimRetriever =
                        openIDConnectConfigElem.getFirstChildWithName(getQNameWithIdentityNS(ConfigElements.OPENID_CONNECT_USERINFO_ENDPOINT_CLAIM_RETRIEVER))
                                .getText().trim();
            }
            if (openIDConnectConfigElem.getFirstChildWithName(getQNameWithIdentityNS(ConfigElements.OPENID_CONNECT_USERINFO_ENDPOINT_REQUEST_VALIDATOR)) != null) {
                openIDConnectUserInfoEndpointRequestValidator =
                        openIDConnectConfigElem.getFirstChildWithName(getQNameWithIdentityNS(ConfigElements.OPENID_CONNECT_USERINFO_ENDPOINT_REQUEST_VALIDATOR))
                                .getText().trim();
            }
            if (openIDConnectConfigElem.getFirstChildWithName(getQNameWithIdentityNS(ConfigElements.OPENID_CONNECT_USERINFO_ENDPOINT_ACCESS_TOKEN_VALIDATOR)) != null) {
                openIDConnectUserInfoEndpointAccessTokenValidator =
                        openIDConnectConfigElem.getFirstChildWithName(getQNameWithIdentityNS(ConfigElements.OPENID_CONNECT_USERINFO_ENDPOINT_ACCESS_TOKEN_VALIDATOR))
                                .getText().trim();
            }
            if (openIDConnectConfigElem.getFirstChildWithName(getQNameWithIdentityNS(ConfigElements.OPENID_CONNECT_USERINFO_ENDPOINT_RESPONSE_BUILDER)) != null) {
                openIDConnectUserInfoEndpointResponseBuilder =
                        openIDConnectConfigElem.getFirstChildWithName(getQNameWithIdentityNS(ConfigElements.OPENID_CONNECT_USERINFO_ENDPOINT_RESPONSE_BUILDER))
                                .getText().trim();
            }
            if (openIDConnectConfigElem.getFirstChildWithName(getQNameWithIdentityNS(ConfigElements.OPENID_CONNECT_SIGN_JWT_WITH_SP_KEY)) != null) {
                isJWTSignedWithSPKey =
                        Boolean.parseBoolean(openIDConnectConfigElem.getFirstChildWithName(getQNameWithIdentityNS(ConfigElements.OPENID_CONNECT_SIGN_JWT_WITH_SP_KEY))
                                .getText().trim());
            }
            if (openIDConnectConfigElem.getFirstChildWithName(getQNameWithIdentityNS(ConfigElements.SUPPORTED_CLAIMS)) != null) {
                String supportedClaimStr =
                        openIDConnectConfigElem.getFirstChildWithName(getQNameWithIdentityNS(ConfigElements.SUPPORTED_CLAIMS))
                                .getText().trim();
                if (log.isDebugEnabled()) {
                    log.debug("Supported Claims : " + supportedClaimStr);
                }
                if (StringUtils.isNotEmpty(supportedClaimStr)) {
                    supportedClaims = supportedClaimStr.split(",");
                }
            }
        }
    }

    public OAuth2ScopeValidator getoAuth2ScopeValidator() {
        return oAuth2ScopeValidator;
    }

    public void setoAuth2ScopeValidator(OAuth2ScopeValidator oAuth2ScopeValidator) {
        this.oAuth2ScopeValidator = oAuth2ScopeValidator;
    }

    private void parseUseSPTenantDomainConfig(OMElement oauthElem) {

        OMElement useSPTenantDomainValueElement = oauthElem
                .getFirstChildWithName(getQNameWithIdentityNS(ConfigElements.OAUTH_USE_SP_TENANT_DOMAIN));

        if (useSPTenantDomainValueElement != null) {
            useSPTenantDomainValue = Boolean.parseBoolean(useSPTenantDomainValueElement.getText().trim());
        }

        if (log.isDebugEnabled()) {
            log.debug("Use SP tenant domain value is set to: " + useSPTenantDomainValue);
        }
    }

    /**
     * Localpart names for the OAuth configuration in identity.xml.
     */
    private class ConfigElements {

        // URLs
        public static final String OAUTH1_REQUEST_TOKEN_URL = "OAuth1RequestTokenUrl";
        public static final String OAUTH1_AUTHORIZE_URL = "OAuth1AuthorizeUrl";
        public static final String OAUTH1_ACCESS_TOKEN_URL = "OAuth1AccessTokenUrl";
        public static final String OAUTH2_AUTHZ_EP_URL = "OAuth2AuthzEPUrl";
        public static final String OAUTH2_TOKEN_EP_URL = "OAuth2TokenEPUrl";
        public static final String OAUTH2_USERINFO_EP_URL = "OAuth2UserInfoEPUrl";
        public static final String OAUTH2_CONSENT_PAGE_URL = "OAuth2ConsentPage";
        public static final String OAUTH2_DCR_EP_URL = "OAuth2DCREPUrl";
        public static final String OAUTH2_JWKS_PAGE_URL = "OAuth2JWKSPage";
        public static final String OIDC_WEB_FINGER_EP_URL = "OIDCWebFingerEPUrl";
        public static final String OIDC_DISCOVERY_EP_URL = "OIDCDiscoveryEPUrl";
        public static final String OAUTH2_ERROR_PAGE_URL = "OAuth2ErrorPage";
        public static final String OIDC_CONSENT_PAGE_URL = "OIDCConsentPage";

        // JWT Generator
        public static final String AUTHORIZATION_CONTEXT_TOKEN_GENERATION = "AuthorizationContextTokenGeneration";
        public static final String ENABLED = "Enabled";
        public static final String TOKEN_GENERATOR_IMPL_CLASS = "TokenGeneratorImplClass";
        public static final String CLAIMS_RETRIEVER_IMPL_CLASS = "ClaimsRetrieverImplClass";
        public static final String CONSUMER_DIALECT_URI = "ConsumerDialectURI";
        public static final String SIGNATURE_ALGORITHM = "SignatureAlgorithm";
        public static final String SECURITY_CONTEXT_TTL = "AuthorizationContextTTL";
        private static final String AUTH_CONTEXT_TOKEN_USE_MULTIVALUE_SEPARATOR = "UseMultiValueSeparator";

        public static final String ENABLE_ASSERTIONS = "EnableAssertions";
        public static final String ENABLE_ASSERTIONS_USERNAME = "UserName";
        public static final String ENABLE_ACCESS_TOKEN_PARTITIONING = "EnableAccessTokenPartitioning";
        public static final String ACCESS_TOKEN_PARTITIONING_DOMAINS = "AccessTokenPartitioningDomains";
        // OpenIDConnect configurations
        public static final String OPENID_CONNECT = "OpenIDConnect";
        public static final String OPENID_CONNECT_IDTOKEN_BUILDER = "IDTokenBuilder";
        public static final String OPENID_CONNECT_IDTOKEN_SUB_CLAIM = "IDTokenSubjectClaim";
        public static final String OPENID_CONNECT_IDTOKEN_ISSUER_ID = "IDTokenIssuerID";
        public static final String OPENID_CONNECT_IDTOKEN_EXPIRATION = "IDTokenExpiration";
        public static final String OPENID_CONNECT_SKIP_USER_CONSENT = "SkipUserConsent";
        public static final String OPENID_CONNECT_USERINFO_ENDPOINT_CLAIM_DIALECT = "UserInfoEndpointClaimDialect";
        public static final String OPENID_CONNECT_USERINFO_ENDPOINT_CLAIM_RETRIEVER = "UserInfoEndpointClaimRetriever";
        public static final String OPENID_CONNECT_USERINFO_ENDPOINT_REQUEST_VALIDATOR = "UserInfoEndpointRequestValidator";
        public static final String OPENID_CONNECT_USERINFO_ENDPOINT_ACCESS_TOKEN_VALIDATOR = "UserInfoEndpointAccessTokenValidator";
        public static final String OPENID_CONNECT_USERINFO_ENDPOINT_RESPONSE_BUILDER = "UserInfoEndpointResponseBuilder";
        public static final String OPENID_CONNECT_SIGN_JWT_WITH_SP_KEY = "SignJWTWithSPKey";
        public static final String OPENID_CONNECT_IDTOKEN_CUSTOM_CLAIM_CALLBACK_HANDLER = "IDTokenCustomClaimsCallBackHandler";
        public static final String SUPPORTED_CLAIMS = "OpenIDConnectClaims";
        // Callback handler related configuration elements
        private static final String OAUTH_CALLBACK_HANDLERS = "OAuthCallbackHandlers";
        private static final String OAUTH_CALLBACK_HANDLER = "OAuthCallbackHandler";
        private static final String CALLBACK_CLASS = "Class";
        private static final String CALLBACK_PRIORITY = "Priority";
        private static final String CALLBACK_PROPERTIES = "Properties";
        private static final String CALLBACK_PROPERTY = "Property";
        private static final String CALLBACK_ATTR_NAME = "Name";
        private static final String TOKEN_VALIDATORS = "TokenValidators";
        private static final String TOKEN_VALIDATOR = "TokenValidator";
        private static final String TOKEN_TYPE_ATTR = "type";
        private static final String TOKEN_CLASS_ATTR = "class";
        private static final String SCOPE_VALIDATOR = "OAuthScopeValidator";
        private static final String SCOPE_VALIDATORS = "ScopeValidators";
        private static final String OIDC_SCOPE_VALIDATOR = "OIDCScopeValidator";
        private static final String SCOPE_CLASS_ATTR = "class";
        private static final String SKIP_SCOPE_ATTR = "scopesToSkip";
        private static final String IMPLICIT_ERROR_FRAGMENT = "ImplicitErrorFragment";

        // Default timestamp skew
        private static final String TIMESTAMP_SKEW = "TimestampSkew";
        // Default validity periods
        private static final String AUTHORIZATION_CODE_DEFAULT_VALIDITY_PERIOD = "AuthorizationCodeDefaultValidityPeriod";
        private static final String USER_ACCESS_TOKEN_DEFAULT_VALIDITY_PERIOD = "UserAccessTokenDefaultValidityPeriod";
        private static final String APPLICATION_ACCESS_TOKEN_VALIDATION_PERIOD = "AccessTokenDefaultValidityPeriod";
        private static final String REFRESH_TOKEN_VALIDITY_PERIOD = "RefreshTokenValidityPeriod";
        // Enable/Disable cache
        private static final String ENABLE_CACHE = "EnableOAuthCache";
        // Enable/Disable refresh token renewal on each refresh_token grant request
        private static final String RENEW_REFRESH_TOKEN_FOR_REFRESH_GRANT = "RenewRefreshTokenForRefreshGrant";
        // TokenPersistenceProcessor
        private static final String TOKEN_PERSISTENCE_PROCESSOR = "TokenPersistenceProcessor";
        // Token issuer generator.
        private static final String OAUTH_TOKEN_GENERATOR = "OAuthTokenGenerator";
        private static final String IDENTITY_OAUTH_TOKEN_GENERATOR = "IdentityOAuthTokenGenerator";

        // Supported Grant Types
        private static final String SUPPORTED_GRANT_TYPES = "SupportedGrantTypes";
        private static final String SUPPORTED_GRANT_TYPE = "SupportedGrantType";
        private static final String GRANT_TYPE_NAME = "GrantTypeName";
        private static final String ID_TOKEN_ALLOWED = "IdTokenAllowed";
        private static final String GRANT_TYPE_HANDLER_IMPL_CLASS = "GrantTypeHandlerImplClass";
        private static final String GRANT_TYPE_VALIDATOR_IMPL_CLASS = "GrantTypeValidatorImplClass";
        private static final String RESPONSE_TYPE_VALIDATOR_IMPL_CLASS = "ResponseTypeValidatorImplClass";
        // Supported Client Authentication Methods
        private static final String CLIENT_AUTH_HANDLERS = "ClientAuthHandlers";
        private static final String CLIENT_AUTH_HANDLER_IMPL_CLASS = "ClientAuthHandler";
        private static final String STRICT_CLIENT_AUTHENTICATION = "StrictClientCredentialValidation";
        private static final String CLIENT_AUTH_CLASS = "Class";
        private static final String DEFAULT_CLIENT_AUTHENTICATOR = "org.wso2.carbon.identity.oauth2.token.handlers.clientauth.BasicAuthClientAuthHandler";
        private static final String CLIENT_AUTH_PROPERTY = "Property";
        private static final String CLIENT_AUTH_NAME = "Name";
        // Supported Response Types
        private static final String SUPPORTED_RESP_TYPES = "SupportedResponseTypes";
        private static final String SUPPORTED_RESP_TYPE = "SupportedResponseType";
        private static final String RESP_TYPE_NAME = "ResponseTypeName";
        private static final String RESP_TYPE_HANDLER_IMPL_CLASS = "ResponseTypeHandlerImplClass";
        // SAML2 assertion profile configurations
        private static final String SAML2_GRANT = "SAML2Grant";
        private static final String SAML2_TOKEN_HANDLER = "SAML2TokenHandler";

        // To enable revoke response headers
        private static final String ENABLE_REVOKE_RESPONSE_HEADERS = "EnableRevokeResponseHeaders";
        private static final String REFRESH_TOKEN_ALLOWED = "IsRefreshTokenAllowed";

<<<<<<< HEAD
        // Property to decide whether to pick the user tenant domain or SP tenant domain.
        private static final String OAUTH_USE_SP_TENANT_DOMAIN = "UseSPTenantDomain";
=======
        // Oauth access token value generator related.
        private static final String OAUTH_TOKEN_VALUE_GENERATOR = "AccessTokenValueGenerator";
>>>>>>> d2cd09a7
    }

}<|MERGE_RESOLUTION|>--- conflicted
+++ resolved
@@ -171,14 +171,12 @@
     // property added to fix IDENTITY-4112 in backward compatible manner
     private boolean isRevokeResponseHeadersEnabled = true;
 
-<<<<<<< HEAD
     // Use the SP tenant domain instead of user domain.
     private boolean useSPTenantDomainValue;
-=======
+
     // Property added to customize the token valued generation method. (IDENTITY-6139)
     private ValueGenerator tokenValueGenerator;
     private String tokenValueGeneratorClassName;
->>>>>>> d2cd09a7
 
     private OAuthServerConfiguration() {
         buildOAuthServerConfiguration();
@@ -280,13 +278,11 @@
         // parse identity OAuth 2.0 token generator
         parseOAuthTokenIssuerConfig(oauthElem);
 
-<<<<<<< HEAD
+        // Parse token value generator class name.
+        parseOAuthTokenValueGenerator(oauthElem);
+
         // Read the value of UseSPTenantDomain config.
         parseUseSPTenantDomainConfig(oauthElem);
-=======
-        // Parse token value generator class name.
-        parseOAuthTokenValueGenerator(oauthElem);
->>>>>>> d2cd09a7
 
         parseRevokeResponseHeadersEnableConfig(oauthElem);
     }
@@ -1859,13 +1855,11 @@
         private static final String ENABLE_REVOKE_RESPONSE_HEADERS = "EnableRevokeResponseHeaders";
         private static final String REFRESH_TOKEN_ALLOWED = "IsRefreshTokenAllowed";
 
-<<<<<<< HEAD
+        // Oauth access token value generator related.
+        private static final String OAUTH_TOKEN_VALUE_GENERATOR = "AccessTokenValueGenerator";
+
         // Property to decide whether to pick the user tenant domain or SP tenant domain.
         private static final String OAUTH_USE_SP_TENANT_DOMAIN = "UseSPTenantDomain";
-=======
-        // Oauth access token value generator related.
-        private static final String OAUTH_TOKEN_VALUE_GENERATOR = "AccessTokenValueGenerator";
->>>>>>> d2cd09a7
     }
 
 }