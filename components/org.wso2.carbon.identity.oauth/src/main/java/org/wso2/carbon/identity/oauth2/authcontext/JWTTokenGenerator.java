/*
 * Copyright (c) 2012, WSO2 Inc. (http://www.wso2.org) All Rights Reserved.
 *
 * WSO2 Inc. licenses this file to you under the Apache License,
 * Version 2.0 (the "License"); you may not use this file except
 * in compliance with the License.
 * You may obtain a copy of the License at
 *
 * http://www.apache.org/licenses/LICENSE-2.0
 *
 * Unless required by applicable law or agreed to in writing,
 * software distributed under the License is distributed on an
 * "AS IS" BASIS, WITHOUT WARRANTIES OR CONDITIONS OF ANY
 * KIND, either express or implied. See the License for the
 * specific language governing permissions and limitations
 * under the License.
 */

package org.wso2.carbon.identity.oauth2.authcontext;

import com.nimbusds.jose.JOSEException;
import com.nimbusds.jose.JWSAlgorithm;
import com.nimbusds.jose.JWSHeader;
import com.nimbusds.jose.JWSSigner;
import com.nimbusds.jose.crypto.RSASSASigner;
import com.nimbusds.jose.util.Base64URL;
import com.nimbusds.jwt.JWT;
import com.nimbusds.jwt.JWTClaimsSet;
import com.nimbusds.jwt.PlainJWT;
import com.nimbusds.jwt.SignedJWT;
import org.apache.commons.lang.StringUtils;
import org.apache.commons.logging.Log;
import org.apache.commons.logging.LogFactory;
import org.wso2.carbon.base.MultitenantConstants;
import org.wso2.carbon.context.PrivilegedCarbonContext;
import org.wso2.carbon.core.util.KeyStoreManager;
import org.wso2.carbon.identity.application.authentication.framework.model.AuthenticatedUser;
import org.wso2.carbon.identity.base.IdentityException;
import org.wso2.carbon.identity.core.KeyProviderService;
import org.wso2.carbon.identity.core.util.IdentityCoreConstants;
import org.wso2.carbon.identity.core.util.IdentityTenantUtil;
import org.wso2.carbon.identity.core.util.IdentityUtil;
import org.wso2.carbon.identity.oauth.common.exception.InvalidOAuthClientException;
import org.wso2.carbon.identity.oauth.config.OAuthServerConfiguration;
import org.wso2.carbon.identity.oauth.dao.OAuthAppDAO;
import org.wso2.carbon.identity.oauth.dao.OAuthAppDO;
import org.wso2.carbon.identity.oauth.internal.OAuthComponentServiceHolder;
import org.wso2.carbon.identity.oauth.util.ClaimCache;
import org.wso2.carbon.identity.oauth.util.ClaimCacheKey;
import org.wso2.carbon.identity.oauth.util.ClaimMetaDataCache;
import org.wso2.carbon.identity.oauth.util.ClaimMetaDataCacheEntry;
import org.wso2.carbon.identity.oauth.util.ClaimMetaDataCacheKey;
import org.wso2.carbon.identity.oauth.util.UserClaims;
import org.wso2.carbon.identity.oauth2.IdentityOAuth2Exception;
import org.wso2.carbon.identity.oauth2.dto.OAuth2TokenValidationResponseDTO;
import org.wso2.carbon.identity.oauth2.internal.OAuth2ServiceComponentHolder;
import org.wso2.carbon.identity.oauth2.model.AccessTokenDO;
import org.wso2.carbon.identity.oauth2.util.CertificatesStore;
import org.wso2.carbon.identity.oauth2.util.OAuth2Util;
import org.wso2.carbon.identity.oauth2.validators.OAuth2TokenValidationMessageContext;
import org.wso2.carbon.user.api.RealmConfiguration;
import org.wso2.carbon.user.api.UserRealm;
import org.wso2.carbon.user.api.UserStoreException;
import org.wso2.carbon.user.core.UserStoreManager;
import org.wso2.carbon.user.core.service.RealmService;
import org.wso2.carbon.user.core.util.UserCoreUtil;
import org.wso2.carbon.utils.multitenancy.MultitenantUtils;

import java.security.Key;
import java.security.interfaces.RSAPrivateKey;
import java.util.ArrayList;
import java.util.Calendar;
import java.util.Date;
import java.util.Iterator;
import java.util.List;
import java.util.Map;
import java.util.SortedMap;
import java.util.StringTokenizer;
import java.util.TreeSet;
import java.util.concurrent.ConcurrentHashMap;

/**
 * This class represents the JSON Web Token generator.
 * By default the following properties are encoded to each authenticated API request:
 * subscriber, applicationName, apiContext, version, tier, and endUserName
 * Additional properties can be encoded by engaging the ClaimsRetrieverImplClass callback-handler.
 * The JWT header and body are base64 encoded separately and concatenated with a dot.
 * Finally the token is signed using SHA256 with RSA algorithm.
 */
public class JWTTokenGenerator implements AuthorizationContextTokenGenerator {

    private static final Log log = LogFactory.getLog(JWTTokenGenerator.class);

    private static final String API_GATEWAY_ID = "http://wso2.org/gateway";

    private static final String NONE = "NONE";

    private static volatile long ttl = -1L;

    private ClaimsRetriever claimsRetriever;

    private JWSAlgorithm signatureAlgorithm = new JWSAlgorithm(JWSAlgorithm.RS256.getName());

    private boolean includeClaims = true;

    private boolean enableSigning = true;

    private CertificatesStore certificatesStore = new CertificatesStore();

    private ClaimCache claimsLocalCache;

    public JWTTokenGenerator() {
        claimsLocalCache = ClaimCache.getInstance();
    }

    private String userAttributeSeparator = IdentityCoreConstants.MULTI_ATTRIBUTE_SEPARATOR_DEFAULT;

    private boolean useMultiValueSeparator = true;


    //constructor for testing purposes
    public JWTTokenGenerator(boolean includeClaims, boolean enableSigning) {
        this.includeClaims = includeClaims;
        this.enableSigning = enableSigning;
        signatureAlgorithm = new JWSAlgorithm(JWSAlgorithm.NONE.getName());

    }

    /**
     * Reads the ClaimsRetrieverImplClass from identity.xml ->
     * OAuth -> TokenGeneration -> ClaimsRetrieverImplClass.
     *
     * @throws IdentityOAuth2Exception
     */
    @Override
    public void init() throws IdentityOAuth2Exception {
        if (includeClaims && enableSigning) {
            String claimsRetrieverImplClass = OAuthServerConfiguration.getInstance().getClaimsRetrieverImplClass();
            String sigAlg =  OAuthServerConfiguration.getInstance().getSignatureAlgorithm();
            if(sigAlg != null && !sigAlg.trim().isEmpty()){
                signatureAlgorithm = mapSignatureAlgorithm(sigAlg);
            }
            useMultiValueSeparator = OAuthServerConfiguration.getInstance().isUseMultiValueSeparatorForAuthContextToken();
            if(claimsRetrieverImplClass != null){
                try{
                    claimsRetriever = (ClaimsRetriever)Class.forName(claimsRetrieverImplClass).newInstance();
                    claimsRetriever.init();
                } catch (ClassNotFoundException e){
                    log.error("Cannot find class: " + claimsRetrieverImplClass, e);
                } catch (InstantiationException e) {
                    log.error("Error instantiating " + claimsRetrieverImplClass, e);
                } catch (IllegalAccessException e) {
                    log.error("Illegal access to " + claimsRetrieverImplClass, e);
                } catch (IdentityOAuth2Exception e){
                    log.error("Error while initializing " + claimsRetrieverImplClass, e);
                }
            }
        }
    }

    /**
     * Method that generates the JWT.
     *
     * @return signed JWT token
     * @throws IdentityOAuth2Exception
     */
    @Override
    public void generateToken(OAuth2TokenValidationMessageContext messageContext) throws IdentityOAuth2Exception {

        AccessTokenDO accessTokenDO = (AccessTokenDO)messageContext.getProperty("AccessTokenDO");
        String clientId = accessTokenDO.getConsumerKey();
        long issuedTime = accessTokenDO.getIssuedTime().getTime();
        String authzUser = messageContext.getResponseDTO().getAuthorizedUser();
        int tenantId = accessTokenDO.getTenantID();
        String tenantDomain = OAuth2Util.getTenantDomain(tenantId);
        boolean isExistingUser = false;
        String tenantAwareUsername = null;

        RealmService realmService = OAuthComponentServiceHolder.getInstance().getRealmService();
        tenantAwareUsername = MultitenantUtils.getTenantAwareUsername(authzUser);

        if (realmService != null && tenantId != MultitenantConstants.INVALID_TENANT_ID && !accessTokenDO.getAuthzUser()
                .isFederatedUser()) {
            try {
                UserRealm userRealm = realmService.getTenantUserRealm(tenantId);
                if (userRealm != null) {
                    UserStoreManager userStoreManager = (UserStoreManager) userRealm.getUserStoreManager();
                    isExistingUser = userStoreManager.isExistingUser(tenantAwareUsername);
                }
            } catch (UserStoreException e) {
                log.error("Error occurred while loading the realm service", e);
            }
        }

        OAuthAppDAO appDAO =  new OAuthAppDAO();
        OAuthAppDO appDO;
        try {
            appDO = appDAO.getAppInformation(clientId);
            // Adding the OAuthAppDO as a context property for further use
            messageContext.addProperty("OAuthAppDO", appDO);
        } catch (IdentityOAuth2Exception e) {
            log.debug(e.getMessage(), e);
            throw new IdentityOAuth2Exception(e.getMessage());
        } catch (InvalidOAuthClientException e) {
            log.debug(e.getMessage(), e);
            throw new IdentityOAuth2Exception(e.getMessage());
        }
        String subscriber = appDO.getUser().toString();
        String applicationName = appDO.getApplicationName();

        //generating expiring timestamp
        long currentTime = Calendar.getInstance().getTimeInMillis();
        long expireIn = currentTime + 1000 * 60 * getTTL();

        // Prepare JWT with claims set
        JWTClaimsSet claimsSet = new JWTClaimsSet();
        claimsSet.setIssuer(API_GATEWAY_ID);
        claimsSet.setSubject(authzUser);
        claimsSet.setIssueTime(new Date(issuedTime));
        claimsSet.setExpirationTime(new Date(expireIn));
        claimsSet.setClaim(API_GATEWAY_ID+"/subscriber",subscriber);
        claimsSet.setClaim(API_GATEWAY_ID+"/applicationname",applicationName);
        claimsSet.setClaim(API_GATEWAY_ID+"/enduser",authzUser);

        if(claimsRetriever != null){

            //check in local cache
            String[] requestedClaims = messageContext.getRequestDTO().getRequiredClaimURIs();
            if(requestedClaims == null && isExistingUser)  {
                // if no claims were requested, return all
                requestedClaims = claimsRetriever.getDefaultClaims(authzUser);
            }

            ClaimCacheKey cacheKey = null;
            UserClaims result = null;

            AuthenticatedUser authenticatedUser = new AuthenticatedUser();
            authenticatedUser.setUserName(UserCoreUtil.removeDomainFromName(tenantAwareUsername));
            authenticatedUser.setUserStoreDomain(IdentityUtil.extractDomainFromName(tenantAwareUsername));
            authenticatedUser.setTenantDomain(tenantDomain);

            if (requestedClaims != null) {
                cacheKey = new ClaimCacheKey(authenticatedUser);
                result = claimsLocalCache.getValueFromCache(cacheKey);
            }

            SortedMap<String,String> claimValues = null;
            if (result != null) {
                claimValues = result.getClaimValues();
            } else if (isExistingUser) {
                claimValues = claimsRetriever.getClaims(authzUser, requestedClaims);
                UserClaims userClaims = new UserClaims(claimValues);
                claimsLocalCache.addToCache(cacheKey, userClaims);

                ClaimMetaDataCache.getInstance().addToCache(new ClaimMetaDataCacheKey(authenticatedUser),
                        new ClaimMetaDataCacheEntry(cacheKey));
            }

            if(isExistingUser) {
                String claimSeparator = getMultiAttributeSeparator(authzUser, tenantId);
                if (StringUtils.isNotBlank(claimSeparator)) {
                    userAttributeSeparator = claimSeparator;
                }
            }

            if(claimValues != null) {
                Iterator<String> it = new TreeSet(claimValues.keySet()).iterator();
                while (it.hasNext()) {
                    String claimURI = it.next();
                    String claimVal = claimValues.get(claimURI);
                    List<String> claimList = new ArrayList<String>();
                    if (useMultiValueSeparator && userAttributeSeparator != null &&
                            claimVal.contains(userAttributeSeparator)) {
                        StringTokenizer st = new StringTokenizer(claimVal, userAttributeSeparator);
                        while (st.hasMoreElements()) {
                            String attValue = st.nextElement().toString();
                            if (StringUtils.isNotBlank(attValue)) {
                                claimList.add(attValue);
                            }
                        }
                        claimsSet.setClaim(claimURI, claimList.toArray(new String[claimList.size()]));
                    } else {
                        claimsSet.setClaim(claimURI, claimVal);
                    }
                }
            }
        }

        JWT jwt = null;
        if(!JWSAlgorithm.NONE.equals(signatureAlgorithm)){
            JWSHeader header = new JWSHeader(JWSAlgorithm.RS256);
<<<<<<< HEAD
            header.setX509CertThumbprint(new Base64URL(certificatesStore.getThumbPrint(tenantDomain, tenantID)));
=======
            header.setX509CertThumbprint(new Base64URL(getThumbPrint(tenantDomain, tenantId)));
>>>>>>> b9409f55
            jwt = new SignedJWT(header, claimsSet);
            jwt = signJWT((SignedJWT)jwt, tenantDomain, tenantId);
        } else {
            jwt = new PlainJWT(claimsSet);
        }

        if (log.isDebugEnabled()) {
            log.debug("JWT Assertion Value : " + jwt.serialize());
        }
        OAuth2TokenValidationResponseDTO.AuthorizationContextToken token;
        token = messageContext.getResponseDTO().new AuthorizationContextToken("JWT", jwt.serialize());
        messageContext.getResponseDTO().setAuthorizationContextToken(token);
    }

    /**
     * Sign with given RSA Algorithm
     *
     * @param signedJWT
     * @param jwsAlgorithm
     * @param tenantDomain
     * @param tenantId
     * @return
     * @throws IdentityOAuth2Exception
     */
    protected SignedJWT signJWTWithRSA(SignedJWT signedJWT, JWSAlgorithm jwsAlgorithm, String tenantDomain,
                                       int tenantId)
            throws IdentityOAuth2Exception {

        try {
            //Key privateKey = getPrivateKey(tenantDomain, tenantId);
            KeyProviderService pkProvider = OAuth2ServiceComponentHolder.getKeyProvider();
            Key privateKey = pkProvider.getPrivateKey(tenantDomain);
            JWSSigner signer = new RSASSASigner((RSAPrivateKey) privateKey);
            signedJWT.sign(signer);
            return signedJWT;
        } catch (JOSEException e) {
            log.error("Error in obtaining tenant's keystore", e);
            throw new IdentityOAuth2Exception("Error in obtaining tenant's keystore", e);
        } catch (Exception e) {
            log.error("Error in obtaining tenant's keystore", e);
            throw new IdentityOAuth2Exception("Error in obtaining tenant's keystore", e);
        }
    }

    /**
     * Generic Signing function
     *
     * @param signedJWT
     * @param tenantDomain
     * @param tenantId
     * @return
     * @throws IdentityOAuth2Exception
     */
    protected JWT signJWT(SignedJWT signedJWT, String tenantDomain, int tenantId)
            throws IdentityOAuth2Exception {

        if (JWSAlgorithm.RS256.equals(signatureAlgorithm) || JWSAlgorithm.RS384.equals(signatureAlgorithm) ||
                JWSAlgorithm.RS512.equals(signatureAlgorithm)) {
            return signJWTWithRSA(signedJWT, signatureAlgorithm, tenantDomain, tenantId);
        } else if (JWSAlgorithm.HS256.equals(signatureAlgorithm) ||
                JWSAlgorithm.HS384.equals(signatureAlgorithm) ||
                JWSAlgorithm.HS512.equals(signatureAlgorithm)) {
            // return signWithHMAC(payLoad,jwsAlgorithm,tenantDomain,tenantId); implementation
            // need to be done
        } else if (JWSAlgorithm.ES256.equals(signatureAlgorithm) ||
                JWSAlgorithm.ES384.equals(signatureAlgorithm) ||
                JWSAlgorithm.ES512.equals(signatureAlgorithm)) {
            // return signWithEC(payLoad,jwsAlgorithm,tenantDomain,tenantId); implementation
            // need to be done
        }
        log.error("UnSupported Signature Algorithm");
        throw new IdentityOAuth2Exception("UnSupported Signature Algorithm");
    }

    /**
     * This method map signature algorithm define in identity.xml to nimbus
     * signature algorithm
     * format, Strings are defined inline hence there are not being used any
     * where
     *
     * @param signatureAlgorithm
     * @return
     * @throws IdentityOAuth2Exception
     */
    protected JWSAlgorithm mapSignatureAlgorithm(String signatureAlgorithm)
            throws IdentityOAuth2Exception {
        if ("SHA256withRSA".equals(signatureAlgorithm)) {
            return JWSAlgorithm.RS256;
        } else if ("SHA384withRSA".equals(signatureAlgorithm)) {
            return JWSAlgorithm.RS384;
        } else if ("SHA512withRSA".equals(signatureAlgorithm)) {
            return JWSAlgorithm.RS512;
        } else if ("SHA256withHMAC".equals(signatureAlgorithm)) {
            return JWSAlgorithm.HS256;
        } else if ("SHA384withHMAC".equals(signatureAlgorithm)) {
            return JWSAlgorithm.HS384;
        } else if ("SHA512withHMAC".equals(signatureAlgorithm)) {
            return JWSAlgorithm.HS512;
        } else if ("SHA256withEC".equals(signatureAlgorithm)) {
            return JWSAlgorithm.ES256;
        } else if ("SHA384withEC".equals(signatureAlgorithm)) {
            return JWSAlgorithm.ES384;
        } else if ("SHA512withEC".equals(signatureAlgorithm)) {
            return JWSAlgorithm.ES512;
        } else if(NONE.equals(signatureAlgorithm)){
            return new JWSAlgorithm(JWSAlgorithm.NONE.getName());
        }
        log.error("Unsupported Signature Algorithm in identity.xml");
        throw new IdentityOAuth2Exception("Unsupported Signature Algorithm in identity.xml");
    }

    private long getTTL() {
        if (ttl != -1) {
            return ttl;
        }

        synchronized (JWTTokenGenerator.class) {
            if (ttl != -1) {
                return ttl;
            }
            String ttlValue = OAuthServerConfiguration.getInstance().getAuthorizationContextTTL();
            if (ttlValue != null) {
                ttl = Long.parseLong(ttlValue);
            } else {
                ttl = 15L;
            }
            return ttl;
        }
    }

    private String getMultiAttributeSeparator(String authenticatedUser, int tenantId) {
        String claimSeparator = null;
        String userDomain = IdentityUtil.extractDomainFromName(authenticatedUser);

        try {
            RealmConfiguration realmConfiguration = null;
            RealmService realmService = OAuthComponentServiceHolder.getInstance().getRealmService();

            if (realmService != null && tenantId != MultitenantConstants.INVALID_TENANT_ID) {
                UserStoreManager userStoreManager = (UserStoreManager) realmService.getTenantUserRealm(tenantId)
                        .getUserStoreManager();
                realmConfiguration = userStoreManager.getSecondaryUserStoreManager(userDomain).getRealmConfiguration();
            }

            if (realmConfiguration != null) {
                claimSeparator = realmConfiguration.getUserStoreProperty(IdentityCoreConstants.MULTI_ATTRIBUTE_SEPARATOR);
                if (claimSeparator != null && !claimSeparator.trim().isEmpty()) {
                    return claimSeparator;
                }
            }
        } catch (UserStoreException e) {
            log.error("Error occurred while getting the realm configuration, User store properties might not be " +
                      "returned", e);
        }
        return null;
    }
}<|MERGE_RESOLUTION|>--- conflicted
+++ resolved
@@ -289,11 +289,8 @@
         JWT jwt = null;
         if(!JWSAlgorithm.NONE.equals(signatureAlgorithm)){
             JWSHeader header = new JWSHeader(JWSAlgorithm.RS256);
-<<<<<<< HEAD
-            header.setX509CertThumbprint(new Base64URL(certificatesStore.getThumbPrint(tenantDomain, tenantID)));
-=======
-            header.setX509CertThumbprint(new Base64URL(getThumbPrint(tenantDomain, tenantId)));
->>>>>>> b9409f55
+            header.setX509CertThumbprint(new Base64URL(certificatesStore.getThumbPrint(tenantDomain, tenantId)));
+
             jwt = new SignedJWT(header, claimsSet);
             jwt = signJWT((SignedJWT)jwt, tenantDomain, tenantId);
         } else {
