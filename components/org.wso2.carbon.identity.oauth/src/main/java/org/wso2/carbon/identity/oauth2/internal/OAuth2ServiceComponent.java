/*
 * Copyright (c) 2013, WSO2 Inc. (http://www.wso2.org) All Rights Reserved.
 *
 * WSO2 Inc. licenses this file to you under the Apache License,
 * Version 2.0 (the "License"); you may not use this file except
 * in compliance with the License.
 * You may obtain a copy of the License at
 *
 * http://www.apache.org/licenses/LICENSE-2.0
 *
 * Unless required by applicable law or agreed to in writing,
 * software distributed under the License is distributed on an
 * "AS IS" BASIS, WITHOUT WARRANTIES OR CONDITIONS OF ANY
 * KIND, either express or implied. See the License for the
 * specific language governing permissions and limitations
 * under the License.
 */

package org.wso2.carbon.identity.oauth2.internal;

import org.apache.commons.logging.Log;
import org.apache.commons.logging.LogFactory;
import org.osgi.framework.BundleContext;
import org.osgi.framework.ServiceRegistration;
import org.osgi.service.component.ComponentContext;
import org.osgi.service.component.annotations.Component;
import org.osgi.service.component.annotations.Reference;
import org.osgi.service.component.annotations.ReferenceCardinality;
import org.osgi.service.component.annotations.ReferencePolicy;
import org.wso2.carbon.context.PrivilegedCarbonContext;
import org.wso2.carbon.identity.application.authentication.framework.AuthenticationMethodNameTranslator;
import org.wso2.carbon.identity.application.mgt.ApplicationManagementService;
import org.wso2.carbon.identity.application.mgt.listener.ApplicationMgtListener;
import org.wso2.carbon.identity.base.IdentityRuntimeException;
import org.wso2.carbon.identity.core.util.IdentityCoreInitializedEvent;
import org.wso2.carbon.identity.core.util.IdentityDatabaseUtil;
import org.wso2.carbon.identity.oauth.config.OAuthServerConfiguration;
import org.wso2.carbon.identity.oauth2.OAuth2ScopeService;
import org.wso2.carbon.identity.oauth2.OAuth2Service;
import org.wso2.carbon.identity.oauth2.OAuth2TokenValidationService;
import org.wso2.carbon.identity.oauth2.client.authentication.BasicAuthClientAuthenticator;
import org.wso2.carbon.identity.oauth2.client.authentication.OAuthClientAuthenticator;
import org.wso2.carbon.identity.oauth2.client.authentication.OAuthClientAuthnService;
import org.wso2.carbon.identity.oauth2.dao.SQLQueries;
import org.wso2.carbon.identity.oauth2.listener.TenantCreationEventListener;
import org.wso2.carbon.identity.oauth2.util.OAuth2Util;
import org.wso2.carbon.identity.openidconnect.OpenIDConnectClaimFilter;
import org.wso2.carbon.identity.openidconnect.OpenIDConnectClaimFilterImpl;
import org.wso2.carbon.identity.user.store.configuration.listener.UserStoreConfigListener;
import org.wso2.carbon.registry.core.service.RegistryService;
import org.wso2.carbon.stratos.common.listeners.TenantMgtListener;

import java.sql.Connection;
import java.sql.PreparedStatement;
import java.sql.ResultSet;
import java.sql.SQLException;

@Component(
        name = "identity.oauth2.component",
        immediate = true
)
public class OAuth2ServiceComponent {
    private static Log log = LogFactory.getLog(OAuth2ServiceComponent.class);
    private BundleContext bundleContext;

    protected void activate(ComponentContext context) {
        try {
            int tenantId = PrivilegedCarbonContext.getThreadLocalCarbonContext().getTenantId();
            OAuth2Util.initiateOIDCScopes(tenantId);
            TenantCreationEventListener scopeTenantMgtListener = new TenantCreationEventListener();
            //Registering OAuth2Service as a OSGIService
            bundleContext = context.getBundleContext();
            bundleContext.registerService(OAuth2Service.class.getName(), new OAuth2Service(), null);
            //Registering OAuth2ScopeService as a OSGIService
            bundleContext.registerService(OAuth2ScopeService.class.getName(), new OAuth2ScopeService(), null);
            //Registering TenantCreationEventListener
            ServiceRegistration scopeTenantMgtListenerSR = bundleContext.registerService(
                    TenantMgtListener.class.getName(), scopeTenantMgtListener, null);
            if (scopeTenantMgtListenerSR != null) {
                if (log.isDebugEnabled()) {
                    log.debug(" TenantMgtListener is registered");
                }
            } else {
                log.error("TenantMgtListener could not be registered");
            }
            // exposing server configuration as a service
            OAuthServerConfiguration oauthServerConfig = OAuthServerConfiguration.getInstance();
            bundleContext.registerService(OAuthServerConfiguration.class.getName(), oauthServerConfig, null);
            OAuth2TokenValidationService tokenValidationService = new OAuth2TokenValidationService();
            bundleContext.registerService(OAuth2TokenValidationService.class.getName(), tokenValidationService, null);
            OAuthClientAuthnService clientAuthnService = new OAuthClientAuthnService();
            bundleContext.registerService(OAuthClientAuthnService.class.getName(), clientAuthnService, null);
            BasicAuthClientAuthenticator basicAuthClientAuthenticator = new BasicAuthClientAuthenticator();
            bundleContext.registerService(OAuthClientAuthenticator.class.getName(), basicAuthClientAuthenticator,
                    null);
            if (log.isDebugEnabled()) {
                log.debug("Identity OAuth bundle is activated");
            }

            ServiceRegistration tenantMgtListenerSR = bundleContext.registerService(TenantMgtListener.class.getName(),
                    new OAuthTenantMgtListenerImpl(), null);
            if (tenantMgtListenerSR != null) {
                if (log.isDebugEnabled()) {
                    log.debug("OAuth - TenantMgtListener registered.");
                }
            } else {
                log.error("OAuth - TenantMgtListener could not be registered.");
            }

            ServiceRegistration userStoreConfigEventSR = bundleContext.registerService(
                    UserStoreConfigListener.class.getName(), new OAuthUserStoreConfigListenerImpl(), null);
            if (userStoreConfigEventSR != null) {
                if (log.isDebugEnabled()) {
                    log.debug("OAuth - UserStoreConfigListener registered.");
                }
            } else {
                log.error("OAuth - UserStoreConfigListener could not be registered.");
            }

            ServiceRegistration oauthApplicationMgtListenerSR = bundleContext.registerService(ApplicationMgtListener.class.getName(),
                    new OAuthApplicationMgtListener(), null);
            if (oauthApplicationMgtListenerSR != null) {
                if (log.isDebugEnabled()) {
                    log.debug("OAuth - ApplicationMgtListener registered.");
                }
            } else {
                log.error("OAuth - ApplicationMgtListener could not be registered.");
            }
            if (checkPKCESupport()) {
                OAuth2ServiceComponentHolder.setPkceEnabled(true);
                log.info("PKCE Support enabled.");
            } else {
                OAuth2ServiceComponentHolder.setPkceEnabled(false);
                log.info("PKCE Support is disabled.");
            }

            // Register the default OpenIDConnect claim filter
            bundleContext.registerService(OpenIDConnectClaimFilter.class, new OpenIDConnectClaimFilterImpl(), null);
            if (log.isDebugEnabled()) {
                log.debug("Default OpenIDConnect Claim filter registered successfully.");
            }
        } catch (Throwable e) {
            log.error("Error while activating OAuth2ServiceComponent.", e);
        }
    }

    /**
     * Set Application management service implementation
     *
     * @param applicationMgtService Application management service
     */
    @Reference(
            name = "application.mgt.service",
            service = ApplicationManagementService.class,
            cardinality = ReferenceCardinality.MANDATORY,
            policy = ReferencePolicy.DYNAMIC,
            unbind = "unsetApplicationMgtService"
    )
    protected void setApplicationMgtService(ApplicationManagementService applicationMgtService) {
        if (log.isDebugEnabled()) {
            log.debug("ApplicationManagementService set in Identity OAuth2ServiceComponent bundle");
        }
        OAuth2ServiceComponentHolder.setApplicationMgtService(applicationMgtService);
    }

    /**
     * Unset Application management service implementation
     *
     * @param applicationMgtService Application management service
     */
    protected void unsetApplicationMgtService(ApplicationManagementService applicationMgtService) {
        if (log.isDebugEnabled()) {
            log.debug("ApplicationManagementService unset in Identity OAuth2ServiceComponent bundle");
        }
        OAuth2ServiceComponentHolder.setApplicationMgtService(null);
    }

    protected void unsetIdentityCoreInitializedEventService(IdentityCoreInitializedEvent identityCoreInitializedEvent) {
        /* reference IdentityCoreInitializedEvent service to guarantee that this component will wait until identity core
         is started */
    }

    @Reference(
            name = "identity.core.init.event.service",
            service = IdentityCoreInitializedEvent.class,
            cardinality = ReferenceCardinality.MANDATORY,
            policy = ReferencePolicy.DYNAMIC,
            unbind = "unsetIdentityCoreInitializedEventService"
    )
    protected void setIdentityCoreInitializedEventService(IdentityCoreInitializedEvent identityCoreInitializedEvent) {
        /* reference IdentityCoreInitializedEvent service to guarantee that this component will wait until identity core
         is started */
    }

    private boolean checkPKCESupport() {
        try (Connection connection = IdentityDatabaseUtil.getDBConnection()) {

            String sql;
            if (connection.getMetaData().getDriverName().contains("MySQL")
                    || connection.getMetaData().getDriverName().contains("H2")) {
                sql = SQLQueries.RETRIEVE_PKCE_TABLE_MYSQL;
            } else if (connection.getMetaData().getDatabaseProductName().contains("DB2")) {
                sql = SQLQueries.RETRIEVE_PKCE_TABLE_DB2SQL;
            } else if (connection.getMetaData().getDriverName().contains("MS SQL") ||
                    connection.getMetaData().getDriverName().contains("Microsoft")) {
                sql = SQLQueries.RETRIEVE_PKCE_TABLE_MSSQL;
            } else if (connection.getMetaData().getDriverName().contains("PostgreSQL")) {
                sql = SQLQueries.RETRIEVE_PKCE_TABLE_MYSQL;
            } else if (connection.getMetaData().getDriverName().contains("Informix")) {
                // Driver name = "IBM Informix JDBC Driver for IBM Informix Dynamic Server"
                sql = SQLQueries.RETRIEVE_PKCE_TABLE_INFORMIX;
            } else {
                sql = SQLQueries.RETRIEVE_PKCE_TABLE_ORACLE;
            }

            try (PreparedStatement preparedStatement = connection.prepareStatement(sql);
                 ResultSet resultSet = preparedStatement.executeQuery()) {
                // Following statement will throw SQLException if the column is not found
                resultSet.findColumn("PKCE_MANDATORY");
                // If we are here then the column exists, so PKCE is supported by the database.
                return true;
            }

        } catch (IdentityRuntimeException | SQLException e) {
            return false;
        }

    }

    @Reference(
            name = "registry.serviceesss",
            service = RegistryService.class,
            cardinality = ReferenceCardinality.MANDATORY,
            policy = ReferencePolicy.DYNAMIC,
            unbind = "unsetRegistryService"
    )
    protected void setRegistryService(RegistryService registryService) {
        if (log.isDebugEnabled()) {
            log.debug("Setting the Registry Service");
        }
        OAuth2ServiceComponentHolder.setRegistryService(registryService);
    }

    protected void unsetRegistryService(RegistryService registryService) {
        if (log.isDebugEnabled()) {
            log.debug("UnSetting the Registry Service");
        }
        OAuth2ServiceComponentHolder.setRegistryService(null);
    }

    @Reference(
<<<<<<< HEAD
            name = "oauth.client.authenticator",
            service = OAuthClientAuthenticator.class,
            cardinality = ReferenceCardinality.OPTIONAL,
            policy = ReferencePolicy.DYNAMIC,
            unbind = "unsetOAuthClientAuthenticator"
    )
    protected void setOAuthClientAuthenticator(OAuthClientAuthenticator oAuthClientAuthenticator) {
        if (log.isDebugEnabled()) {
            log.debug("Adding OAuth client authentication handler : " + oAuthClientAuthenticator.getName());
        }
        OAuth2ServiceComponentHolder.addAuthenticationHandler(oAuthClientAuthenticator);
    }

    protected void unsetOAuthClientAuthenticator(OAuthClientAuthenticator oAuthClientAuthenticator) {
        if (log.isDebugEnabled()) {
            log.debug("UnSetting the Registry Service");
        }
        OAuth2ServiceComponentHolder.getAuthenticationHandlers().remove(oAuthClientAuthenticator);
=======
            name = "framework.authentication.context.method.name.translator",
            service = AuthenticationMethodNameTranslator.class,
            cardinality = ReferenceCardinality.MANDATORY,
            policy = ReferencePolicy.DYNAMIC,
            unbind = "unsetAuthenticationMethodNameTranslator"
    )
    public static void setAuthenticationMethodNameTranslator(
            AuthenticationMethodNameTranslator authenticationMethodNameTranslator) {
        OAuth2ServiceComponentHolder.setAuthenticationMethodNameTranslator(authenticationMethodNameTranslator);
    }

    public static void unsetAuthenticationMethodNameTranslator(
            AuthenticationMethodNameTranslator authenticationMethodNameTranslator) {
        if (OAuth2ServiceComponentHolder.getAuthenticationMethodNameTranslator() ==
                authenticationMethodNameTranslator) {
            OAuth2ServiceComponentHolder.setAuthenticationMethodNameTranslator(null);
        }
>>>>>>> e85d8fcd
    }
}<|MERGE_RESOLUTION|>--- conflicted
+++ resolved
@@ -228,7 +228,7 @@
     }
 
     @Reference(
-            name = "registry.serviceesss",
+            name = "registry.service",
             service = RegistryService.class,
             cardinality = ReferenceCardinality.MANDATORY,
             policy = ReferencePolicy.DYNAMIC,
@@ -249,26 +249,6 @@
     }
 
     @Reference(
-<<<<<<< HEAD
-            name = "oauth.client.authenticator",
-            service = OAuthClientAuthenticator.class,
-            cardinality = ReferenceCardinality.OPTIONAL,
-            policy = ReferencePolicy.DYNAMIC,
-            unbind = "unsetOAuthClientAuthenticator"
-    )
-    protected void setOAuthClientAuthenticator(OAuthClientAuthenticator oAuthClientAuthenticator) {
-        if (log.isDebugEnabled()) {
-            log.debug("Adding OAuth client authentication handler : " + oAuthClientAuthenticator.getName());
-        }
-        OAuth2ServiceComponentHolder.addAuthenticationHandler(oAuthClientAuthenticator);
-    }
-
-    protected void unsetOAuthClientAuthenticator(OAuthClientAuthenticator oAuthClientAuthenticator) {
-        if (log.isDebugEnabled()) {
-            log.debug("UnSetting the Registry Service");
-        }
-        OAuth2ServiceComponentHolder.getAuthenticationHandlers().remove(oAuthClientAuthenticator);
-=======
             name = "framework.authentication.context.method.name.translator",
             service = AuthenticationMethodNameTranslator.class,
             cardinality = ReferenceCardinality.MANDATORY,
@@ -286,6 +266,26 @@
                 authenticationMethodNameTranslator) {
             OAuth2ServiceComponentHolder.setAuthenticationMethodNameTranslator(null);
         }
->>>>>>> e85d8fcd
+    }
+
+    @Reference(
+            name = "oauth.client.authenticator",
+            service = OAuthClientAuthenticator.class,
+            cardinality = ReferenceCardinality.OPTIONAL,
+            policy = ReferencePolicy.DYNAMIC,
+            unbind = "unsetOAuthClientAuthenticator"
+    )
+    protected void setOAuthClientAuthenticator(OAuthClientAuthenticator oAuthClientAuthenticator) {
+        if (log.isDebugEnabled()) {
+            log.debug("Adding OAuth client authentication handler : " + oAuthClientAuthenticator.getName());
+        }
+        OAuth2ServiceComponentHolder.addAuthenticationHandler(oAuthClientAuthenticator);
+    }
+
+    protected void unsetOAuthClientAuthenticator(OAuthClientAuthenticator oAuthClientAuthenticator) {
+        if (log.isDebugEnabled()) {
+            log.debug("UnSetting the Registry Service");
+        }
+        OAuth2ServiceComponentHolder.getAuthenticationHandlers().remove(oAuthClientAuthenticator);
     }
 }