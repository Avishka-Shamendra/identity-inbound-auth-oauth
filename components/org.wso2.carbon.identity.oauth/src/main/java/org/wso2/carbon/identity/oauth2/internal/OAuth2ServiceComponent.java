/*
 * Copyright (c) 2013, WSO2 Inc. (http://www.wso2.org) All Rights Reserved.
 *
 * WSO2 Inc. licenses this file to you under the Apache License,
 * Version 2.0 (the "License"); you may not use this file except
 * in compliance with the License.
 * You may obtain a copy of the License at
 *
 * http://www.apache.org/licenses/LICENSE-2.0
 *
 * Unless required by applicable law or agreed to in writing,
 * software distributed under the License is distributed on an
 * "AS IS" BASIS, WITHOUT WARRANTIES OR CONDITIONS OF ANY
 * KIND, either express or implied. See the License for the
 * specific language governing permissions and limitations
 * under the License.
 */

package org.wso2.carbon.identity.oauth2.internal;

import org.apache.commons.logging.Log;
import org.apache.commons.logging.LogFactory;
import org.osgi.framework.BundleContext;
import org.osgi.framework.ServiceRegistration;
import org.osgi.service.component.ComponentContext;
import org.osgi.service.component.annotations.Component;
import org.osgi.service.component.annotations.Reference;
import org.osgi.service.component.annotations.ReferenceCardinality;
import org.osgi.service.component.annotations.ReferencePolicy;
import org.wso2.carbon.context.PrivilegedCarbonContext;
import org.wso2.carbon.identity.application.authentication.framework.AuthenticationMethodNameTranslator;
import org.wso2.carbon.identity.application.mgt.ApplicationManagementService;
import org.wso2.carbon.identity.application.mgt.listener.ApplicationMgtListener;
import org.wso2.carbon.identity.base.IdentityRuntimeException;
import org.wso2.carbon.identity.core.util.IdentityCoreInitializedEvent;
import org.wso2.carbon.identity.core.util.IdentityDatabaseUtil;
import org.wso2.carbon.identity.oauth.config.OAuthServerConfiguration;
import org.wso2.carbon.identity.oauth2.OAuth2ScopeService;
import org.wso2.carbon.identity.oauth2.OAuth2Service;
import org.wso2.carbon.identity.oauth2.OAuth2TokenValidationService;
import org.wso2.carbon.identity.oauth2.client.authentication.BasicAuthClientAuthenticator;
import org.wso2.carbon.identity.oauth2.client.authentication.OAuthClientAuthenticator;
import org.wso2.carbon.identity.oauth2.client.authentication.OAuthClientAuthnService;
import org.wso2.carbon.identity.oauth2.dao.SQLQueries;
import org.wso2.carbon.identity.oauth2.listener.TenantCreationEventListener;
import org.wso2.carbon.identity.oauth2.util.OAuth2Util;
import org.wso2.carbon.identity.openidconnect.ClaimProvider;
import org.wso2.carbon.identity.openidconnect.OpenIDConnectClaimFilter;
import org.wso2.carbon.identity.openidconnect.OpenIDConnectClaimFilterImpl;
import org.wso2.carbon.identity.user.store.configuration.listener.UserStoreConfigListener;
import org.wso2.carbon.registry.core.service.RegistryService;
import org.wso2.carbon.stratos.common.listeners.TenantMgtListener;

import java.sql.Connection;
import java.sql.PreparedStatement;
import java.sql.ResultSet;
import java.sql.SQLException;

import static org.wso2.carbon.identity.oauth2.util.OAuth2Util.checkAudienceEnabled;

@Component(
        name = "identity.oauth2.component",
        immediate = true
)
public class OAuth2ServiceComponent {
    private static Log log = LogFactory.getLog(OAuth2ServiceComponent.class);
    private BundleContext bundleContext;

    protected void activate(ComponentContext context) {
        try {
            int tenantId = PrivilegedCarbonContext.getThreadLocalCarbonContext().getTenantId();
            OAuth2Util.initiateOIDCScopes(tenantId);
            TenantCreationEventListener scopeTenantMgtListener = new TenantCreationEventListener();
            //Registering OAuth2Service as a OSGIService
            bundleContext = context.getBundleContext();
            bundleContext.registerService(OAuth2Service.class.getName(), new OAuth2Service(), null);
            //Registering OAuth2ScopeService as a OSGIService
            bundleContext.registerService(OAuth2ScopeService.class.getName(), new OAuth2ScopeService(), null);
            //Registering TenantCreationEventListener
            ServiceRegistration scopeTenantMgtListenerSR = bundleContext.registerService(
                    TenantMgtListener.class.getName(), scopeTenantMgtListener, null);
            if (scopeTenantMgtListenerSR != null) {
                if (log.isDebugEnabled()) {
                    log.debug(" TenantMgtListener is registered");
                }
            } else {
                log.error("TenantMgtListener could not be registered");
            }
            // exposing server configuration as a service
            OAuthServerConfiguration oauthServerConfig = OAuthServerConfiguration.getInstance();
            bundleContext.registerService(OAuthServerConfiguration.class.getName(), oauthServerConfig, null);
            OAuth2TokenValidationService tokenValidationService = new OAuth2TokenValidationService();
            bundleContext.registerService(OAuth2TokenValidationService.class.getName(), tokenValidationService, null);
            OAuthClientAuthnService clientAuthnService = new OAuthClientAuthnService();
            bundleContext.registerService(OAuthClientAuthnService.class.getName(), clientAuthnService, null);
            BasicAuthClientAuthenticator basicAuthClientAuthenticator = new BasicAuthClientAuthenticator();
            bundleContext.registerService(OAuthClientAuthenticator.class.getName(), basicAuthClientAuthenticator,
                    null);
            if (log.isDebugEnabled()) {
                log.debug("Identity OAuth bundle is activated");
            }

            ServiceRegistration tenantMgtListenerSR = bundleContext.registerService(TenantMgtListener.class.getName(),
                    new OAuthTenantMgtListenerImpl(), null);
            if (tenantMgtListenerSR != null) {
                if (log.isDebugEnabled()) {
                    log.debug("OAuth - TenantMgtListener registered.");
                }
            } else {
                log.error("OAuth - TenantMgtListener could not be registered.");
            }

            ServiceRegistration userStoreConfigEventSR = bundleContext.registerService(
                    UserStoreConfigListener.class.getName(), new OAuthUserStoreConfigListenerImpl(), null);
            if (userStoreConfigEventSR != null) {
                if (log.isDebugEnabled()) {
                    log.debug("OAuth - UserStoreConfigListener registered.");
                }
            } else {
                log.error("OAuth - UserStoreConfigListener could not be registered.");
            }

            ServiceRegistration oauthApplicationMgtListenerSR = bundleContext.registerService(ApplicationMgtListener.class.getName(),
                    new OAuthApplicationMgtListener(), null);
            if (oauthApplicationMgtListenerSR != null) {
                if (log.isDebugEnabled()) {
                    log.debug("OAuth - ApplicationMgtListener registered.");
                }
            } else {
                log.error("OAuth - ApplicationMgtListener could not be registered.");
            }
            if (checkPKCESupport()) {
                OAuth2ServiceComponentHolder.setPkceEnabled(true);
                log.info("PKCE Support enabled.");
            } else {
                OAuth2ServiceComponentHolder.setPkceEnabled(false);
                log.info("PKCE Support is disabled.");
            }

            // Register the default OpenIDConnect claim filter
            bundleContext.registerService(OpenIDConnectClaimFilter.class, new OpenIDConnectClaimFilterImpl(), null);
            if (log.isDebugEnabled()) {
                log.debug("Default OpenIDConnect Claim filter registered successfully.");
            }
        } catch (Throwable e) {
            log.error("Error while activating OAuth2ServiceComponent.", e);
        }
        if (checkAudienceEnabled()) {
            if (log.isDebugEnabled()) {
                log.debug("OAuth - OIDC audiences enabled.");
            }
            OAuth2ServiceComponentHolder.setAudienceEnabled(true);
        } else {
            if (log.isDebugEnabled()) {
                log.debug("OAuth - OIDC audiences disabled.");
            }
            OAuth2ServiceComponentHolder.setAudienceEnabled(false);
        }
    }

    /**
     * Set Application management service implementation
     *
     * @param applicationMgtService Application management service
     */
    @Reference(
            name = "application.mgt.service",
            service = ApplicationManagementService.class,
            cardinality = ReferenceCardinality.MANDATORY,
            policy = ReferencePolicy.DYNAMIC,
            unbind = "unsetApplicationMgtService"
    )
    protected void setApplicationMgtService(ApplicationManagementService applicationMgtService) {
        if (log.isDebugEnabled()) {
            log.debug("ApplicationManagementService set in Identity OAuth2ServiceComponent bundle");
        }
        OAuth2ServiceComponentHolder.setApplicationMgtService(applicationMgtService);
    }

    /**
     * Unset Application management service implementation
     *
     * @param applicationMgtService Application management service
     */
    protected void unsetApplicationMgtService(ApplicationManagementService applicationMgtService) {
        if (log.isDebugEnabled()) {
            log.debug("ApplicationManagementService unset in Identity OAuth2ServiceComponent bundle");
        }
        OAuth2ServiceComponentHolder.setApplicationMgtService(null);
    }

    protected void unsetIdentityCoreInitializedEventService(IdentityCoreInitializedEvent identityCoreInitializedEvent) {
        /* reference IdentityCoreInitializedEvent service to guarantee that this component will wait until identity core
         is started */
    }

    @Reference(
            name = "identity.core.init.event.service",
            service = IdentityCoreInitializedEvent.class,
            cardinality = ReferenceCardinality.MANDATORY,
            policy = ReferencePolicy.DYNAMIC,
            unbind = "unsetIdentityCoreInitializedEventService"
    )
    protected void setIdentityCoreInitializedEventService(IdentityCoreInitializedEvent identityCoreInitializedEvent) {
        /* reference IdentityCoreInitializedEvent service to guarantee that this component will wait until identity core
         is started */
    }

    private boolean checkPKCESupport() {
        try (Connection connection = IdentityDatabaseUtil.getDBConnection()) {

            String sql;
            if (connection.getMetaData().getDriverName().contains("MySQL")
                    || connection.getMetaData().getDriverName().contains("H2")) {
                sql = SQLQueries.RETRIEVE_PKCE_TABLE_MYSQL;
            } else if (connection.getMetaData().getDatabaseProductName().contains("DB2")) {
                sql = SQLQueries.RETRIEVE_PKCE_TABLE_DB2SQL;
            } else if (connection.getMetaData().getDriverName().contains("MS SQL") ||
                    connection.getMetaData().getDriverName().contains("Microsoft")) {
                sql = SQLQueries.RETRIEVE_PKCE_TABLE_MSSQL;
            } else if (connection.getMetaData().getDriverName().contains("PostgreSQL")) {
                sql = SQLQueries.RETRIEVE_PKCE_TABLE_MYSQL;
            } else if (connection.getMetaData().getDriverName().contains("Informix")) {
                // Driver name = "IBM Informix JDBC Driver for IBM Informix Dynamic Server"
                sql = SQLQueries.RETRIEVE_PKCE_TABLE_INFORMIX;
            } else {
                sql = SQLQueries.RETRIEVE_PKCE_TABLE_ORACLE;
            }

            try (PreparedStatement preparedStatement = connection.prepareStatement(sql);
                 ResultSet resultSet = preparedStatement.executeQuery()) {
                // Following statement will throw SQLException if the column is not found
                resultSet.findColumn("PKCE_MANDATORY");
                // If we are here then the column exists, so PKCE is supported by the database.
                return true;
            }

        } catch (IdentityRuntimeException | SQLException e) {
            return false;
        }

    }

    @Reference(
            name = "registry.service",
            service = RegistryService.class,
            cardinality = ReferenceCardinality.MANDATORY,
            policy = ReferencePolicy.DYNAMIC,
            unbind = "unsetRegistryService"
    )
    protected void setRegistryService(RegistryService registryService) {
        if (log.isDebugEnabled()) {
            log.debug("Setting the Registry Service");
        }
        OAuth2ServiceComponentHolder.setRegistryService(registryService);
    }

    protected void unsetRegistryService(RegistryService registryService) {
        if (log.isDebugEnabled()) {
            log.debug("UnSetting the Registry Service");
        }
        OAuth2ServiceComponentHolder.setRegistryService(null);
    }

    @Reference(
<<<<<<< HEAD
            name = "framework.authentication.context.method.name.translator",
            service = AuthenticationMethodNameTranslator.class,
            cardinality = ReferenceCardinality.MANDATORY,
            policy = ReferencePolicy.DYNAMIC,
            unbind = "unsetAuthenticationMethodNameTranslator"
    )
    protected static void setAuthenticationMethodNameTranslator(
            AuthenticationMethodNameTranslator authenticationMethodNameTranslator) {
        OAuth2ServiceComponentHolder.setAuthenticationMethodNameTranslator(authenticationMethodNameTranslator);
    }

    protected static void unsetAuthenticationMethodNameTranslator(
            AuthenticationMethodNameTranslator authenticationMethodNameTranslator) {
        if (OAuth2ServiceComponentHolder.getAuthenticationMethodNameTranslator() ==
                authenticationMethodNameTranslator) {
            OAuth2ServiceComponentHolder.setAuthenticationMethodNameTranslator(null);
        }
    }

    @Reference(
            name = "oauth.client.authenticator",
            service = OAuthClientAuthenticator.class,
            cardinality = ReferenceCardinality.MULTIPLE,
            policy = ReferencePolicy.DYNAMIC,
            unbind = "unsetOAuthClientAuthenticator"
    )
    protected void setOAuthClientAuthenticator(OAuthClientAuthenticator oAuthClientAuthenticator) {
        if (log.isDebugEnabled()) {
            log.debug("Adding OAuth client authentication handler : " + oAuthClientAuthenticator.getName());
        }
        OAuth2ServiceComponentHolder.addAuthenticationHandler(oAuthClientAuthenticator);
    }

    protected void unsetOAuthClientAuthenticator(OAuthClientAuthenticator oAuthClientAuthenticator) {
        if (log.isDebugEnabled()) {
            log.debug("UnSetting the Registry Service");
        }
        OAuth2ServiceComponentHolder.getAuthenticationHandlers().remove(oAuthClientAuthenticator);
    }
=======
            name = "ClaimProvider",
            service = ClaimProvider.class,
            cardinality = ReferenceCardinality.OPTIONAL,
            policy = ReferencePolicy.DYNAMIC,
            unbind = "unsetClaimProvider"
    )
    protected void setClaimProvider(ClaimProvider claimProvider) {
        if (log.isDebugEnabled()) {
            log.debug("Setting ClaimProvider Service");
        }
        OAuth2ServiceComponentHolder.setClaimProvider(claimProvider);
    }

    protected void unsetClaimProvider(ClaimProvider claimProvider) {
        if (log.isDebugEnabled()) {
            log.debug("Unsetting ClaimProvider Service");
        }
        OAuth2ServiceComponentHolder.unregisterClaimProvider(claimProvider);
    }

>>>>>>> 074b3fb4
}<|MERGE_RESOLUTION|>--- conflicted
+++ resolved
@@ -263,7 +263,6 @@
     }
 
     @Reference(
-<<<<<<< HEAD
             name = "framework.authentication.context.method.name.translator",
             service = AuthenticationMethodNameTranslator.class,
             cardinality = ReferenceCardinality.MANDATORY,
@@ -303,26 +302,4 @@
         }
         OAuth2ServiceComponentHolder.getAuthenticationHandlers().remove(oAuthClientAuthenticator);
     }
-=======
-            name = "ClaimProvider",
-            service = ClaimProvider.class,
-            cardinality = ReferenceCardinality.OPTIONAL,
-            policy = ReferencePolicy.DYNAMIC,
-            unbind = "unsetClaimProvider"
-    )
-    protected void setClaimProvider(ClaimProvider claimProvider) {
-        if (log.isDebugEnabled()) {
-            log.debug("Setting ClaimProvider Service");
-        }
-        OAuth2ServiceComponentHolder.setClaimProvider(claimProvider);
-    }
-
-    protected void unsetClaimProvider(ClaimProvider claimProvider) {
-        if (log.isDebugEnabled()) {
-            log.debug("Unsetting ClaimProvider Service");
-        }
-        OAuth2ServiceComponentHolder.unregisterClaimProvider(claimProvider);
-    }
-
->>>>>>> 074b3fb4
 }