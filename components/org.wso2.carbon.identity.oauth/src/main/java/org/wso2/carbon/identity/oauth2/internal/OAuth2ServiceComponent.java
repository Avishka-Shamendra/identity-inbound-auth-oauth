--- conflicted
+++ resolved
@@ -188,16 +188,14 @@
             SSOSessionBasedTokenBinder ssoSessionBasedTokenBinder = new SSOSessionBasedTokenBinder();
             bundleContext.registerService(TokenBinderInfo.class.getName(), ssoSessionBasedTokenBinder, null);
 
-<<<<<<< HEAD
-            bundleContext.registerService(ResponseTypeRequestValidator.class.getName(),
-                    new DeviceFlowResponseTypeRequestValidator(), null);
-=======
             // Device based access token binder only if token binding is enabled.
             if (OAuth2Util.getSupportedGrantTypes().contains(DEVICE_FLOW_GRANT_TYPE)) {
                 DeviceFlowTokenBinder deviceFlowTokenBinder = new DeviceFlowTokenBinder();
                 bundleContext.registerService(TokenBinderInfo.class.getName(), deviceFlowTokenBinder, null);
             }
->>>>>>> a9f8397d
+
+            bundleContext.registerService(ResponseTypeRequestValidator.class.getName(),
+                    new DeviceFlowResponseTypeRequestValidator(), null);
 
             if (log.isDebugEnabled()) {
                 log.debug("Identity OAuth bundle is activated");
