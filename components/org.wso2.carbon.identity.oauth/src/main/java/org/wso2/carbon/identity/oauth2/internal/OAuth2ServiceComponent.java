/*
 * Copyright (c) 2013-2023, WSO2 LLC. (http://www.wso2.com).
 *
 * WSO2 LLC. licenses this file to you under the Apache License,
 * Version 2.0 (the "License"); you may not use this file except
 * in compliance with the License.
 * You may obtain a copy of the License at
 *
 * http://www.apache.org/licenses/LICENSE-2.0
 *
 * Unless required by applicable law or agreed to in writing,
 * software distributed under the License is distributed on an
 * "AS IS" BASIS, WITHOUT WARRANTIES OR CONDITIONS OF ANY
 * KIND, either express or implied.  See the License for the
 * specific language governing permissions and limitations
 * under the License.
 */

package org.wso2.carbon.identity.oauth2.internal;

import org.apache.axiom.om.OMElement;
import org.apache.axiom.om.impl.builder.StAXOMBuilder;
import org.apache.commons.lang.StringUtils;
import org.apache.commons.logging.Log;
import org.apache.commons.logging.LogFactory;
import org.osgi.framework.BundleContext;
import org.osgi.framework.ServiceRegistration;
import org.osgi.service.component.ComponentContext;
import org.osgi.service.component.annotations.Component;
import org.osgi.service.component.annotations.Reference;
import org.osgi.service.component.annotations.ReferenceCardinality;
import org.osgi.service.component.annotations.ReferencePolicy;
import org.wso2.carbon.context.PrivilegedCarbonContext;
import org.wso2.carbon.identity.api.resource.mgt.APIResourceManager;
import org.wso2.carbon.identity.application.authentication.framework.ApplicationAuthenticationService;
import org.wso2.carbon.identity.application.authentication.framework.AuthenticationDataPublisher;
import org.wso2.carbon.identity.application.authentication.framework.AuthenticationMethodNameTranslator;
import org.wso2.carbon.identity.application.authentication.framework.util.FrameworkConstants;
import org.wso2.carbon.identity.application.mgt.ApplicationManagementService;
import org.wso2.carbon.identity.application.mgt.AuthorizedAPIManagementService;
import org.wso2.carbon.identity.application.mgt.listener.ApplicationMgtListener;
import org.wso2.carbon.identity.consent.server.configs.mgt.services.ConsentServerConfigsManagementService;
import org.wso2.carbon.identity.core.SAMLSSOServiceProviderManager;
import org.wso2.carbon.identity.core.util.IdentityCoreInitializedEvent;
import org.wso2.carbon.identity.event.handler.AbstractEventHandler;
import org.wso2.carbon.identity.event.services.IdentityEventService;
import org.wso2.carbon.identity.oauth.common.OAuthConstants;
import org.wso2.carbon.identity.oauth.common.token.bindings.TokenBinderInfo;
import org.wso2.carbon.identity.oauth.config.OAuthServerConfiguration;
import org.wso2.carbon.identity.oauth.dto.ScopeDTO;
import org.wso2.carbon.identity.oauth.internal.OAuthComponentServiceHolder;
import org.wso2.carbon.identity.oauth.tokenprocessor.AccessTokenProvider;
import org.wso2.carbon.identity.oauth.tokenprocessor.OAuth2RevocationProcessor;
import org.wso2.carbon.identity.oauth.tokenprocessor.RefreshTokenGrantProcessor;
import org.wso2.carbon.identity.oauth2.OAuth2ScopeService;
import org.wso2.carbon.identity.oauth2.OAuth2Service;
import org.wso2.carbon.identity.oauth2.OAuth2TokenValidationService;
import org.wso2.carbon.identity.oauth2.OAuthAuthorizationRequestBuilder;
import org.wso2.carbon.identity.oauth2.authz.validators.ResponseTypeRequestValidator;
import org.wso2.carbon.identity.oauth2.bean.Scope;
import org.wso2.carbon.identity.oauth2.bean.ScopeBinding;
import org.wso2.carbon.identity.oauth2.client.authentication.BasicAuthClientAuthenticator;
import org.wso2.carbon.identity.oauth2.client.authentication.OAuthClientAuthenticator;
import org.wso2.carbon.identity.oauth2.client.authentication.OAuthClientAuthnService;
import org.wso2.carbon.identity.oauth2.client.authentication.PublicClientAuthenticator;
import org.wso2.carbon.identity.oauth2.dao.AccessTokenDAO;
import org.wso2.carbon.identity.oauth2.dao.OAuthTokenPersistenceFactory;
import org.wso2.carbon.identity.oauth2.dao.TokenManagementDAO;
import org.wso2.carbon.identity.oauth2.device.api.DeviceAuthService;
import org.wso2.carbon.identity.oauth2.device.api.DeviceAuthServiceImpl;
import org.wso2.carbon.identity.oauth2.device.response.DeviceFlowResponseTypeRequestValidator;
import org.wso2.carbon.identity.oauth2.keyidprovider.DefaultKeyIDProviderImpl;
import org.wso2.carbon.identity.oauth2.keyidprovider.KeyIDProvider;
import org.wso2.carbon.identity.oauth2.listener.TenantCreationEventListener;
import org.wso2.carbon.identity.oauth2.scopeservice.APIResourceBasedScopeMetadataService;
import org.wso2.carbon.identity.oauth2.scopeservice.ScopeMetadataService;
import org.wso2.carbon.identity.oauth2.token.bindings.TokenBinder;
import org.wso2.carbon.identity.oauth2.token.bindings.handlers.TokenBindingExpiryEventHandler;
import org.wso2.carbon.identity.oauth2.token.bindings.impl.CookieBasedTokenBinder;
import org.wso2.carbon.identity.oauth2.token.bindings.impl.DeviceFlowTokenBinder;
import org.wso2.carbon.identity.oauth2.token.bindings.impl.SSOSessionBasedTokenBinder;
import org.wso2.carbon.identity.oauth2.token.handlers.claims.JWTAccessTokenClaimProvider;
import org.wso2.carbon.identity.oauth2.util.OAuth2Util;
import org.wso2.carbon.identity.oauth2.validators.scope.RoleBasedScopeIssuer;
import org.wso2.carbon.identity.oauth2.validators.scope.ScopeValidator;
import org.wso2.carbon.identity.oauth2.validators.validationhandler.ScopeValidationHandler;
import org.wso2.carbon.identity.oauth2.validators.validationhandler.impl.M2MScopeValidationHandler;
import org.wso2.carbon.identity.oauth2.validators.validationhandler.impl.NoPolicyScopeValidationHandler;
import org.wso2.carbon.identity.oauth2.validators.validationhandler.impl.RoleBasedScopeValidationHandler;
import org.wso2.carbon.identity.openidconnect.OpenIDConnectClaimFilter;
import org.wso2.carbon.identity.openidconnect.OpenIDConnectClaimFilterImpl;
import org.wso2.carbon.identity.openidconnect.dao.ScopeClaimMappingDAO;
import org.wso2.carbon.identity.openidconnect.dao.ScopeClaimMappingDAOImpl;
import org.wso2.carbon.identity.organization.management.role.management.service.RoleManager;
import org.wso2.carbon.identity.organization.management.service.OrganizationManagementInitialize;
import org.wso2.carbon.identity.organization.management.service.OrganizationManager;
import org.wso2.carbon.identity.organization.management.service.OrganizationUserResidentResolverService;
import org.wso2.carbon.identity.role.v2.mgt.core.RoleManagementService;
import org.wso2.carbon.identity.user.store.configuration.listener.UserStoreConfigListener;
import org.wso2.carbon.idp.mgt.IdpManager;
import org.wso2.carbon.registry.core.service.RegistryService;
import org.wso2.carbon.stratos.common.listeners.TenantMgtListener;
import org.wso2.carbon.user.core.service.RealmService;
import org.wso2.carbon.utils.CarbonUtils;
import org.wso2.carbon.utils.ConfigurationContextService;

import java.io.File;
import java.io.FileInputStream;
import java.io.IOException;
import java.io.InputStream;
import java.nio.file.Paths;
import java.util.ArrayList;
import java.util.Iterator;
import java.util.List;

import javax.xml.namespace.QName;
import javax.xml.stream.XMLInputFactory;
import javax.xml.stream.XMLStreamException;
import javax.xml.stream.XMLStreamReader;

import static org.wso2.carbon.identity.oauth2.Oauth2ScopeConstants.PERMISSIONS_BINDING_TYPE;
import static org.wso2.carbon.identity.oauth2.device.constants.Constants.DEVICE_FLOW_GRANT_TYPE;
import static org.wso2.carbon.identity.oauth2.util.OAuth2Util.checkAudienceEnabled;
import static org.wso2.carbon.identity.oauth2.util.OAuth2Util.checkConsentedTokenColumnAvailable;
import static org.wso2.carbon.identity.oauth2.util.OAuth2Util.checkIDPIdColumnAvailable;
import static org.wso2.carbon.identity.oauth2.util.OAuth2Util.getJWTRenewWithoutRevokeAllowedGrantTypes;
import static org.wso2.carbon.identity.oauth2.util.OAuth2Util.isAccessTokenExtendedTableExist;

/**
 * OAuth 2 OSGi service component.
 */
@Component(
        name = "identity.oauth2.component",
        immediate = true
)
public class OAuth2ServiceComponent {

    private static final Log log = LogFactory.getLog(OAuth2ServiceComponent.class);
    private static final String IDENTITY_PATH = "identity";
    public static final String NAME = "name";
    public static final String ID = "id";
    private static final String DISPLAY_NAME = "displayName";
    private static final String DESCRIPTION = "description";
    private static final String PERMISSION = "Permission";
    private static final String CLAIM = "Claim";
    private BundleContext bundleContext;

    @Reference(
            name = "framework.authentication.context.method.name.translator",
            service = AuthenticationMethodNameTranslator.class,
            cardinality = ReferenceCardinality.OPTIONAL,
            policy = ReferencePolicy.DYNAMIC,
            unbind = "unsetAuthenticationMethodNameTranslator"
    )
    protected void setAuthenticationMethodNameTranslator(
            AuthenticationMethodNameTranslator authenticationMethodNameTranslator) {

        OAuth2ServiceComponentHolder.setAuthenticationMethodNameTranslator(authenticationMethodNameTranslator);
    }

    @Reference(
            name = "oauth.authorization.request.builder.service",
            service = OAuthAuthorizationRequestBuilder.class,
            cardinality = ReferenceCardinality.MULTIPLE,
            policy = ReferencePolicy.DYNAMIC,
            unbind = "removeAuthorizationRequestBuilderService"
    )
    protected void addAuthorizationRequestBuilderService(
            OAuthAuthorizationRequestBuilder oAuthAuthorizationRequestBuilder) {

        if (log.isDebugEnabled()) {
            log.debug("Adding the oauth authorization request builder service : "
                    + oAuthAuthorizationRequestBuilder.getName());
        }
        OAuth2ServiceComponentHolder.getInstance().addAuthorizationRequestBuilder(oAuthAuthorizationRequestBuilder);
    }

    protected void removeAuthorizationRequestBuilderService(
            OAuthAuthorizationRequestBuilder oAuthAuthorizationRequestBuilder) {

        if (log.isDebugEnabled()) {
            log.debug("Removing the oauth authorization request builder service : "
                    + oAuthAuthorizationRequestBuilder.getName());
        }
        OAuth2ServiceComponentHolder.getInstance().removeAuthorizationRequestBuilder(oAuthAuthorizationRequestBuilder);
    }

    protected void unsetAuthenticationMethodNameTranslator(
            AuthenticationMethodNameTranslator authenticationMethodNameTranslator) {

        if (OAuth2ServiceComponentHolder.getAuthenticationMethodNameTranslator() ==
                authenticationMethodNameTranslator) {
            OAuth2ServiceComponentHolder.setAuthenticationMethodNameTranslator(null);
        }
    }

    protected void activate(ComponentContext context) {

        try {
            if (OAuth2ServiceComponentHolder.getInstance().getScopeClaimMappingDAO() == null) {
                OAuth2ServiceComponentHolder.getInstance()
                        .setScopeClaimMappingDAO(new ScopeClaimMappingDAOImpl());
            }
            loadScopeConfigFile();
            loadOauthScopeBinding();
            int tenantId = PrivilegedCarbonContext.getThreadLocalCarbonContext().getTenantId();
            boolean isRecordExist = OAuthTokenPersistenceFactory.getInstance().getScopeClaimMappingDAO().
                    hasScopesPopulated(tenantId);
            if (!isRecordExist) {
                OAuth2Util.initiateOIDCScopes(tenantId);
            }
            TenantCreationEventListener scopeTenantMgtListener = new TenantCreationEventListener();
            bundleContext = context.getBundleContext();
            //Registering TenantCreationEventListener
            ServiceRegistration scopeTenantMgtListenerSR = bundleContext.registerService(
                    TenantMgtListener.class.getName(), scopeTenantMgtListener, null);
            if (scopeTenantMgtListenerSR != null) {
                if (log.isDebugEnabled()) {
                    log.debug(" TenantMgtListener is registered");
                }
            } else {
                log.error("TenantMgtListener could not be registered");
            }
            // iniating oauth scopes
            OAuth2Util.initiateOAuthScopePermissionsBindings(tenantId);
            // exposing server configuration as a service
            OAuthServerConfiguration oauthServerConfig = OAuthServerConfiguration.getInstance();
            bundleContext.registerService(OAuthServerConfiguration.class.getName(), oauthServerConfig, null);
            OAuth2TokenValidationService tokenValidationService = new OAuth2TokenValidationService();
            bundleContext.registerService(OAuth2TokenValidationService.class.getName(), tokenValidationService, null);
            OAuthClientAuthnService clientAuthnService = new OAuthClientAuthnService();
            bundleContext.registerService(OAuthClientAuthnService.class.getName(), clientAuthnService, null);
            BasicAuthClientAuthenticator basicAuthClientAuthenticator = new BasicAuthClientAuthenticator();
            bundleContext.registerService(OAuthClientAuthenticator.class.getName(), basicAuthClientAuthenticator,
                    null);
            PublicClientAuthenticator publicClientAuthenticator = new PublicClientAuthenticator();
            bundleContext.registerService(OAuthClientAuthenticator.class.getName(), publicClientAuthenticator,
                    null);

            // Register cookie based access token binder.
            CookieBasedTokenBinder cookieBasedTokenBinder = new CookieBasedTokenBinder();
            bundleContext.registerService(TokenBinderInfo.class.getName(), cookieBasedTokenBinder, null);

            // SSO session based access token binder.
            SSOSessionBasedTokenBinder ssoSessionBasedTokenBinder = new SSOSessionBasedTokenBinder();
            bundleContext.registerService(TokenBinderInfo.class.getName(), ssoSessionBasedTokenBinder, null);

            // Device based access token binder only if token binding is enabled.
            if (OAuth2Util.getSupportedGrantTypes().contains(DEVICE_FLOW_GRANT_TYPE)) {
                DeviceFlowTokenBinder deviceFlowTokenBinder = new DeviceFlowTokenBinder();
                bundleContext.registerService(TokenBinderInfo.class.getName(), deviceFlowTokenBinder, null);
            }

            bundleContext.registerService(ResponseTypeRequestValidator.class.getName(),
                    new DeviceFlowResponseTypeRequestValidator(), null);

            if (log.isDebugEnabled()) {
                log.debug("Identity OAuth bundle is activated");
            }

            if (OAuth2ServiceComponentHolder.getKeyIDProvider() == null) {
                KeyIDProvider defaultKeyIDProvider = new DefaultKeyIDProviderImpl();
                OAuth2ServiceComponentHolder.setKeyIDProvider(defaultKeyIDProvider);
                if (log.isDebugEnabled()) {
                    log.debug("Key ID Provider " + DefaultKeyIDProviderImpl.class.getSimpleName() +
                            " registered as the default Key ID Provider implementation.");
                }
            }

            // Read and store the allowed grant types for JWT renew without revoke in OAuth2ServiceComponentHolder.
            OAuth2ServiceComponentHolder.setJwtRenewWithoutRevokeAllowedGrantTypes(
                    getJWTRenewWithoutRevokeAllowedGrantTypes());

            OAuth2ServiceComponentHolder.
                    setResponseModeProviders(OAuthServerConfiguration.getInstance().getSupportedResponseModes());
            OAuth2ServiceComponentHolder.
                    setDefaultResponseModeProvider(OAuthServerConfiguration.getInstance()
                            .getDefaultResponseModeProvider());

            ServiceRegistration tenantMgtListenerSR = bundleContext.registerService(TenantMgtListener.class.getName(),
                    new OAuthTenantMgtListenerImpl(), null);
            if (tenantMgtListenerSR != null) {
                if (log.isDebugEnabled()) {
                    log.debug("OAuth - TenantMgtListener registered.");
                }
            } else {
                log.error("OAuth - TenantMgtListener could not be registered.");
            }

            ServiceRegistration userStoreConfigEventSR = bundleContext.registerService(
                    UserStoreConfigListener.class.getName(), new OAuthUserStoreConfigListenerImpl(), null);
            if (userStoreConfigEventSR != null) {
                if (log.isDebugEnabled()) {
                    log.debug("OAuth - UserStoreConfigListener registered.");
                }
            } else {
                log.error("OAuth - UserStoreConfigListener could not be registered.");
            }

            ServiceRegistration oauthApplicationMgtListenerSR = bundleContext.registerService(ApplicationMgtListener
                    .class.getName(), new OAuthApplicationMgtListener(), null);
            if (oauthApplicationMgtListenerSR != null) {
                if (log.isDebugEnabled()) {
                    log.debug("OAuth - ApplicationMgtListener registered.");
                }
            } else {
                log.error("OAuth - ApplicationMgtListener could not be registered.");
            }

            // PKCE enabled by default.
            OAuth2ServiceComponentHolder.setPkceEnabled(true);

            // Register device auth service.
            ServiceRegistration deviceAuthService = bundleContext.registerService(DeviceAuthService.class.getName(),
                    new DeviceAuthServiceImpl(), null);
            if (deviceAuthService != null) {
                if (log.isDebugEnabled()) {
                    log.debug("DeviceAuthService registered.");
                }
            } else {
                log.error("DeviceAuthService could not be registered.");
            }

            // Register the default OpenIDConnect claim filter
            bundleContext.registerService(OpenIDConnectClaimFilter.class, new OpenIDConnectClaimFilterImpl(), null);
            if (log.isDebugEnabled()) {
                log.debug("Default OpenIDConnect Claim filter registered successfully.");
            }

            bundleContext.registerService(AbstractEventHandler.class.getName(), new TokenBindingExpiryEventHandler(),
                    null);
            if (log.isDebugEnabled()) {
                log.debug("TokenBindingExpiryEventHandler is successfully registered.");
            }

            // Registering OAuth2Service as a OSGIService
            bundleContext.registerService(OAuth2Service.class.getName(), new OAuth2Service(), null);
            OAuth2ScopeService oAuth2ScopeService = new OAuth2ScopeService();
            // Registering OAuth2ScopeService as a OSGIService
            bundleContext.registerService(OAuth2ScopeService.class.getName(), oAuth2ScopeService, null);
            // Registering OAuth2ScopeService under ScopeService interface.
            bundleContext.registerService(ScopeMetadataService.class, oAuth2ScopeService, null);
<<<<<<< HEAD
            // Registering DefaultScopeMetadataService under ScopeService interface.
            bundleContext.registerService(ScopeMetadataService.class, new APIResourceBasedScopeMetadataService(), null);
=======
            bundleContext.registerService(ScopeValidationHandler.class, new RoleBasedScopeValidationHandler(), null);
            bundleContext.registerService(ScopeValidationHandler.class, new NoPolicyScopeValidationHandler(), null);
            bundleContext.registerService(ScopeValidationHandler.class, new M2MScopeValidationHandler(), null);
>>>>>>> 57a31ad0
            // Note : DO NOT add any activation related code below this point,
            // to make sure the server doesn't start up if any activation failures occur

        } catch (Throwable e) {
            String errMsg = "Error while activating OAuth2ServiceComponent.";
            log.error(errMsg, e);
            throw new RuntimeException(errMsg, e);
        }
        if (checkAudienceEnabled()) {
            if (log.isDebugEnabled()) {
                log.debug("OAuth - OIDC audiences enabled.");
            }
            OAuth2ServiceComponentHolder.setAudienceEnabled(true);
        } else {
            if (log.isDebugEnabled()) {
                log.debug("OAuth - OIDC audiences disabled.");
            }
            OAuth2ServiceComponentHolder.setAudienceEnabled(false);
        }
        if (checkIDPIdColumnAvailable()) {
            if (log.isDebugEnabled()) {
                log.debug("IDP_ID column is available in all relevant tables. " +
                        "Setting isIDPIdColumnEnabled to true.");
            }
            OAuth2ServiceComponentHolder.setIDPIdColumnEnabled(true);
        } else {
            if (log.isDebugEnabled()) {
                log.debug("IDP_ID column is not available in all relevant tables. " +
                        "Setting isIDPIdColumnEnabled to false.");
            }
            OAuth2ServiceComponentHolder.setIDPIdColumnEnabled(false);
        }

        if (isAccessTokenExtendedTableExist()) {
            log.debug("IDN_OAUTH2_ACCESS_TOKEN_EXTENDED table is available Setting " +
                    "isAccessTokenExtendedTableExist to true.");
            OAuth2ServiceComponentHolder.setTokenExtendedTableExist(true);
        }

        boolean isConsentedTokenColumnAvailable = checkConsentedTokenColumnAvailable();
        OAuth2ServiceComponentHolder.setConsentedTokenColumnEnabled(isConsentedTokenColumnAvailable);
        if (log.isDebugEnabled()) {
            if (isConsentedTokenColumnAvailable) {
                log.debug("CONSENTED_TOKEN column is available in IDN_OAUTH2_ACCESS_TOKEN table. Hence setting " +
                        "consentedColumnAvailable to true.");
            } else {
                log.debug("CONSENTED_TOKEN column is not available in IDN_OAUTH2_ACCESS_TOKEN table. Hence " +
                        "setting consentedColumnAvailable to false.");
            }
        }
        if (OAuthServerConfiguration.getInstance().isGlobalRbacScopeIssuerEnabled()) {
            bundleContext.registerService(ScopeValidator.class, new RoleBasedScopeIssuer(), null);
        }
        boolean restrictUnassignedScopes = Boolean.parseBoolean(System.getProperty(
                OAuthConstants.RESTRICT_UNASSIGNED_SCOPES));
        OAuth2ServiceComponentHolder.setRestrictUnassignedScopes(restrictUnassignedScopes);
    }

    /**
     * Set Application management service implementation
     *
     * @param applicationMgtService Application management service
     */
    @Reference(
            name = "application.mgt.service",
            service = ApplicationManagementService.class,
            cardinality = ReferenceCardinality.MANDATORY,
            policy = ReferencePolicy.DYNAMIC,
            unbind = "unsetApplicationMgtService"
    )
    protected void setApplicationMgtService(ApplicationManagementService applicationMgtService) {

        if (log.isDebugEnabled()) {
            log.debug("ApplicationManagementService set in Identity OAuth2ServiceComponent bundle");
        }
        OAuth2ServiceComponentHolder.setApplicationMgtService(applicationMgtService);
    }

    /**
     * Unset Application management service implementation
     *
     * @param applicationMgtService Application management service
     */
    protected void unsetApplicationMgtService(ApplicationManagementService applicationMgtService) {

        if (log.isDebugEnabled()) {
            log.debug("ApplicationManagementService unset in Identity OAuth2ServiceComponent bundle");
        }
        OAuth2ServiceComponentHolder.setApplicationMgtService(null);
    }

    protected void unsetIdentityCoreInitializedEventService(IdentityCoreInitializedEvent identityCoreInitializedEvent) {
        /* reference IdentityCoreInitializedEvent service to guarantee that this component will wait until identity core
         is started */
    }

    @Reference(
            name = "identity.core.init.event.service",
            service = IdentityCoreInitializedEvent.class,
            cardinality = ReferenceCardinality.MANDATORY,
            policy = ReferencePolicy.DYNAMIC,
            unbind = "unsetIdentityCoreInitializedEventService"
    )
    protected void setIdentityCoreInitializedEventService(IdentityCoreInitializedEvent identityCoreInitializedEvent) {
        /* reference IdentityCoreInitializedEvent service to guarantee that this component will wait until identity core
         is started */
    }

    @Reference(
            name = "registry.service",
            service = RegistryService.class,
            cardinality = ReferenceCardinality.MANDATORY,
            policy = ReferencePolicy.DYNAMIC,
            unbind = "unsetRegistryService"
    )
    protected void setRegistryService(RegistryService registryService) {

        if (log.isDebugEnabled()) {
            log.debug("Setting the Registry Service");
        }
        OAuth2ServiceComponentHolder.setRegistryService(registryService);
    }

    protected void unsetRegistryService(RegistryService registryService) {

        if (log.isDebugEnabled()) {
            log.debug("UnSetting the Registry Service");
        }
        OAuth2ServiceComponentHolder.setRegistryService(null);
    }

    @Reference(
            name = "oauth.client.authenticator",
            service = OAuthClientAuthenticator.class,
            cardinality = ReferenceCardinality.MULTIPLE,
            policy = ReferencePolicy.DYNAMIC,
            unbind = "unsetOAuthClientAuthenticator"
    )
    protected void setOAuthClientAuthenticator(OAuthClientAuthenticator oAuthClientAuthenticator) {

        if (log.isDebugEnabled()) {
            log.debug("Adding OAuth client authentication handler : " + oAuthClientAuthenticator.getName());
        }
        OAuth2ServiceComponentHolder.addAuthenticationHandler(oAuthClientAuthenticator);
    }

    protected void unsetOAuthClientAuthenticator(OAuthClientAuthenticator oAuthClientAuthenticator) {

        if (log.isDebugEnabled()) {
            log.debug("UnSetting the Registry Service");
        }
        OAuth2ServiceComponentHolder.getAuthenticationHandlers().remove(oAuthClientAuthenticator);
    }

    @Reference(name = "token.binding.service",
               service = TokenBinderInfo.class,
               cardinality = ReferenceCardinality.MULTIPLE,
               policy = ReferencePolicy.DYNAMIC,
               unbind = "unsetTokenBinderInfo")
    protected void setTokenBinderInfo(TokenBinderInfo tokenBinderInfo) {

        if (log.isDebugEnabled()) {
            log.debug("Setting the token binder for: " + tokenBinderInfo.getBindingType());
        }
        if (tokenBinderInfo instanceof TokenBinder) {
            OAuth2ServiceComponentHolder.getInstance().addTokenBinder((TokenBinder) tokenBinderInfo);
        }
    }

    protected void unsetTokenBinderInfo(TokenBinderInfo tokenBinderInfo) {

        if (log.isDebugEnabled()) {
            log.debug("Un-setting the token binder for: " + tokenBinderInfo.getBindingType());
        }
        if (tokenBinderInfo instanceof TokenBinder) {
            OAuth2ServiceComponentHolder.getInstance().removeTokenBinder((TokenBinder) tokenBinderInfo);
        }
    }

    @Reference(name = "response.type.request.validator",
            service = ResponseTypeRequestValidator.class,
            cardinality = ReferenceCardinality.MULTIPLE,
            policy = ReferencePolicy.DYNAMIC,
            unbind = "unsetResponseTypeRequestValidator")
    protected void setResponseTypeRequestValidator(ResponseTypeRequestValidator validator) {

        OAuth2ServiceComponentHolder.getInstance().addResponseTypeRequestValidator(validator);
        if (log.isDebugEnabled()) {
            log.debug("Setting the response type request validator for: " + validator.getResponseType());
        }
    }

    protected void unsetResponseTypeRequestValidator(ResponseTypeRequestValidator validator) {

        OAuth2ServiceComponentHolder.getInstance().removeResponseTypeRequestValidator(validator);
        if (log.isDebugEnabled()) {
            log.debug("Un-setting the response type request validator for: " + validator.getResponseType());
        }
    }

    @Reference(
            name = "framework.authentication.data.publisher",
            service = AuthenticationDataPublisher.class,
            cardinality = ReferenceCardinality.MULTIPLE,
            policy = ReferencePolicy.DYNAMIC,
            unbind = "unsetAuthenticationDataPublisher"
    )
    protected void setAuthenticationDataPublisher(AuthenticationDataPublisher dataPublisher) {

        if (FrameworkConstants.AnalyticsAttributes.AUTHN_DATA_PUBLISHER_PROXY.equalsIgnoreCase(dataPublisher.
                getName()) && dataPublisher.isEnabled(null)) {
            OAuth2ServiceComponentHolder.setAuthenticationDataPublisherProxy(dataPublisher);
        }
    }

    protected void unsetAuthenticationDataPublisher(AuthenticationDataPublisher dataPublisher) {

        if (FrameworkConstants.AnalyticsAttributes.AUTHN_DATA_PUBLISHER_PROXY.equalsIgnoreCase(dataPublisher.
                getName()) && dataPublisher.isEnabled(null)) {
            OAuth2ServiceComponentHolder.setAuthenticationDataPublisherProxy(null);
        }
    }

    @Reference(
            name = "keyid.provider.component",
            service = KeyIDProvider.class,
            cardinality = ReferenceCardinality.MULTIPLE,
            policy = ReferencePolicy.DYNAMIC,
            unbind = "unsetKeyIDProvider"
    )
    protected void setKeyIDProvider(KeyIDProvider keyIDProvider) {

        KeyIDProvider oldKeyIDProvider = OAuth2ServiceComponentHolder.getKeyIDProvider();
        if (oldKeyIDProvider == null || oldKeyIDProvider.getClass().getSimpleName().
                equals(DefaultKeyIDProviderImpl.class.getSimpleName())) {

            OAuth2ServiceComponentHolder.setKeyIDProvider(keyIDProvider);
            if (log.isDebugEnabled()) {
                log.debug("Custom Key ID Provider: " + keyIDProvider.getClass().getSimpleName() +
                        "Registered replacing the default Key ID provider implementation.");
            }
        } else {
            log.warn("Key ID Provider: " + keyIDProvider.getClass().getSimpleName() +
                    " not registered since a custom Key ID Provider already exists in the placeholder.");
        }

    }

    protected void unsetKeyIDProvider(KeyIDProvider keyIDProvider) {

    }

    @Reference(
            name = "scope.validator.service",
            service = ScopeValidator.class,
            cardinality = ReferenceCardinality.MULTIPLE,
            policy = ReferencePolicy.DYNAMIC,
            unbind = "removeScopeValidatorService"
    )
    protected void addScopeValidatorService(ScopeValidator scopeValidator) {

        if (log.isDebugEnabled()) {
            log.debug("Adding the Scope validator Service : " + scopeValidator.getName());
        }
        OAuthComponentServiceHolder.getInstance().addScopeValidator(scopeValidator);
    }

    protected void removeScopeValidatorService(ScopeValidator scopeValidator) {

        if (log.isDebugEnabled()) {
            log.debug("Removing the Scope validator Service : " + scopeValidator.getName());
        }
        OAuthComponentServiceHolder.getInstance().removeScopeValidator(scopeValidator);
    }

    @Reference(
            name = "scope.validator.handler",
            service = ScopeValidationHandler.class,
            cardinality = ReferenceCardinality.MULTIPLE,
            policy = ReferencePolicy.DYNAMIC,
            unbind = "removeScopeValidationHandler"
    )
    protected void addScopeValidationHandler(ScopeValidationHandler scopeValidationHandler) {

        if (log.isDebugEnabled()) {
            log.debug("Adding the Scope validation handler Service : " + scopeValidationHandler.getName());
        }
        OAuthComponentServiceHolder.getInstance().addScopeValidationHandler(scopeValidationHandler);
    }

    protected void removeScopeValidationHandler(ScopeValidationHandler scopeValidationHandler) {

        if (log.isDebugEnabled()) {
            log.debug("Removing the Scope validator Service : " + scopeValidationHandler.getName());
        }
        OAuthComponentServiceHolder.getInstance().removeScopeValidationHandler(scopeValidationHandler);
    }

    @Reference(
            name = "IdentityProviderManager",
            service = org.wso2.carbon.idp.mgt.IdpManager.class,
            cardinality = ReferenceCardinality.MANDATORY,
            policy = ReferencePolicy.DYNAMIC,
            unbind = "unsetIdpManager")
    protected void setIdpManager(IdpManager idpManager) {

        OAuth2ServiceComponentHolder.getInstance().setIdpManager(idpManager);
    }

    protected void unsetIdpManager(IdpManager idpManager) {

        OAuth2ServiceComponentHolder.getInstance().setIdpManager(null);
    }

    @Reference(
            name = "scope.claim.mapping.dao",
            service = ScopeClaimMappingDAO.class,
            cardinality = ReferenceCardinality.OPTIONAL,
            policy = ReferencePolicy.DYNAMIC,
            unbind = "unsetScopeClaimMappingDAO"
    )
    protected void setScopeClaimMappingDAO(ScopeClaimMappingDAO scopeClaimMappingDAO) {

        ScopeClaimMappingDAO existingScopeClaimMappingDAO = OAuth2ServiceComponentHolder.getInstance()
                .getScopeClaimMappingDAO();
        if (existingScopeClaimMappingDAO != null) {
            log.warn("Scope Claim DAO implementation " + existingScopeClaimMappingDAO.getClass().getName() +
                            " is registered already and PersistenceFactory is created." +
                            " So DAO Impl : " + scopeClaimMappingDAO.getClass().getName() + " will not be registered");
        } else {
            OAuth2ServiceComponentHolder.getInstance().setScopeClaimMappingDAO(scopeClaimMappingDAO);
            if (log.isDebugEnabled()) {
                log.debug("Scope Claim DAO implementation got registered: " +
                        scopeClaimMappingDAO.getClass().getName());
            }
        }
    }

    protected void unsetScopeClaimMappingDAO(ScopeClaimMappingDAO scopeClaimMappingDAO) {

        OAuth2ServiceComponentHolder.getInstance().setScopeClaimMappingDAO(new ScopeClaimMappingDAOImpl());
        if (log.isDebugEnabled()) {
            log.debug("Scope Claim DAO implementation got removed: " + scopeClaimMappingDAO.getClass().getName());
        }
    }

    @Reference(
            name = "carbon.organization.management.role.management.component",
            service = RoleManager.class,
            cardinality = ReferenceCardinality.OPTIONAL,
            policy = ReferencePolicy.DYNAMIC,
            unbind = "unsetOrganizationRoleManager"
    )
    protected void setOrganizationRoleManager(RoleManager roleManager) {

        if (log.isDebugEnabled()) {
            log.debug("Setting organization role management service");
        }
        OAuth2ServiceComponentHolder.setRoleManager(roleManager);
    }

    protected void unsetOrganizationRoleManager(RoleManager roleManager) {

        OAuth2ServiceComponentHolder.setRoleManager(null);
        if (log.isDebugEnabled()) {
            log.debug("Unset organization role management service.");
        }
    }

    @Reference(
            name = "organization.user.resident.resolver.service",
            service = OrganizationUserResidentResolverService.class,
            cardinality = ReferenceCardinality.MANDATORY,
            policy = ReferencePolicy.DYNAMIC,
            unbind = "unsetOrganizationUserResidentResolverService"
    )
    protected void setOrganizationUserResidentResolverService(
            OrganizationUserResidentResolverService organizationUserResidentResolverService) {

        if (log.isDebugEnabled()) {
            log.debug("Setting the organization user resident resolver service.");
        }
        OAuth2ServiceComponentHolder.setOrganizationUserResidentResolverService(
                organizationUserResidentResolverService);
    }

    protected void unsetOrganizationUserResidentResolverService(
            OrganizationUserResidentResolverService organizationUserResidentResolverService) {

        if (log.isDebugEnabled()) {
            log.debug("Unset organization user resident resolver service.");
        }
        OAuth2ServiceComponentHolder.setOrganizationUserResidentResolverService(null);
    }

    /**
     * Sets the access token provider.
     *
     * @param accessTokenProvider AccessTokenProvider
     */
    @Reference(
            name = "access.token.provider",
            service = AccessTokenProvider.class,
            cardinality = ReferenceCardinality.OPTIONAL,
            policy = ReferencePolicy.DYNAMIC,
            unbind = "unsetAccessTokenProvider"
    )
    protected void setAccessTokenProvider(AccessTokenProvider accessTokenProvider) {

        if (log.isDebugEnabled()) {
            log.debug("Setting access token provider.");
        }
        OAuth2ServiceComponentHolder.getInstance().setAccessTokenProvider(accessTokenProvider);
    }

    /**
     * Unsets the access token provider.
     *
     * @param accessTokenProvider AccessTokenProvider
     */
    protected void unsetAccessTokenProvider(AccessTokenProvider accessTokenProvider) {

        if (log.isDebugEnabled()) {
            log.debug("Unset access token provider.");
        }
        OAuth2ServiceComponentHolder.getInstance().setAccessTokenProvider(null);
    }

    /**
     * Sets the refresh token grant processor.
     *
     * @param refreshTokenGrantProcessor RefreshTokenGrantProcessor
     */
    @Reference(
            name = "refreshtoken.grant.processor",
            service = RefreshTokenGrantProcessor.class,
            cardinality = ReferenceCardinality.OPTIONAL,
            policy = ReferencePolicy.DYNAMIC,
            unbind = "unsetRefreshTokenGrantProcessor"
    )
    protected void setRefreshTokenGrantProcessor(RefreshTokenGrantProcessor refreshTokenGrantProcessor) {

        if (log.isDebugEnabled()) {
            log.debug("Setting refresh token grant processor.");
        }
        OAuth2ServiceComponentHolder.getInstance().setRefreshTokenGrantProcessor(refreshTokenGrantProcessor);
    }

    /**
     * Unsets the refresh token grant processor.
     *
     * @param refreshTokenGrantProcessor RefreshTokenGrantProcessor
     */
    protected void unsetRefreshTokenGrantProcessor(RefreshTokenGrantProcessor refreshTokenGrantProcessor) {

        if (log.isDebugEnabled()) {
            log.debug("Unset refresh token grant processor.");
        }
        OAuth2ServiceComponentHolder.getInstance().setRefreshTokenGrantProcessor(null);
    }

    /**
     * Sets the access token grant processor.
     *
     * @param accessTokenDAO AccessTokenDAO
     */
    @Reference(
            name = "access.token.dao.service",
            service = AccessTokenDAO.class,
            cardinality = ReferenceCardinality.OPTIONAL,
            policy = ReferencePolicy.DYNAMIC,
            unbind = "unsetAccessTokenDAOService"
    )
    protected void setAccessTokenDAOService(AccessTokenDAO accessTokenDAO) {

        if (log.isDebugEnabled()) {
            log.debug(String.format("Adding the Access Token DAO Service : %s", accessTokenDAO.getClass().getName()));
        }
        OAuthComponentServiceHolder.getInstance().setAccessTokenDAOService(accessTokenDAO);
    }

    /**
     * Unsets the access token grant processor.
     *
     * @param accessTokenDAO   AccessTokenDAO
     */
    protected void unsetAccessTokenDAOService(AccessTokenDAO accessTokenDAO) {

        if (log.isDebugEnabled()) {
            log.debug(String.format("Removing the Access Token DAO Service : %s", accessTokenDAO.getClass().getName()));
        }
        OAuthComponentServiceHolder.getInstance().setAccessTokenDAOService(null);
    }

    /**
     * Sets the access token grant processor.
     *
     * @param tokenMgtDAOService TokenManagementDAO
     */
    @Reference(
            name = "token.management.dao.service",
            service = TokenManagementDAO.class,
            cardinality = ReferenceCardinality.OPTIONAL,
            policy = ReferencePolicy.DYNAMIC,
            unbind = "unsetTokenMgtDAOService"
    )
    protected void setTokenMgtDAOService(TokenManagementDAO tokenMgtDAOService) {

        if (log.isDebugEnabled()) {
            log.debug(String.format("Adding the Token Mgt DAO Service : %s", tokenMgtDAOService.getClass().getName()));
        }
        OAuthComponentServiceHolder.getInstance().setTokenManagementDAOService(tokenMgtDAOService);
    }

    /**
     * Unsets the access token grant processor.
     *
     * @param tokenManagementDAO TokenManagementDAO
     */
    protected void unsetTokenMgtDAOService(TokenManagementDAO tokenManagementDAO) {

        if (log.isDebugEnabled()) {
            log.debug(String.format("Removing the Token Mgt DAO Service : %s",
                    tokenManagementDAO.getClass().getName()));
        }
        OAuthComponentServiceHolder.getInstance().setTokenManagementDAOService(null);
    }


    /**
     * Sets the access token grant processor.
     *
     * @param oAuth2RevocationProcessor OAuth2RevocationProcessor
     */
    @Reference(
            name = "oauth2.revocation.processor",
            service = OAuth2RevocationProcessor.class,
            cardinality = ReferenceCardinality.OPTIONAL,
            policy = ReferencePolicy.DYNAMIC,
            unbind = "unsetOAuth2RevocationProcessor"
    )
    protected void setOAuth2RevocationProcessor(OAuth2RevocationProcessor oAuth2RevocationProcessor) {

        if (log.isDebugEnabled()) {
            log.debug("Setting Oauth2 revocation processor.");
        }
        OAuth2ServiceComponentHolder.getInstance().setRevocationProcessor(oAuth2RevocationProcessor);
    }

    /**
     * Unsets the access token grant processor.
     *
     * @param oAuth2RevocationProcessor OAuth2RevocationProcessor
     */
    protected void unsetOAuth2RevocationProcessor(OAuth2RevocationProcessor oAuth2RevocationProcessor) {

        if (log.isDebugEnabled()) {
            log.debug("Unset Oauth2 revocation processor.");
        }
        OAuth2ServiceComponentHolder.getInstance().setRevocationProcessor(null);
    }

    @Reference(
            name = "organization.mgt.initialize.service",
            service = OrganizationManagementInitialize.class,
            cardinality = ReferenceCardinality.OPTIONAL,
            policy = ReferencePolicy.DYNAMIC,
            unbind = "unsetOrganizationManagementEnablingService"
    )
    protected void setOrganizationManagementEnablingService(
            OrganizationManagementInitialize organizationManagementInitializeService) {

        OAuth2ServiceComponentHolder.getInstance()
                .setOrganizationManagementEnable(organizationManagementInitializeService);
    }

    protected void unsetOrganizationManagementEnablingService(
            OrganizationManagementInitialize organizationManagementInitializeInstance) {

        OAuth2ServiceComponentHolder.getInstance().setOrganizationManagementEnable(null);
    }

    @Reference(
            name = "organization.service",
            service = OrganizationManager.class,
            cardinality = ReferenceCardinality.MANDATORY,
            policy = ReferencePolicy.DYNAMIC,
            unbind = "unsetOrganizationManager"
    )
    protected void setOrganizationManager(OrganizationManager organizationManager) {

        OAuth2ServiceComponentHolder.getInstance().setOrganizationManager(organizationManager);
        if (log.isDebugEnabled()) {
            log.debug("Set organization management service.");
        }
    }

    protected void unsetOrganizationManager(OrganizationManager organizationManager) {

        OAuth2ServiceComponentHolder.getInstance().setOrganizationManager(null);
        if (log.isDebugEnabled()) {
            log.debug("Unset organization management service.");
        }
    }

    private static void loadScopeConfigFile() {

        List<ScopeDTO> listOIDCScopesClaims = new ArrayList<>();
        String configDirPath = CarbonUtils.getCarbonConfigDirPath();
        String confXml =
                Paths.get(configDirPath, IDENTITY_PATH, OAuthConstants.OIDC_SCOPE_CONFIG_PATH).toString();
        File configFile = new File(confXml);
        if (!configFile.exists()) {
            log.warn("OIDC scope-claim Configuration File is not present at: " + confXml);
            return;
        }

        XMLStreamReader parser = null;
        try (InputStream stream = new FileInputStream(configFile)) {

            parser = XMLInputFactory.newInstance().createXMLStreamReader(stream);
            StAXOMBuilder builder = new StAXOMBuilder(parser);
            OMElement documentElement = builder.getDocumentElement();
            Iterator iterator = documentElement.getChildElements();
            while (iterator.hasNext()) {
                ScopeDTO scope = new ScopeDTO();
                OMElement omElement = (OMElement) iterator.next();
                String configType = omElement.getAttributeValue(new QName(ID));
                scope.setName(configType);

                String displayName = omElement.getAttributeValue(new QName(DISPLAY_NAME));
                if (StringUtils.isNotEmpty(displayName)) {
                    scope.setDisplayName(displayName);
                } else {
                    scope.setDisplayName(configType);
                }

                String description = omElement.getAttributeValue(new QName(DESCRIPTION));
                if (StringUtils.isNotEmpty(description)) {
                    scope.setDescription(description);
                }

                scope.setClaim(loadClaimConfig(omElement));
                listOIDCScopesClaims.add(scope);
            }
        } catch (XMLStreamException e) {
            log.warn("Error while streaming OIDC scope config.", e);
        } catch (IOException e) {
            log.warn("Error while loading OIDC scope config.", e);
        } finally {
            try {
                if (parser != null) {
                    parser.close();
                }
            } catch (XMLStreamException e) {
                log.error("Error while closing XML stream", e);
            }
        }
        OAuth2ServiceComponentHolder.getInstance().setOIDCScopesClaims(listOIDCScopesClaims);
    }

    private static String[] loadClaimConfig(OMElement configElement) {

        StringBuilder claimConfig = new StringBuilder();
        Iterator it = configElement.getChildElements();
        while (it.hasNext()) {
            OMElement element = (OMElement) it.next();
            if (CLAIM.equals(element.getLocalName())) {
                String commaSeparatedClaimNames = element.getText();
                if (StringUtils.isNotBlank(commaSeparatedClaimNames)) {
                    claimConfig.append(commaSeparatedClaimNames.trim());
                }
            }
        }

        String[] claim;
        if (claimConfig.length() > 0) {
            claim = claimConfig.toString().split(",");
        } else {
            claim = new String[0];
        }
        return claim;
    }

    private static void loadOauthScopeBinding() {

        List<Scope> scopes = new ArrayList<>();
        String configDirPath = CarbonUtils.getCarbonConfigDirPath();
        String confXml = Paths.get(configDirPath, IDENTITY_PATH, OAuthConstants.OAUTH_SCOPE_BINDING_PATH).toString();
        File configFile = new File(confXml);
        if (!configFile.exists()) {
            log.warn("OAuth scope binding File is not present at: " + confXml);
            return;
        }

        XMLStreamReader parser = null;
        try (InputStream stream = new FileInputStream(configFile)) {

            parser = XMLInputFactory.newInstance()
                    .createXMLStreamReader(stream);
            StAXOMBuilder builder = new StAXOMBuilder(parser);
            OMElement documentElement = builder.getDocumentElement();
            Iterator iterator = documentElement.getChildElements();
            while (iterator.hasNext()) {
                OMElement omElement = (OMElement) iterator.next();
                String scopeName = omElement.getAttributeValue(new QName(NAME));
                String displayName = omElement.getAttributeValue(new QName(DISPLAY_NAME));
                String description = omElement.getAttributeValue(new QName(DESCRIPTION));
                List<String> bindingPermissions = loadScopePermissions(omElement);
                ScopeBinding scopeBinding = new ScopeBinding(PERMISSIONS_BINDING_TYPE, bindingPermissions);
                List<ScopeBinding> scopeBindings = new ArrayList<>();
                scopeBindings.add(scopeBinding);
                Scope scope = new Scope(scopeName, displayName, scopeBindings, description);
                scopes.add(scope);
            }
        } catch (XMLStreamException e) {
            log.warn("Error while streaming oauth-scope-bindings config.", e);
        } catch (IOException e) {
            log.warn("Error while loading oauth-scope-bindings config.", e);
        } finally {
            try {
                if (parser != null) {
                    parser.close();
                }
            } catch (XMLStreamException e) {
                log.error("Error while closing XML stream", e);
            }
        }
        OAuth2ServiceComponentHolder.getInstance().setOauthScopeBinding(scopes);
    }

    private static List<String> loadScopePermissions(OMElement configElement) {

        List<String> permissions = new ArrayList<>();
        Iterator it = configElement.getChildElements();
        while (it.hasNext()) {
            OMElement element = (OMElement) it.next();
            Iterator permissionIterator = element.getChildElements();
            while (permissionIterator.hasNext()) {
                OMElement permissionElement = (OMElement) permissionIterator.next();
                if (PERMISSION.equals(permissionElement.getLocalName())) {
                    String permission = permissionElement.getText();
                    permissions.add(permission);
                }
            }
        }
        return permissions;
    }

    @Reference(
            name = "org.wso2.carbon.identity.event.services.IdentityEventService",
            service = IdentityEventService.class,
            cardinality = ReferenceCardinality.OPTIONAL,
            policy = ReferencePolicy.DYNAMIC,
            unbind = "unsetIdentityEventService"
    )
    protected void setIdentityEventService(IdentityEventService identityEventService) {

        if (log.isDebugEnabled()) {
            log.debug("IdentityEventService set in OAuth2ServiceComponent bundle");
        }
        OAuth2ServiceComponentHolder.setIdentityEventService(identityEventService);
    }

    protected void unsetIdentityEventService(IdentityEventService identityEventService) {

        if (log.isDebugEnabled()) {
            log.debug("IdentityEventService unset in OAuth2ServiceComponent bundle");
        }
        OAuth2ServiceComponentHolder.setIdentityEventService(null);
    }

    @Reference(
            name = "consent.server.configs.mgt.service",
            service = ConsentServerConfigsManagementService.class,
            cardinality = ReferenceCardinality.MANDATORY,
            policy = ReferencePolicy.DYNAMIC,
            unbind = "unsetConsentServerConfigsManagementService"
    )

    /**
     * This method is used to set the Consent Server Configs Management Service.
     *
     * @param consentServerConfigsManagementService The Consent Server Configs Management Service which needs to be set.
     */
    protected void setConsentServerConfigsManagementService(ConsentServerConfigsManagementService
                                                                        consentServerConfigsManagementService) {

        OAuth2ServiceComponentHolder.setConsentServerConfigsManagementService(consentServerConfigsManagementService);
        log.debug("Setting the Consent Server Management Configs.");
    }

    /**
     * This method is used to unset the Consent Server Configs Management Service.
     *
     * @param consentServerConfigsManagementService The Consent Server Configs Management Service which needs to unset.
     */
    protected void unsetConsentServerConfigsManagementService(ConsentServerConfigsManagementService
                                                     consentServerConfigsManagementService) {

        OAuth2ServiceComponentHolder.setConsentServerConfigsManagementService(null);
        log.debug("Unsetting the Consent Server Configs Management.");
    }

    @Reference(
            name = "configuration.context.service",
            service = ConfigurationContextService.class,
            cardinality = ReferenceCardinality.MANDATORY,
            policy = ReferencePolicy.DYNAMIC,
            unbind = "unsetConfigurationContextService"
    )
    protected void setConfigurationContextService(ConfigurationContextService configurationContextService) {

        OAuth2ServiceComponentHolder.getInstance().setConfigurationContextService(configurationContextService);
        log.debug("ConfigurationContextService Instance was set.");
    }

    protected void unsetConfigurationContextService(ConfigurationContextService configurationContextService) {

        OAuth2ServiceComponentHolder.getInstance().setConfigurationContextService(null);
        log.debug("ConfigurationContextService Instance was unset.");
    }

    @Reference(
            name = "JWTAccessTokenClaimProvider",
            service = JWTAccessTokenClaimProvider.class,
            cardinality = ReferenceCardinality.MULTIPLE,
            policy = ReferencePolicy.DYNAMIC,
            unbind = "unsetJWTAccessTokenClaimProvider"
    )
    protected void setJWTAccessTokenClaimProvider(JWTAccessTokenClaimProvider claimProvider) {

        if (log.isDebugEnabled()) {
            log.debug("Adding JWT Access Token ClaimProvider: " + claimProvider.getClass().getName());
        }
        OAuth2ServiceComponentHolder.getInstance().addJWTAccessTokenClaimProvider(claimProvider);
    }

    protected void unsetJWTAccessTokenClaimProvider(JWTAccessTokenClaimProvider claimProvider) {

        if (log.isDebugEnabled()) {
            log.debug("Removing JWT Access Token ClaimProvider: " + claimProvider.getClass().getName());
        }
        OAuth2ServiceComponentHolder.getInstance().removeJWTAccessTokenClaimProvider(claimProvider);
    }

    @Reference(
            name = "saml.sso.service.provider.manager",
            service = SAMLSSOServiceProviderManager.class,
            cardinality = ReferenceCardinality.MANDATORY,
            policy = ReferencePolicy.DYNAMIC,
            unbind = "unsetSAMLSSOServiceProviderManager")
    protected void setSAMLSSOServiceProviderManager(SAMLSSOServiceProviderManager samlSSOServiceProviderManager) {

        OAuth2ServiceComponentHolder.getInstance().setSamlSSOServiceProviderManager(samlSSOServiceProviderManager);
        if (log.isDebugEnabled()) {
            log.debug("SAMLSSOServiceProviderManager set in to bundle");
        }
    }

    protected void unsetSAMLSSOServiceProviderManager(SAMLSSOServiceProviderManager samlSSOServiceProviderManager) {

        OAuth2ServiceComponentHolder.getInstance().setSamlSSOServiceProviderManager(null);
        if (log.isDebugEnabled()) {
            log.debug("SAMLSSOServiceProviderManager unset in to bundle");
        }
    }

    @Reference(
            name = "identity.application.authentication.framework",
            service = ApplicationAuthenticationService.class,
            cardinality = ReferenceCardinality.MANDATORY,
            policy = ReferencePolicy.DYNAMIC,
            unbind = "unsetApplicationAuthenticationService"
    )
    protected void setApplicationAuthenticationService(
            ApplicationAuthenticationService applicationAuthenticationService) {
        /* reference ApplicationAuthenticationService service to guarantee that this component will wait until
        authentication framework is started */
    }

    protected void unsetApplicationAuthenticationService(
            ApplicationAuthenticationService applicationAuthenticationService) {
        /* reference ApplicationAuthenticationService service to guarantee that this component will wait until
        authentication framework is started */
    }

    /**
     * Set realm service implementation.
     *
     * @param realmService RealmService
     */
    @Reference(
            name = "user.realmservice.default",
            service = RealmService.class,
            cardinality = ReferenceCardinality.MANDATORY,
            policy = ReferencePolicy.DYNAMIC,
            unbind = "unsetRealmService"
    )
    protected void setRealmService(RealmService realmService) {

        OAuth2ServiceComponentHolder.getInstance().setRealmService(realmService);
    }

    /**
     * Unset realm service implementation.
     *
     * @param realmService RealmService
     */
    protected void unsetRealmService(RealmService realmService) {

        OAuth2ServiceComponentHolder.getInstance().setRealmService(null);
    }

<<<<<<< HEAD
    /**
     * Set API Resource manager service.
     *
     * @param apiResourceManager API Resource Manager.
     */
    @Reference(
            name = "api.resource.mgt.service.component",
            service = APIResourceManager.class,
            cardinality = ReferenceCardinality.MANDATORY,
            policy = ReferencePolicy.DYNAMIC,
            unbind = "unsetAPIResourceManager")
    protected void setAPIResourceManager(APIResourceManager apiResourceManager) {

        OAuth2ServiceComponentHolder.getInstance().setAPIResourceManager(apiResourceManager);
        log.debug("Set the API Resource Manager into OAuth2Service bundle.");
    }

    /**
     * Unset API Resource manager service.
     *
     * @param apiResourceManager API Resource Manager.
     */
    protected void unsetAPIResourceManager(APIResourceManager apiResourceManager) {

        OAuth2ServiceComponentHolder.getInstance().setAPIResourceManager(null);
        log.debug("Unset the API Resource Manager into OAuth2Service bundle.");
    }
=======
    @Reference(
            name = "identity.authorized.api.management.component",
            service = AuthorizedAPIManagementService.class,
            cardinality = ReferenceCardinality.MANDATORY,
            policy = ReferencePolicy.DYNAMIC,
            unbind = "unsetAuthorizedAPIManagementService"
    )
    protected void setAuthorizedAPIManagementService(AuthorizedAPIManagementService authorizedAPIManagementService) {

        if (log.isDebugEnabled()) {
            log.debug("Adding Authorized API Management Service: " + authorizedAPIManagementService.getClass()
                    .getName());
        }
        OAuth2ServiceComponentHolder.getInstance()
                .setAuthorizedAPIManagementService(authorizedAPIManagementService);
    }

    protected void unsetAuthorizedAPIManagementService(AuthorizedAPIManagementService authorizedAPIManagementService) {

        if (log.isDebugEnabled()) {
            log.debug("Removing Authorized API Management Service: " + authorizedAPIManagementService.getClass()
                    .getName());
        }
        OAuth2ServiceComponentHolder.getInstance().setAuthorizedAPIManagementService(null);
    }

    @Reference(
            name = "api.resource.mgt.service.component",
            service = APIResourceManager.class,
            cardinality = ReferenceCardinality.MANDATORY,
            policy = ReferencePolicy.DYNAMIC,
            unbind = "unsetAPIResourceManagerService"
    )
    protected void setAPIResourceManagerService(APIResourceManager apiResourceManager) {

        if (log.isDebugEnabled()) {
            log.debug("Adding API Resource Manager: " + apiResourceManager.getClass().getName());
        }
        OAuth2ServiceComponentHolder.getInstance().setApiResourceManager(apiResourceManager);
    }
    protected void unsetAPIResourceManagerService(APIResourceManager apiResourceManager) {

        if (log.isDebugEnabled()) {
            log.debug("Removing API Resource Manager: " + apiResourceManager.getClass().getName());
        }
        OAuth2ServiceComponentHolder.getInstance().setApiResourceManager(null);
    }

    /**
     * Set role management service V2 implementation.
     *
     * @param roleManagementService RoleManagementServiceV2.
     */
    @Reference(
            name = "org.wso2.carbon.identity.role.v2.mgt.core.RoleManagementService",
            service = org.wso2.carbon.identity.role.v2.mgt.core.RoleManagementService.class,
            cardinality = ReferenceCardinality.MANDATORY,
            policy = ReferencePolicy.DYNAMIC,
            unbind = "unsetRoleManagementServiceV2")
    protected void setRoleManagementServiceV2(RoleManagementService roleManagementService) {

        if (log.isDebugEnabled()) {
            log.debug("Adding Role Management  Service V2: " + roleManagementService.getClass().getName());
        }
        OAuth2ServiceComponentHolder.getInstance().setRoleManagementServiceV2(roleManagementService);
    }

    /**
     * Unset role management service V2 implementation.
     *
     * @param roleManagementService RoleManagementServiceV2
     */
    protected void unsetRoleManagementServiceV2(RoleManagementService roleManagementService) {

        if (log.isDebugEnabled()) {
            log.debug("Removing Role Management  Service V2: " + roleManagementService.getClass().getName());
        }
        OAuth2ServiceComponentHolder.getInstance().setRoleManagementServiceV2(null);
    }

>>>>>>> 57a31ad0
}<|MERGE_RESOLUTION|>--- conflicted
+++ resolved
@@ -340,14 +340,14 @@
             bundleContext.registerService(OAuth2ScopeService.class.getName(), oAuth2ScopeService, null);
             // Registering OAuth2ScopeService under ScopeService interface.
             bundleContext.registerService(ScopeMetadataService.class, oAuth2ScopeService, null);
-<<<<<<< HEAD
+
             // Registering DefaultScopeMetadataService under ScopeService interface.
             bundleContext.registerService(ScopeMetadataService.class, new APIResourceBasedScopeMetadataService(), null);
-=======
+
             bundleContext.registerService(ScopeValidationHandler.class, new RoleBasedScopeValidationHandler(), null);
             bundleContext.registerService(ScopeValidationHandler.class, new NoPolicyScopeValidationHandler(), null);
             bundleContext.registerService(ScopeValidationHandler.class, new M2MScopeValidationHandler(), null);
->>>>>>> 57a31ad0
+
             // Note : DO NOT add any activation related code below this point,
             // to make sure the server doesn't start up if any activation failures occur
 
@@ -1262,66 +1262,37 @@
         OAuth2ServiceComponentHolder.getInstance().setRealmService(null);
     }
 
-<<<<<<< HEAD
-    /**
-     * Set API Resource manager service.
-     *
-     * @param apiResourceManager API Resource Manager.
-     */
+    @Reference(
+            name = "identity.authorized.api.management.component",
+            service = AuthorizedAPIManagementService.class,
+            cardinality = ReferenceCardinality.MANDATORY,
+            policy = ReferencePolicy.DYNAMIC,
+            unbind = "unsetAuthorizedAPIManagementService"
+    )
+    protected void setAuthorizedAPIManagementService(AuthorizedAPIManagementService authorizedAPIManagementService) {
+
+        if (log.isDebugEnabled()) {
+            log.debug("Adding Authorized API Management Service: " + authorizedAPIManagementService.getClass()
+                    .getName());
+        }
+        OAuth2ServiceComponentHolder.getInstance()
+                .setAuthorizedAPIManagementService(authorizedAPIManagementService);
+    }
+
+    protected void unsetAuthorizedAPIManagementService(AuthorizedAPIManagementService authorizedAPIManagementService) {
+
+        if (log.isDebugEnabled()) {
+            log.debug("Removing Authorized API Management Service: " + authorizedAPIManagementService.getClass()
+                    .getName());
+        }
+        OAuth2ServiceComponentHolder.getInstance().setAuthorizedAPIManagementService(null);
+    }
+
     @Reference(
             name = "api.resource.mgt.service.component",
             service = APIResourceManager.class,
             cardinality = ReferenceCardinality.MANDATORY,
             policy = ReferencePolicy.DYNAMIC,
-            unbind = "unsetAPIResourceManager")
-    protected void setAPIResourceManager(APIResourceManager apiResourceManager) {
-
-        OAuth2ServiceComponentHolder.getInstance().setAPIResourceManager(apiResourceManager);
-        log.debug("Set the API Resource Manager into OAuth2Service bundle.");
-    }
-
-    /**
-     * Unset API Resource manager service.
-     *
-     * @param apiResourceManager API Resource Manager.
-     */
-    protected void unsetAPIResourceManager(APIResourceManager apiResourceManager) {
-
-        OAuth2ServiceComponentHolder.getInstance().setAPIResourceManager(null);
-        log.debug("Unset the API Resource Manager into OAuth2Service bundle.");
-    }
-=======
-    @Reference(
-            name = "identity.authorized.api.management.component",
-            service = AuthorizedAPIManagementService.class,
-            cardinality = ReferenceCardinality.MANDATORY,
-            policy = ReferencePolicy.DYNAMIC,
-            unbind = "unsetAuthorizedAPIManagementService"
-    )
-    protected void setAuthorizedAPIManagementService(AuthorizedAPIManagementService authorizedAPIManagementService) {
-
-        if (log.isDebugEnabled()) {
-            log.debug("Adding Authorized API Management Service: " + authorizedAPIManagementService.getClass()
-                    .getName());
-        }
-        OAuth2ServiceComponentHolder.getInstance()
-                .setAuthorizedAPIManagementService(authorizedAPIManagementService);
-    }
-
-    protected void unsetAuthorizedAPIManagementService(AuthorizedAPIManagementService authorizedAPIManagementService) {
-
-        if (log.isDebugEnabled()) {
-            log.debug("Removing Authorized API Management Service: " + authorizedAPIManagementService.getClass()
-                    .getName());
-        }
-        OAuth2ServiceComponentHolder.getInstance().setAuthorizedAPIManagementService(null);
-    }
-
-    @Reference(
-            name = "api.resource.mgt.service.component",
-            service = APIResourceManager.class,
-            cardinality = ReferenceCardinality.MANDATORY,
-            policy = ReferencePolicy.DYNAMIC,
             unbind = "unsetAPIResourceManagerService"
     )
     protected void setAPIResourceManagerService(APIResourceManager apiResourceManager) {
@@ -1370,6 +1341,4 @@
         }
         OAuth2ServiceComponentHolder.getInstance().setRoleManagementServiceV2(null);
     }
-
->>>>>>> 57a31ad0
 }