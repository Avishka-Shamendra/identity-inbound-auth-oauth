--- conflicted
+++ resolved
@@ -37,26 +37,22 @@
 
     private static final long serialVersionUID = 7180827153818376043L;
     public static final String CLAIMS = "claims";
-    public static final String USERINFO = "userinfo";
-    public static final String ID_TOKEN = "id_token";
     public static final String ESSENTIAL = "essential";
     public static final String VALUE = "value";
     public static final String VALUES = "values";
     private boolean isSignatureValid;
     private boolean isSigned;
-    private String signatureAlgorythm;
 
     private SignedJWT signedJWT;
     private PlainJWT plainJWT;
     ReadOnlyJWTClaimsSet claimsSet;
-    ReadOnlyJWSHeader jwsHeader;
 
     /**
      * To store the claims requestor and the the requested claim list. claim requestor can be either userinfo or
      * id_token or any custom member. Sample set of values that can be exist in this map is as below.
      * Map<"id_token", ("username, firstname, lastname")>
      */
-    private Map<String, List<RequestedClaim>> claimsforRequestParameter = new HashMap<>();
+    private Map<String, List<RequestedClaim>> requestedClaims = new HashMap<>();
 
     public boolean isSignatureValid() {
         return isSignatureValid;
@@ -93,29 +89,12 @@
         }
     }
 
-<<<<<<< HEAD
-    public ReadOnlyJWSHeader getJwsHeader() {
-        return jwsHeader;
-    }
-
-    public String getSignatureAlgorythm() {
-        return signatureAlgorythm;
-=======
-    public boolean isValidRequestURI() {
-        return isValidRequestURI;
->>>>>>> e85d8fcd
-    }
-
-    public void setSignatureAlgorythm(String signatureAlgorythm) {
-        this.signatureAlgorythm = signatureAlgorythm;
-    }
-
-    public Map<String, List<RequestedClaim>> getClaimsforRequestParameter() {
-        return claimsforRequestParameter;
-    }
-
-    public void setClaimsforRequestParameter(Map<String, List<RequestedClaim>> claimsforRequestParameter) {
-        this.claimsforRequestParameter = claimsforRequestParameter;
+    public Map<String, List<RequestedClaim>> getRequestedClaims() {
+        return requestedClaims;
+    }
+
+    public void setRequestedClaims(Map<String, List<RequestedClaim>> claimsforRequestParameter) {
+        this.requestedClaims = claimsforRequestParameter;
     }
 
     public SignedJWT getSignedJWT() {
@@ -177,7 +156,7 @@
                 }
                 claimsforClaimRequestor.put(requesterClaimsMap.getKey(), requestedClaimsList);
             }
-            this.setClaimsforRequestParameter(claimsforClaimRequestor);
+            this.setRequestedClaims(claimsforClaimRequestor);
         }
     }
 
@@ -201,7 +180,7 @@
                     } else if (VALUES.equals(claimAttributes.getKey())) {
                         JSONArray jsonArray = (JSONArray) value;
                         if (jsonArray != null && jsonArray.size() > 0) {
-                            ArrayList<String> values = new ArrayList<>();
+                            List<String> values = new ArrayList<>();
                             for (Object aJsonArray : jsonArray) {
                                 values.add(aJsonArray.toString());
                             }
@@ -240,5 +219,4 @@
     public Object getClaim(String claimName) {
         return claimsSet.getClaim(claimName);
     }
-
 }