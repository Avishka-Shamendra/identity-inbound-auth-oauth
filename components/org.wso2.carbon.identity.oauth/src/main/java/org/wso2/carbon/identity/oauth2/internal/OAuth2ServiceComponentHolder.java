--- conflicted
+++ resolved
@@ -92,12 +92,7 @@
     private static boolean restrictUnassignedScopes;
     private static ConfigurationContextService configurationContextService;
     private List<JWTAccessTokenClaimProvider> jwtAccessTokenClaimProviders = new ArrayList<>();
-<<<<<<< HEAD
-    private boolean isOrganizationManagementEnabled;
-    private OrganizationManager organizationManager;
-=======
     private boolean isOrganizationManagementEnabled = false;
->>>>>>> 6a93ff8a
 
     private OAuth2ServiceComponentHolder() {
 
@@ -283,26 +278,6 @@
     public void setOAuthAdminService(OAuthAdminServiceImpl oauthAdminService) {
 
         this.oauthAdminService = oauthAdminService;
-    }
-
-    /**
-     * Get {@link OrganizationManager}.
-     *
-     * @return organization manager instance {@link OrganizationManager}.
-     */
-    public OrganizationManager getOrganizationManager() {
-
-        return organizationManager;
-    }
-
-    /**
-     * Set {@link OrganizationManager}.
-     *
-     * @param organizationManager Instance of {@link OrganizationManager}.
-     */
-    public void setOrganizationManager(OrganizationManager organizationManager) {
-
-        this.organizationManager = organizationManager;
     }
 
     public RealmService getRealmService() {
@@ -653,27 +628,4 @@
         }
         return responseModeProvider;
     }
-
-    /**
-     * Get is organization management enabled.
-     *
-     * @return True if organization management is enabled.
-     */
-    public boolean isOrganizationManagementEnabled() {
-
-        return isOrganizationManagementEnabled;
-    }
-
-    /**
-     * Set organization management enable/disable state.
-     *
-     * @param organizationManagementInitializeService OrganizationManagementInitializeInstance.
-     */
-    public void setOrganizationManagementEnabled(
-            OrganizationManagementInitialize organizationManagementInitializeService) {
-
-        if (organizationManagementInitializeService != null) {
-            isOrganizationManagementEnabled = organizationManagementInitializeService.isOrganizationManagementEnabled();
-        }
-    }
 }