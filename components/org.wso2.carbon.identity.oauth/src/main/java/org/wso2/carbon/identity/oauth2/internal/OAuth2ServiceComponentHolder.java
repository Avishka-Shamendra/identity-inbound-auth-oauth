--- conflicted
+++ resolved
@@ -455,7 +455,28 @@
     }
 
     /**
-<<<<<<< HEAD
+     * Returns JWT access token additional claim providers.
+     *
+     * @return
+     */
+    public List<JWTAccessTokenClaimProvider> getJWTAccessTokenClaimProviders() {
+
+        return Collections.unmodifiableList(jwtAccessTokenClaimProviders);
+    }
+
+    public void addJWTAccessTokenClaimProvider(JWTAccessTokenClaimProvider accessTokenClaimProvider) {
+
+        jwtAccessTokenClaimProviders.add(accessTokenClaimProvider);
+    }
+
+    public void removeJWTAccessTokenClaimProvider(JWTAccessTokenClaimProvider accessTokenClaimProvider) {
+
+        jwtAccessTokenClaimProviders.add(accessTokenClaimProvider);
+    }
+
+
+
+    /**
      * set ResponseModeProvider map
      */
     public static void setResponseModeProviders(Map<String, ResponseModeProvider> responseModeProvidersMap) {
@@ -505,26 +526,4 @@
         }
         return responseModeProvider;
     }
-=======
-     * Returns JWT access token additional claim providers.
-     *
-     * @return
-     */
-    public List<JWTAccessTokenClaimProvider> getJWTAccessTokenClaimProviders() {
-
-        return Collections.unmodifiableList(jwtAccessTokenClaimProviders);
-    }
-
-    public void addJWTAccessTokenClaimProvider(JWTAccessTokenClaimProvider accessTokenClaimProvider) {
-
-        jwtAccessTokenClaimProviders.add(accessTokenClaimProvider);
-    }
-
-    public void removeJWTAccessTokenClaimProvider(JWTAccessTokenClaimProvider accessTokenClaimProvider) {
-
-        jwtAccessTokenClaimProviders.add(accessTokenClaimProvider);
-    }
-
-
->>>>>>> 2bb4da98
 }