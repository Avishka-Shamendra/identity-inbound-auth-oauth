/*
 * Copyright (c) 2014-2023, WSO2 LLC. (http://www.wso2.com).
 *
 * WSO2 LLC. licenses this file to you under the Apache License,
 * Version 2.0 (the "License"); you may not use this file except
 * in compliance with the License.
 * You may obtain a copy of the License at
 *
 * http://www.apache.org/licenses/LICENSE-2.0
 *
 * Unless required by applicable law or agreed to in writing,
 * software distributed under the License is distributed on an
 * "AS IS" BASIS, WITHOUT WARRANTIES OR CONDITIONS OF ANY
 * KIND, either express or implied.  See the License for the
 * specific language governing permissions and limitations
 * under the License.
 */

package org.wso2.carbon.identity.oauth2.internal;

import org.wso2.carbon.identity.api.resource.mgt.APIResourceManager;
import org.wso2.carbon.identity.application.authentication.framework.AuthenticationDataPublisher;
import org.wso2.carbon.identity.application.authentication.framework.AuthenticationMethodNameTranslator;
import org.wso2.carbon.identity.application.authentication.framework.UserSessionManagementService;
import org.wso2.carbon.identity.application.mgt.ApplicationManagementService;
import org.wso2.carbon.identity.consent.server.configs.mgt.services.ConsentServerConfigsManagementService;
import org.wso2.carbon.identity.core.SAMLSSOServiceProviderManager;
import org.wso2.carbon.identity.core.handler.HandlerComparator;
import org.wso2.carbon.identity.event.services.IdentityEventService;
import org.wso2.carbon.identity.oauth.OAuthAdminServiceImpl;
import org.wso2.carbon.identity.oauth.dto.ScopeDTO;
import org.wso2.carbon.identity.oauth.tokenprocessor.AccessTokenProvider;
import org.wso2.carbon.identity.oauth.tokenprocessor.DefaultAccessTokenProvider;
import org.wso2.carbon.identity.oauth.tokenprocessor.DefaultOAuth2RevocationProcessor;
import org.wso2.carbon.identity.oauth.tokenprocessor.DefaultRefreshTokenGrantProcessor;
import org.wso2.carbon.identity.oauth.tokenprocessor.OAuth2RevocationProcessor;
import org.wso2.carbon.identity.oauth.tokenprocessor.RefreshTokenGrantProcessor;
import org.wso2.carbon.identity.oauth2.OAuthAuthorizationRequestBuilder;
import org.wso2.carbon.identity.oauth2.authz.validators.ResponseTypeRequestValidator;
import org.wso2.carbon.identity.oauth2.bean.Scope;
import org.wso2.carbon.identity.oauth2.client.authentication.OAuthClientAuthenticator;
import org.wso2.carbon.identity.oauth2.keyidprovider.KeyIDProvider;
import org.wso2.carbon.identity.oauth2.responsemode.provider.ResponseModeProvider;
import org.wso2.carbon.identity.oauth2.token.bindings.TokenBinder;
import org.wso2.carbon.identity.oauth2.token.handlers.claims.JWTAccessTokenClaimProvider;
import org.wso2.carbon.identity.openidconnect.ClaimProvider;
import org.wso2.carbon.identity.openidconnect.dao.ScopeClaimMappingDAO;
import org.wso2.carbon.identity.organization.management.role.management.service.RoleManager;
import org.wso2.carbon.identity.organization.management.service.OrganizationManagementInitialize;
import org.wso2.carbon.identity.organization.management.service.OrganizationManager;
import org.wso2.carbon.identity.organization.management.service.OrganizationUserResidentResolverService;
import org.wso2.carbon.idp.mgt.IdpManager;
import org.wso2.carbon.registry.core.service.RegistryService;
import org.wso2.carbon.user.core.service.RealmService;
import org.wso2.carbon.utils.ConfigurationContextService;

import java.util.ArrayList;
import java.util.Collections;
import java.util.HashMap;
import java.util.List;
import java.util.Map;
import java.util.Optional;

/**
 * OAuth2 Service component data holder
 */
public class OAuth2ServiceComponentHolder {

    private static OAuth2ServiceComponentHolder instance = new OAuth2ServiceComponentHolder();
    private static ApplicationManagementService applicationMgtService;
    private static boolean pkceEnabled = false;
    private static boolean audienceEnabled = false;
    private static RegistryService registryService;
    private static AuthenticationMethodNameTranslator authenticationMethodNameTranslator;
    private static List<OAuthClientAuthenticator> authenticationHandlers = new ArrayList<>();
    private static List<ClaimProvider> claimProviders = new ArrayList<>();
    private static boolean idpIdColumnEnabled = false;
    private static Map<String, ResponseModeProvider> responseModeProviders;
    private static ResponseModeProvider defaultResponseModeProvider;
    private static boolean consentedTokenColumnEnabled = false;
    private static IdentityEventService identityEventService;
    private static boolean tokenExtendedTableExist = false;
    private List<TokenBinder> tokenBinders = new ArrayList<>();
    private Map<String, ResponseTypeRequestValidator> responseTypeRequestValidators = new HashMap<>();
    private OAuthAdminServiceImpl oauthAdminService;
    private OrganizationManager organizationManager;
    private RealmService realmService;
    private static AuthenticationDataPublisher authenticationDataPublisherProxy;
    private static KeyIDProvider keyIDProvider = null;
    private IdpManager idpManager;
    private static UserSessionManagementService userSessionManagementService;
    private static SAMLSSOServiceProviderManager samlSSOServiceProviderManager;
    private static RoleManager roleManager;
    private static OrganizationUserResidentResolverService organizationUserResidentResolverService;
    private List<ScopeDTO> oidcScopesClaims = new ArrayList<>();
    private List<Scope> oauthScopeBinding = new ArrayList<>();
    private ScopeClaimMappingDAO scopeClaimMappingDAO;
    private static List<String> jwtRenewWithoutRevokeAllowedGrantTypes = new ArrayList<>();
    private static ConsentServerConfigsManagementService consentServerConfigsManagementService;
    private static boolean restrictUnassignedScopes;
    private static ConfigurationContextService configurationContextService;
    private List<JWTAccessTokenClaimProvider> jwtAccessTokenClaimProviders = new ArrayList<>();
    private final List<OAuthAuthorizationRequestBuilder> oAuthAuthorizationRequestBuilders = new ArrayList<>();
    private boolean isOrganizationManagementEnabled = false;
    private RefreshTokenGrantProcessor refreshTokenGrantProcessor;
    private OAuth2RevocationProcessor revocationProcessor;
<<<<<<< HEAD
    private APIResourceManager apiResourceManager;
=======
    private AccessTokenProvider accessTokenProvider;
>>>>>>> c96c8297

    private OAuth2ServiceComponentHolder() {

    }

    public static OAuth2ServiceComponentHolder getInstance() {

        return instance;
    }

    /**
     * Get Application management service
     *
     * @return ApplicationManagementService
     */
    public static ApplicationManagementService getApplicationMgtService() {

        return OAuth2ServiceComponentHolder.applicationMgtService;
    }

    /**
     * Set Application management service
     *
     * @param applicationMgtService ApplicationManagementService
     */
    public static void setApplicationMgtService(ApplicationManagementService applicationMgtService) {

        OAuth2ServiceComponentHolder.applicationMgtService = applicationMgtService;
    }

    @Deprecated
    public static boolean isPkceEnabled() {

        return pkceEnabled;
    }

    public static void setPkceEnabled(boolean pkceEnabled) {

        OAuth2ServiceComponentHolder.pkceEnabled = pkceEnabled;
    }

    public static boolean isAudienceEnabled() {

        return audienceEnabled;
    }

    public static void setAudienceEnabled(boolean audienceEnabled) {

        OAuth2ServiceComponentHolder.audienceEnabled = audienceEnabled;
    }

    public static boolean isIDPIdColumnEnabled() {

        return idpIdColumnEnabled;
    }

    public static void setIDPIdColumnEnabled(boolean idpIdColumnEnabled) {

        OAuth2ServiceComponentHolder.idpIdColumnEnabled = idpIdColumnEnabled;
    }

    public static boolean isConsentedTokenColumnEnabled() {

        return consentedTokenColumnEnabled;
    }

    public static void setConsentedTokenColumnEnabled(boolean consentedTokenColumnEnabled) {

        OAuth2ServiceComponentHolder.consentedTokenColumnEnabled = consentedTokenColumnEnabled;
    }

    public static RegistryService getRegistryService() {

        return registryService;
    }

    public static void setRegistryService(RegistryService registryService) {

        OAuth2ServiceComponentHolder.registryService = registryService;
    }

    public static void addAuthenticationHandler(OAuthClientAuthenticator clientAuthenticator) {

        authenticationHandlers.add(clientAuthenticator);
        authenticationHandlers.sort(new HandlerComparator());
    }

    public static List<OAuthClientAuthenticator> getAuthenticationHandlers() {

        return authenticationHandlers;
    }

    public static AuthenticationMethodNameTranslator getAuthenticationMethodNameTranslator() {

        return authenticationMethodNameTranslator;
    }

    public static void setAuthenticationMethodNameTranslator(
            AuthenticationMethodNameTranslator authenticationMethodNameTranslator) {

        OAuth2ServiceComponentHolder.authenticationMethodNameTranslator = authenticationMethodNameTranslator;
    }

    /**
     * Get ClaimProvider Service
     *
     * @return all ID token claims
     */
    public static List<ClaimProvider> getClaimProviders() {
        return claimProviders;
    }

    /**
     * Set ClaimProvider Service
     *
     * @param claimProvider
     */
    public static void setClaimProvider(ClaimProvider claimProvider) {

        OAuth2ServiceComponentHolder.claimProviders.add(claimProvider);
    }

    /**
     * Unregister the particular claimProvider
     *
     * @param claimProvider
     */
    public static void unregisterClaimProvider(ClaimProvider claimProvider) {

        claimProviders.remove(claimProvider);
    }

    public static boolean isTokenExtendedTableExist() {

        return tokenExtendedTableExist;
    }

    public static void setTokenExtendedTableExist(boolean tokenExtendedTableExist) {

        OAuth2ServiceComponentHolder.tokenExtendedTableExist = tokenExtendedTableExist;
    }

    public List<TokenBinder> getTokenBinders() {

        return tokenBinders;
    }

    public Optional<TokenBinder> getTokenBinder(String bindingType) {

        return tokenBinders.stream().filter(t -> t.getBindingType().equals(bindingType)).findAny();
    }

    public void addTokenBinder(TokenBinder tokenBinder) {

        this.tokenBinders.add(tokenBinder);
    }

    public void removeTokenBinder(TokenBinder tokenBinder) {

        this.tokenBinders.remove(tokenBinder);
    }

    public ResponseTypeRequestValidator getResponseTypeRequestValidator(String responseType) {

        return responseTypeRequestValidators.get(responseType);
    }

    public void addResponseTypeRequestValidator(ResponseTypeRequestValidator validator) {

        this.responseTypeRequestValidators.put(validator.getResponseType(), validator);
    }

    public void removeResponseTypeRequestValidator(ResponseTypeRequestValidator validator) {

        this.responseTypeRequestValidators.remove(validator.getResponseType());
    }

    public OAuthAdminServiceImpl getOAuthAdminService() {

        return oauthAdminService;
    }

    public void setOAuthAdminService(OAuthAdminServiceImpl oauthAdminService) {

        this.oauthAdminService = oauthAdminService;
    }

    public RealmService getRealmService() {

        return realmService;
    }

    public void setRealmService(RealmService realmService) {

        this.realmService = realmService;
    }

    /**
     * Set Authentication Data Publisher Proxy instance.
     *
     * @param authenticationDataPublisherProxy
     */
    public static void setAuthenticationDataPublisherProxy(AuthenticationDataPublisher
                                                                   authenticationDataPublisherProxy) {

        OAuth2ServiceComponentHolder.authenticationDataPublisherProxy = authenticationDataPublisherProxy;
    }

    /**
     * Get the Authentication Data Publisher Proxy instance.
     *
     * @return authenticationDataPublisherProxy instance.
     */
    public static AuthenticationDataPublisher getAuthenticationDataPublisherProxy() {

        return OAuth2ServiceComponentHolder.authenticationDataPublisherProxy;
    }

    /**
     * Method to get the configured KeyIDProvider implementation.
     *
     * @return configured Key ID Provider instance.
     */
    public static KeyIDProvider getKeyIDProvider() {

        return keyIDProvider;
    }

    /**
     * Method to add the KeyIDProvider.
     *
     * @param keyIDProvider instance of KeyIDProvider.
     */
    public static void setKeyIDProvider(KeyIDProvider keyIDProvider) {

        OAuth2ServiceComponentHolder.keyIDProvider = keyIDProvider;
    }

    /**
     * Set Idp manager Instance.
     *
     * @param idpManager IdpManager.
     */
    public void setIdpManager(IdpManager idpManager) {

        this.idpManager = idpManager;
    }

    /**
     * Get IdpManager Instance.
     *
     * @return IdpManager.
     */
    public IdpManager getIdpManager() {

        return idpManager;
    }
    
    /**
    * Set UserSessionManagementService Instance.
    *
    * @param userSessionManagementService UserSessionManagementService.
     */
    public static void setUserSessionManagementService(UserSessionManagementService userSessionManagementService) {

        OAuth2ServiceComponentHolder.userSessionManagementService = userSessionManagementService;
    }

    /**
     * Get UserSessionManagementService Instance.
     *
     * @return UserSessionManagementService.
     */
    public static UserSessionManagementService getUserSessionManagementService() {

        return userSessionManagementService;
    }

    public static RoleManager getRoleManager() {

        return roleManager;
    }

    public static void setRoleManager(RoleManager roleManager) {

        OAuth2ServiceComponentHolder.roleManager = roleManager;
    }

    public void setOIDCScopesClaims(List<ScopeDTO> oidcScopesClaims) {

        this.oidcScopesClaims = oidcScopesClaims;
    }

    public List<ScopeDTO> getOIDCScopesClaims() {

        return oidcScopesClaims;
    }

    public void setOauthScopeBinding(List<Scope> oauthScopeBinding) {

        this.oauthScopeBinding = oauthScopeBinding;
    }

    public List<Scope> getOauthScopeBinding() {

        return oauthScopeBinding;
    }


    public ScopeClaimMappingDAO getScopeClaimMappingDAO() {

        return scopeClaimMappingDAO;
    }

    public void setScopeClaimMappingDAO(ScopeClaimMappingDAO scopeClaimMappingDAO) {

        this.scopeClaimMappingDAO = scopeClaimMappingDAO;
    }

    public static OrganizationUserResidentResolverService getOrganizationUserResidentResolverService() {

        return organizationUserResidentResolverService;
    }

    public static void setOrganizationUserResidentResolverService(
            OrganizationUserResidentResolverService organizationUserResidentResolverService) {

        OAuth2ServiceComponentHolder.organizationUserResidentResolverService = organizationUserResidentResolverService;
    }

    /**
     * Get the list of grant types which allowed JWT renew without revoke.
     *
     * @return JwtRenewWithoutRevokeAllowedGrantTypes
     */
    public static List<String> getJwtRenewWithoutRevokeAllowedGrantTypes() {

        return jwtRenewWithoutRevokeAllowedGrantTypes;
    }

    /**
     * Set the list of grant types which allowed JWT renew without revoke.
     *
     * @param jwtRenewWithoutRevokeAllowedGrantTypes List of grant types.
     */
    public static void setJwtRenewWithoutRevokeAllowedGrantTypes(
            List<String> jwtRenewWithoutRevokeAllowedGrantTypes) {

        OAuth2ServiceComponentHolder.jwtRenewWithoutRevokeAllowedGrantTypes =
                jwtRenewWithoutRevokeAllowedGrantTypes;
    }

    public static IdentityEventService getIdentityEventService() {

        return identityEventService;
    }

    public static void setIdentityEventService(IdentityEventService identityEventService) {
        OAuth2ServiceComponentHolder.identityEventService = identityEventService;
    }

    /**
     * Get Consent Server Configs Management Service.
     *
     * @return Consent Server Configs Management Service.
     */
    public static ConsentServerConfigsManagementService getConsentServerConfigsManagementService() {

        return OAuth2ServiceComponentHolder.consentServerConfigsManagementService;
    }

    /**
     * Set Consent Server Configs Management Service.
     *
     * @param consentServerConfigsManagementService Consent Server Configs Management Service.
     */
    public static void setConsentServerConfigsManagementService(ConsentServerConfigsManagementService
                                                                        consentServerConfigsManagementService) {

        OAuth2ServiceComponentHolder.consentServerConfigsManagementService = consentServerConfigsManagementService;
    }

    /**
     * Get Refresh Token Grant Processor.
     *
     * @return RefreshTokenGrantProcessor  Refresh Token Grant Processor.
     */
    public RefreshTokenGrantProcessor getRefreshTokenGrantProcessor() {

        if (refreshTokenGrantProcessor == null) {
            refreshTokenGrantProcessor = new DefaultRefreshTokenGrantProcessor();
        }
        return refreshTokenGrantProcessor;
    }

    /**
     * Set Refresh Token Grant Processor.
     *
     * @param refreshTokenGrantProcessor Refresh Token Grant Processor.
     */
    public void setRefreshTokenGrantProcessor(RefreshTokenGrantProcessor refreshTokenGrantProcessor) {

        this.refreshTokenGrantProcessor = refreshTokenGrantProcessor;
    }

    /**
     * Get Revocation Processor.
     *
     * @return Revocation Processor.
     */
    public OAuth2RevocationProcessor getRevocationProcessor() {

        if (revocationProcessor == null) {
            revocationProcessor = new DefaultOAuth2RevocationProcessor();
        }
        return revocationProcessor;
    }

    /**
     * Set Revocation Processor.
     *
     * @param revocationProcessor Revocation Processor.
     */
    public void setRevocationProcessor(OAuth2RevocationProcessor revocationProcessor) {

        this.revocationProcessor = revocationProcessor;
    }

    public static boolean isRestrictUnassignedScopes() {

        return restrictUnassignedScopes;
    }

    public static void setRestrictUnassignedScopes(boolean restrictUnassignedScopes) {

        OAuth2ServiceComponentHolder.restrictUnassignedScopes = restrictUnassignedScopes;
    }

    public static ConfigurationContextService getConfigurationContextService() {

        return configurationContextService;
    }

    public static void setConfigurationContextService(ConfigurationContextService configurationContextService) {

        OAuth2ServiceComponentHolder.configurationContextService = configurationContextService;
    }

    /**
     * Get the OAuth2ScopeClaimMappingDAO instance.
     *
     * @param samlSSOServiceProviderManager SAMLSSOServiceProviderManager instance.
     */
    public static void setSamlSSOServiceProviderManager(SAMLSSOServiceProviderManager samlSSOServiceProviderManager) {

        OAuth2ServiceComponentHolder.samlSSOServiceProviderManager = samlSSOServiceProviderManager;
    }

    /**
     * Get the SAMLSSOServiceProviderManager instance.
     *
     * @return SAMLSSOServiceProviderManager instance.
     */
    public static SAMLSSOServiceProviderManager getSamlSSOServiceProviderManager() {

        return samlSSOServiceProviderManager;
    }

    /**
     * Returns JWT access token additional claim providers.
     *
     * @return
     */
    public List<JWTAccessTokenClaimProvider> getJWTAccessTokenClaimProviders() {

        return Collections.unmodifiableList(jwtAccessTokenClaimProviders);
    }

    public void addJWTAccessTokenClaimProvider(JWTAccessTokenClaimProvider accessTokenClaimProvider) {

        jwtAccessTokenClaimProviders.add(accessTokenClaimProvider);
    }

    public void removeJWTAccessTokenClaimProvider(JWTAccessTokenClaimProvider accessTokenClaimProvider) {

        jwtAccessTokenClaimProviders.add(accessTokenClaimProvider);
    }

    /**
     * Get whether organization management enabled.
     *
     * @return True if organization management is enabled.
     */
    public boolean isOrganizationManagementEnabled() {

        return isOrganizationManagementEnabled;
    }

    /**
     * Set organization management enable/disable state.
     *
     * @param organizationManagementInitializeService OrganizationManagementInitializeInstance.
     */
    public void setOrganizationManagementEnable(
            OrganizationManagementInitialize organizationManagementInitializeService) {

        if (organizationManagementInitializeService != null) {
            isOrganizationManagementEnabled = organizationManagementInitializeService.isOrganizationManagementEnabled();
        }
    }

    /**
     * Get the organization manager instance.
     *
     * @return OrganizationManager instance.
     */
    public OrganizationManager getOrganizationManager() {

        return organizationManager;
    }

    /**
     * Set the organization manager instance.
     *
     * @param organizationManager OrganizationManager instance.
     */
    public void setOrganizationManager(OrganizationManager organizationManager) {

        this.organizationManager = organizationManager;
    }

    /**
     * set ResponseModeProvider map
     */
    public static void setResponseModeProviders(Map<String, ResponseModeProvider> responseModeProvidersMap) {

        responseModeProviders = responseModeProvidersMap;
    }

    /**
     * set DefaultResponseModeProvider
     */
    public static void setDefaultResponseModeProvider(ResponseModeProvider responseModeProvider) {

        defaultResponseModeProvider = responseModeProvider;
    }

    /**
     * get DefaultResponseModeProvider
     */
    public static ResponseModeProvider getDefaultResponseModeProvider() {

        return defaultResponseModeProvider;
    }

    /**
     * This returns responseModeProviders map with all supported (configured) response modes and their providers
     * @return Map<String, ResponseModeProvider>
     */
    public static Map<String, ResponseModeProvider> getResponseModeProviders() {
        return responseModeProviders;
    }

    /**
     * Method to get the configured ResponseModeProvider implementation.
     *
     * @return the configured response mode provider for the Authorization response.
     */
    public static ResponseModeProvider getResponseModeProvider(String responseMode) {

        if (responseMode == null) {
            // if response mode is not provided, the DefaultResponseModeProvider is used
            return getDefaultResponseModeProvider();
        }
        ResponseModeProvider responseModeProvider = responseModeProviders.get(responseMode);
        if (responseModeProvider == null) {
            // if response mode is not in the configured response modes, the DefaultResponseModeProvider is used
            return getDefaultResponseModeProvider();
        }
        return responseModeProvider;
    }

    /**
     * Get the list of oauth authorization request builder implementations available.
     *
     * @return List<OAuthAuthorizationRequestBuilder> returns a list ot request builders.
     */
    public List<OAuthAuthorizationRequestBuilder> getAuthorizationRequestBuilders() {

        return oAuthAuthorizationRequestBuilders;
    }

    /**
     * Add request builder implementation.
     *
     * @param oAuthAuthorizationRequestBuilder Request builder implementation.
     */
    public void addAuthorizationRequestBuilder(OAuthAuthorizationRequestBuilder oAuthAuthorizationRequestBuilder) {

        oAuthAuthorizationRequestBuilders.add(oAuthAuthorizationRequestBuilder);
    }

    /**
     * Remove request builder implementation.
     *
     * @param oAuthAuthorizationRequestBuilder Request builder implementation.
     */
    public void removeAuthorizationRequestBuilder(OAuthAuthorizationRequestBuilder oAuthAuthorizationRequestBuilder) {

        oAuthAuthorizationRequestBuilders.remove(oAuthAuthorizationRequestBuilder);
    }

    /**
<<<<<<< HEAD
     * Set API resource manager.
     *
     * @param apiResourceManager API resource manager.
     */
    public void setAPIResourceManager(APIResourceManager apiResourceManager) {

        this.apiResourceManager = apiResourceManager;
    }

    /**
     * Get API resource manager.
     *
     * @return API resource manager.
     */
    public APIResourceManager getAPIResourceManager() {

        return apiResourceManager;
=======
     * Get access token provider.
     *
     * @return AccessTokenProvider
     */
    public AccessTokenProvider getAccessTokenProvider() {

        if (accessTokenProvider == null) {
            accessTokenProvider = new DefaultAccessTokenProvider();
        }
        return accessTokenProvider;
    }

    /**
     * Set access token provider.
     *
     * @param accessTokenProvider AccessTokenProvider
     */
    public void setAccessTokenProvider(AccessTokenProvider accessTokenProvider) {

        this.accessTokenProvider = accessTokenProvider;
>>>>>>> c96c8297
    }
}<|MERGE_RESOLUTION|>--- conflicted
+++ resolved
@@ -104,11 +104,8 @@
     private boolean isOrganizationManagementEnabled = false;
     private RefreshTokenGrantProcessor refreshTokenGrantProcessor;
     private OAuth2RevocationProcessor revocationProcessor;
-<<<<<<< HEAD
+    private AccessTokenProvider accessTokenProvider;
     private APIResourceManager apiResourceManager;
-=======
-    private AccessTokenProvider accessTokenProvider;
->>>>>>> c96c8297
 
     private OAuth2ServiceComponentHolder() {
 
@@ -722,25 +719,6 @@
     }
 
     /**
-<<<<<<< HEAD
-     * Set API resource manager.
-     *
-     * @param apiResourceManager API resource manager.
-     */
-    public void setAPIResourceManager(APIResourceManager apiResourceManager) {
-
-        this.apiResourceManager = apiResourceManager;
-    }
-
-    /**
-     * Get API resource manager.
-     *
-     * @return API resource manager.
-     */
-    public APIResourceManager getAPIResourceManager() {
-
-        return apiResourceManager;
-=======
      * Get access token provider.
      *
      * @return AccessTokenProvider
@@ -761,6 +739,25 @@
     public void setAccessTokenProvider(AccessTokenProvider accessTokenProvider) {
 
         this.accessTokenProvider = accessTokenProvider;
->>>>>>> c96c8297
+    }
+
+    /**
+     * Set API resource manager.
+     *
+     * @param apiResourceManager API resource manager.
+     */
+    public void setAPIResourceManager(APIResourceManager apiResourceManager) {
+
+        this.apiResourceManager = apiResourceManager;
+    }
+
+    /**
+     * Get API resource manager.
+     *
+     * @return API resource manager.
+     */
+    public APIResourceManager getAPIResourceManager() {
+
+        return apiResourceManager;
     }
 }