--- conflicted
+++ resolved
@@ -106,14 +106,10 @@
     private boolean isOrganizationManagementEnabled = false;
     private RefreshTokenGrantProcessor refreshTokenGrantProcessor;
     private OAuth2RevocationProcessor revocationProcessor;
-<<<<<<< HEAD
     private TokenProvider tokenProvider;
-=======
-    private AccessTokenProvider accessTokenProvider;
     private AuthorizedAPIManagementService authorizedAPIManagementService;
     private APIResourceManager apiResourceManager;
     private RoleManagementService roleManagementServiceV2;
->>>>>>> 83dc470c
 
     private OAuth2ServiceComponentHolder() {
 
