--- conflicted
+++ resolved
@@ -20,12 +20,9 @@
 
 import org.wso2.carbon.identity.application.authentication.framework.AuthenticationMethodNameTranslator;
 import org.wso2.carbon.identity.application.mgt.ApplicationManagementService;
-<<<<<<< HEAD
 import org.wso2.carbon.identity.core.handler.HandlerComparator;
 import org.wso2.carbon.identity.oauth2.client.authentication.OAuthClientAuthenticator;
-=======
 import org.wso2.carbon.identity.openidconnect.ClaimProvider;
->>>>>>> 074b3fb4
 import org.wso2.carbon.registry.core.service.RegistryService;
 
 import java.util.ArrayList;
@@ -40,15 +37,11 @@
     private static boolean pkceEnabled = false;
     private static boolean audienceEnabled = false;
     private static RegistryService registryService;
-<<<<<<< HEAD
     private static AuthenticationMethodNameTranslator authenticationMethodNameTranslator;
     private static List<OAuthClientAuthenticator> authenticationHandlers = new ArrayList<>();
+    private static List<ClaimProvider> claimProviders = new ArrayList<>();
 
     private OAuth2ServiceComponentHolder() {
-=======
-    private static List<ClaimProvider> claimProviders = new ArrayList<>();
-    private OAuth2ServiceComponentHolder(){
->>>>>>> 074b3fb4
 
     }
 
@@ -58,6 +51,7 @@
      * @return ApplicationManagementService
      */
     public static ApplicationManagementService getApplicationMgtService() {
+
         return OAuth2ServiceComponentHolder.applicationMgtService;
     }
 
@@ -67,52 +61,62 @@
      * @param applicationMgtService ApplicationManagementService
      */
     public static void setApplicationMgtService(ApplicationManagementService applicationMgtService) {
+
         OAuth2ServiceComponentHolder.applicationMgtService = applicationMgtService;
     }
 
     public static boolean isPkceEnabled() {
+
         return pkceEnabled;
     }
 
     public static void setPkceEnabled(boolean pkceEnabled) {
+
         OAuth2ServiceComponentHolder.pkceEnabled = pkceEnabled;
     }
 
     public static boolean isAudienceEnabled() {
+
         return audienceEnabled;
     }
 
     public static void setAudienceEnabled(boolean audienceEnabled) {
+
         OAuth2ServiceComponentHolder.audienceEnabled = audienceEnabled;
     }
 
     public static RegistryService getRegistryService() {
+
         return registryService;
     }
 
     public static void setRegistryService(RegistryService registryService) {
+
         OAuth2ServiceComponentHolder.registryService = registryService;
     }
 
-<<<<<<< HEAD
     public static void addAuthenticationHandler(OAuthClientAuthenticator clientAuthenticator) {
+
         authenticationHandlers.add(clientAuthenticator);
         authenticationHandlers.sort(new HandlerComparator());
     }
 
     public static List<OAuthClientAuthenticator> getAuthenticationHandlers() {
+
         return authenticationHandlers;
     }
 
     public static AuthenticationMethodNameTranslator getAuthenticationMethodNameTranslator() {
+
         return authenticationMethodNameTranslator;
     }
 
     public static void setAuthenticationMethodNameTranslator(
             AuthenticationMethodNameTranslator authenticationMethodNameTranslator) {
+
         OAuth2ServiceComponentHolder.authenticationMethodNameTranslator = authenticationMethodNameTranslator;
     }
-=======
+
     /**
      * Get ClaimProvider Service
      *
@@ -140,5 +144,4 @@
         claimProviders.remove(claimProvider);
     }
 
->>>>>>> 074b3fb4
 }