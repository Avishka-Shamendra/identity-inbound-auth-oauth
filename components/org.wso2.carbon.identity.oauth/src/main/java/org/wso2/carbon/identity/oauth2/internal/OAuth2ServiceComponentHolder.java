/*
 * Copyright (c) 2014, WSO2 Inc. (http://www.wso2.org) All Rights Reserved.
 *
 * WSO2 Inc. licenses this file to you under the Apache License,
 * Version 2.0 (the "License"); you may not use this file except
 * in compliance with the License.
 * You may obtain a copy of the License at
 *
 * http://www.apache.org/licenses/LICENSE-2.0
 *
 * Unless required by applicable law or agreed to in writing,
 * software distributed under the License is distributed on an
 * "AS IS" BASIS, WITHOUT WARRANTIES OR CONDITIONS OF ANY
 * KIND, either express or implied. See the License for the
 * specific language governing permissions and limitations
 * under the License.
 */

package org.wso2.carbon.identity.oauth2.internal;

import org.wso2.carbon.identity.application.authentication.framework.AuthenticationMethodNameTranslator;
import org.wso2.carbon.identity.application.mgt.ApplicationManagementService;
import org.wso2.carbon.identity.core.handler.HandlerComparator;
import org.wso2.carbon.identity.oauth2.client.authentication.OAuthClientAuthenticator;
import org.wso2.carbon.registry.core.service.RegistryService;

import java.util.ArrayList;
import java.util.List;

/**
 * OAuth2 Service component data holder
 */
public class OAuth2ServiceComponentHolder {

    private static ApplicationManagementService applicationMgtService;
    private static boolean pkceEnabled = false;
    private static RegistryService registryService;
<<<<<<< HEAD
    private static List<OAuthClientAuthenticator> authenticationHandlers = new ArrayList<>();

    private OAuth2ServiceComponentHolder() {
=======
    private static AuthenticationMethodNameTranslator authenticationMethodNameTranslator;
    private OAuth2ServiceComponentHolder(){
>>>>>>> e85d8fcd

    }

    /**
     * Get Application management service
     *
     * @return ApplicationManagementService
     */
    public static ApplicationManagementService getApplicationMgtService() {
        return OAuth2ServiceComponentHolder.applicationMgtService;
    }

    /**
     * Set Application management service
     *
     * @param applicationMgtService ApplicationManagementService
     */
    public static void setApplicationMgtService(ApplicationManagementService applicationMgtService) {
        OAuth2ServiceComponentHolder.applicationMgtService = applicationMgtService;
    }

    public static boolean isPkceEnabled() {
        return pkceEnabled;
    }

    public static void setPkceEnabled(boolean pkceEnabled) {
        OAuth2ServiceComponentHolder.pkceEnabled = pkceEnabled;
    }

    public static RegistryService getRegistryService() {
        return registryService;
    }

    public static void setRegistryService(RegistryService registryService) {
        OAuth2ServiceComponentHolder.registryService = registryService;
    }

<<<<<<< HEAD
    public static void addAuthenticationHandler(OAuthClientAuthenticator clientAuthenticator) {
        authenticationHandlers.add(clientAuthenticator);
        authenticationHandlers.sort(new HandlerComparator());
    }

    public static List<OAuthClientAuthenticator> getAuthenticationHandlers() {
        return authenticationHandlers;
=======
    public static AuthenticationMethodNameTranslator getAuthenticationMethodNameTranslator() {
        return authenticationMethodNameTranslator;
    }

    public static void setAuthenticationMethodNameTranslator(
            AuthenticationMethodNameTranslator authenticationMethodNameTranslator) {
        OAuth2ServiceComponentHolder.authenticationMethodNameTranslator = authenticationMethodNameTranslator;
>>>>>>> e85d8fcd
    }
}<|MERGE_RESOLUTION|>--- conflicted
+++ resolved
@@ -35,14 +35,11 @@
     private static ApplicationManagementService applicationMgtService;
     private static boolean pkceEnabled = false;
     private static RegistryService registryService;
-<<<<<<< HEAD
+    private static AuthenticationMethodNameTranslator authenticationMethodNameTranslator;
+    private OAuth2ServiceComponentHolder(){
     private static List<OAuthClientAuthenticator> authenticationHandlers = new ArrayList<>();
 
     private OAuth2ServiceComponentHolder() {
-=======
-    private static AuthenticationMethodNameTranslator authenticationMethodNameTranslator;
-    private OAuth2ServiceComponentHolder(){
->>>>>>> e85d8fcd
 
     }
 
@@ -80,7 +77,6 @@
         OAuth2ServiceComponentHolder.registryService = registryService;
     }
 
-<<<<<<< HEAD
     public static void addAuthenticationHandler(OAuthClientAuthenticator clientAuthenticator) {
         authenticationHandlers.add(clientAuthenticator);
         authenticationHandlers.sort(new HandlerComparator());
@@ -88,7 +84,8 @@
 
     public static List<OAuthClientAuthenticator> getAuthenticationHandlers() {
         return authenticationHandlers;
-=======
+    }
+
     public static AuthenticationMethodNameTranslator getAuthenticationMethodNameTranslator() {
         return authenticationMethodNameTranslator;
     }
@@ -96,6 +93,5 @@
     public static void setAuthenticationMethodNameTranslator(
             AuthenticationMethodNameTranslator authenticationMethodNameTranslator) {
         OAuth2ServiceComponentHolder.authenticationMethodNameTranslator = authenticationMethodNameTranslator;
->>>>>>> e85d8fcd
     }
 }