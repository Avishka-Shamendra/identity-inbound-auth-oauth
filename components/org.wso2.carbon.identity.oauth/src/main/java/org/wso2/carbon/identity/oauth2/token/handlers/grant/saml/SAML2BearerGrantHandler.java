/*
 * Copyright (c) 2012, WSO2 Inc. (http://www.wso2.org) All Rights Reserved.
 *
 * WSO2 Inc. licenses this file to you under the Apache License,
 * Version 2.0 (the "License"); you may not use this file except
 * in compliance with the License.
 * You may obtain a copy of the License at
 *
 * http://www.apache.org/licenses/LICENSE-2.0
 *
 * Unless required by applicable law or agreed to in writing,
 * software distributed under the License is distributed on an
 * "AS IS" BASIS, WITHOUT WARRANTIES OR CONDITIONS OF ANY
 * KIND, either express or implied. See the License for the
 * specific language governing permissions and limitations
 * under the License.
 */

package org.wso2.carbon.identity.oauth2.token.handlers.grant.saml;

import org.apache.commons.codec.binary.Base64;
import org.apache.commons.collections.CollectionUtils;
import org.apache.commons.lang.StringUtils;
import org.apache.commons.logging.Log;
import org.apache.commons.logging.LogFactory;
import org.joda.time.DateTime;
import org.opensaml.DefaultBootstrap;
import org.opensaml.common.xml.SAMLConstants;
import org.opensaml.saml2.core.Assertion;
import org.opensaml.saml2.core.Audience;
import org.opensaml.saml2.core.AudienceRestriction;
import org.opensaml.saml2.core.Conditions;
import org.opensaml.saml2.core.SubjectConfirmation;
import org.opensaml.saml2.core.SubjectConfirmationData;
import org.opensaml.security.SAMLSignatureProfileValidator;
import org.opensaml.xml.ConfigurationException;
import org.opensaml.xml.XMLObject;
import org.opensaml.xml.security.x509.X509Credential;
import org.opensaml.xml.signature.SignatureValidator;
import org.opensaml.xml.validation.ValidationException;
import org.w3c.dom.NodeList;
import org.wso2.carbon.base.MultitenantConstants;
import org.wso2.carbon.identity.application.authentication.framework.model.AuthenticatedUser;
import org.wso2.carbon.identity.application.authentication.framework.util.FrameworkUtils;
import org.wso2.carbon.identity.application.common.IdentityApplicationManagementException;
import org.wso2.carbon.identity.application.common.model.ClaimMapping;
import org.wso2.carbon.identity.application.common.model.FederatedAuthenticatorConfig;
import org.wso2.carbon.identity.application.common.model.IdentityProvider;
import org.wso2.carbon.identity.application.common.model.Property;
import org.wso2.carbon.identity.application.common.model.ServiceProvider;
import org.wso2.carbon.identity.application.common.util.IdentityApplicationConstants;
import org.wso2.carbon.identity.application.common.util.IdentityApplicationManagementUtil;
import org.wso2.carbon.identity.base.IdentityConstants;
import org.wso2.carbon.identity.base.IdentityException;
import org.wso2.carbon.identity.core.util.IdentityTenantUtil;
import org.wso2.carbon.identity.core.util.IdentityUtil;
import org.wso2.carbon.identity.oauth.common.OAuthConstants;
import org.wso2.carbon.identity.oauth.config.OAuthServerConfiguration;
import org.wso2.carbon.identity.oauth.internal.OAuthComponentServiceHolder;
import org.wso2.carbon.identity.oauth2.IdentityOAuth2Exception;
import org.wso2.carbon.identity.oauth2.dto.OAuth2AccessTokenRespDTO;
import org.wso2.carbon.identity.oauth2.internal.OAuth2ServiceComponentHolder;
import org.wso2.carbon.identity.oauth2.token.OAuthTokenReqMessageContext;
import org.wso2.carbon.identity.oauth2.token.handlers.grant.AbstractAuthorizationGrantHandler;
import org.wso2.carbon.identity.oauth2.util.ClaimsUtil;
import org.wso2.carbon.identity.oauth2.util.OAuth2Util;
import org.wso2.carbon.identity.oauth2.util.X509CredentialImpl;
import org.wso2.carbon.idp.mgt.IdentityProviderManagementException;
import org.wso2.carbon.idp.mgt.IdentityProviderManager;
import org.wso2.carbon.user.api.UserStoreException;
import org.wso2.carbon.user.api.UserStoreManager;
import org.wso2.carbon.user.core.service.RealmService;
import org.wso2.carbon.user.core.util.UserCoreUtil;
import org.wso2.carbon.utils.multitenancy.MultitenantUtils;

import java.nio.charset.StandardCharsets;
import java.security.cert.CertificateException;
import java.security.cert.X509Certificate;
import java.util.ArrayList;
import java.util.Calendar;
import java.util.HashMap;
import java.util.List;
import java.util.Map;
import java.util.concurrent.TimeUnit;

/**
 * This implements SAML 2.0 Bearer Assertion Profile for OAuth 2.0 -
 * http://tools.ietf.org/html/draft-ietf-oauth-saml2-bearer-14.
 */
public class SAML2BearerGrantHandler extends AbstractAuthorizationGrantHandler {

    public static final String ASSERTION_ELEMENT = "Assertion";
    public static final String IDP_ENTITY_ID = "IdPEntityId";
    private static Log log = LogFactory.getLog(SAML2BearerGrantHandler.class);
    private static final String SAMLSSO_AUTHENTICATOR = "samlsso";
    private static final String SAML2SSO_AUTHENTICATOR_NAME = "SAMLSSOAuthenticator";

    SAMLSignatureProfileValidator profileValidator = null;

    @Override
    public void init() throws IdentityOAuth2Exception {

        super.init();

        Thread thread = Thread.currentThread();
        ClassLoader loader = thread.getContextClassLoader();
        thread.setContextClassLoader(this.getClass().getClassLoader());

        try {
            DefaultBootstrap.bootstrap();
        } catch (ConfigurationException e) {
            log.error("Error in bootstrapping the OpenSAML2 library", e);
            throw new IdentityOAuth2Exception("Error in bootstrapping the OpenSAML2 library");
        } finally {
            thread.setContextClassLoader(loader);
        }

        profileValidator = new SAMLSignatureProfileValidator();
    }

    /**
     * We're validating the SAML token that we receive from the request. Through the assertion parameter in the POST
     * request. A request format that we handle here looks like,
     * <p/>
     * POST /token.oauth2 HTTP/1.1
     * Host: as.example.com
     * Content-Type: application/x-www-form-urlencoded
     * <p/>
     * grant_type=urn%3Aietf%3Aparams%3Aoauth%3Agrant-type%3Asaml2-bearer&
     * assertion=PHNhbWxwOl...[omitted for brevity]...ZT4
     *
     * @param tokReqMsgCtx Token message request context
     * @return true if validation is successful, false otherwise
     * @throws org.wso2.carbon.identity.oauth2.IdentityOAuth2Exception
     */
    @Override
    public boolean validateGrant(OAuthTokenReqMessageContext tokReqMsgCtx) throws IdentityOAuth2Exception {

        super.validateGrant(tokReqMsgCtx);
        if (log.isDebugEnabled() && IdentityUtil.isTokenLoggable(IdentityConstants.IdentityTokens.SAML_ASSERTION)) {
            log.debug("Received SAML assertion : " +
                    new String(Base64.decodeBase64(tokReqMsgCtx.getOauth2AccessTokenReqDTO().getAssertion()),
                            StandardCharsets.UTF_8));
        }
        Assertion assertion = getAssertionObject(tokReqMsgCtx);
        validateSubject(tokReqMsgCtx, assertion);
        validateIssuer(tokReqMsgCtx, assertion);
        validateSignature(assertion);

        String tenantDomain = getTenantDomain(tokReqMsgCtx);
        IdentityProvider identityProvider = getIdentityProvider(assertion, tenantDomain);
        validateSignatureAgainstIdpCertificate(assertion, tenantDomain, identityProvider);
        validateConditions(tokReqMsgCtx, assertion, identityProvider, tenantDomain);

        long timestampSkewInMillis = OAuthServerConfiguration.getInstance().getTimeStampSkewInSeconds() * 1000;
        validateAssertionTimeWindow(timestampSkewInMillis, getNotOnOrAfter(assertion), getNotBefore(assertion));
        processSubjectConfirmation(tokReqMsgCtx, assertion, identityProvider, tenantDomain, timestampSkewInMillis);

        /*
          The authorization server MUST verify that the Assertion is valid in all other respects per
          [OASIS.saml-core-2.0-os], such as (but not limited to) evaluating all content within the Conditions
          element including the NotOnOrAfter and NotBefore attributes, rejecting unknown condition types, etc.

          [OASIS.saml-core-2.0-os] - http://docs.oasis-open.org/security/saml/v2.0/saml-core-2.0-os.pdf
         */
        // TODO: Throw the SAML request through the general SAML2 validation routines

        setValuesInMessageContext(tokReqMsgCtx, assertion, identityProvider, tenantDomain);
        invokeExtension(tokReqMsgCtx);
        return true;
    }

    @Override
    public boolean issueRefreshToken() throws IdentityOAuth2Exception {

        return OAuthServerConfiguration.getInstance()
                .getValueForIsRefreshTokenAllowed(OAuthConstants.OAUTH_SAML2_BEARER_METHOD);
    }

    @Override
    public OAuth2AccessTokenRespDTO issue(OAuthTokenReqMessageContext tokenReqMsgCtx) throws IdentityOAuth2Exception {
        OAuth2AccessTokenRespDTO responseDTO = super.issue(tokenReqMsgCtx);

        String[] scope = tokenReqMsgCtx.getScope();
        if (OAuth2Util.isOIDCAuthzRequest(scope)) {
            Assertion assertion = (Assertion) tokenReqMsgCtx.getProperty(OAuthConstants.OAUTH_SAML2_ASSERTION);

            if (assertion != null) {
                handleClaimsInAssertion(tokenReqMsgCtx, responseDTO, assertion);
            }
        }

        return responseDTO;
    }

    protected void handleClaimsInAssertion(OAuthTokenReqMessageContext tokenReqMsgCtx, OAuth2AccessTokenRespDTO
            responseDTO, Assertion assertion) throws IdentityOAuth2Exception {

        Map<String, String> attributes = ClaimsUtil.extractClaimsFromAssertion(
                tokenReqMsgCtx, responseDTO, assertion, FrameworkUtils.getMultiAttributeSeparator());
        if (attributes != null && attributes.size() > 0) {
            if (OAuthServerConfiguration.getInstance().isConvertOriginalClaimsFromAssertionsToOIDCDialect()) {
                String tenantDomain = tokenReqMsgCtx.getOauth2AccessTokenReqDTO().getTenantDomain();
                if (StringUtils.isBlank(tenantDomain)) {
                    tenantDomain = MultitenantConstants.SUPER_TENANT_DOMAIN_NAME;
                }
                IdentityProvider identityProvider;
                identityProvider = getIdentityProvider(assertion, tenantDomain);

                boolean localClaimDialect = identityProvider.getClaimConfig().isLocalClaimDialect();
                ClaimMapping[] idPClaimMappings = identityProvider.getClaimConfig().getClaimMappings();
                Map<String, String> localClaims;

                if (ClaimsUtil.isResidentIdp(identityProvider)) {
                    localClaims = handleClaimsForResidentIDP(attributes, identityProvider);
                } else {
                    localClaims = handleClaimsForIDP(attributes, tenantDomain, identityProvider,
                            localClaimDialect, idPClaimMappings);
                }

                // ########################### all claims are in local dialect ############################

                if (localClaims != null && localClaims.size() > 0) {
                    Map<String, String> oidcClaims;
                    try {
                        oidcClaims = ClaimsUtil.convertClaimsToOIDCDialect(tokenReqMsgCtx,
                                localClaims);
                    } catch (IdentityApplicationManagementException | IdentityException e) {
                        throw new IdentityOAuth2Exception(
                                "Error while converting user claims to OIDC dialect from idp " + identityProvider
                                        .getIdentityProviderName(), e);
                    }
                    Map<ClaimMapping, String> claimMappings = FrameworkUtils.buildClaimMappings(oidcClaims);
                    addUserAttributesToCache(responseDTO, tokenReqMsgCtx, claimMappings);
                }
            } else {
                // Not converting claims. Sending the claim uris in original format.
                Map<ClaimMapping, String> claimMappings = FrameworkUtils.buildClaimMappings(attributes);
                addUserAttributesToCache(responseDTO, tokenReqMsgCtx, claimMappings);
            }
        }
    }

    protected Map<String, String> handleClaimsForIDP(Map<String, String> attributes, String tenantDomain,
                                                     IdentityProvider identityProvider, boolean localClaimDialect,
                                                     ClaimMapping[] idPClaimMappings) {

        return ClaimsUtil
                .handleClaimsForIDP(attributes, tenantDomain, identityProvider, localClaimDialect, idPClaimMappings);
    }

    protected Map<String, String> handleClaimsForResidentIDP(Map<String, String> attributes, IdentityProvider
            identityProvider) {

        return ClaimsUtil.handleClaimsForResidentIDP(attributes, identityProvider);
    }


    protected static void addUserAttributesToCache(OAuth2AccessTokenRespDTO tokenRespDTO, OAuthTokenReqMessageContext
            msgCtx, Map<ClaimMapping, String> userAttributes) {

<<<<<<< HEAD
        AuthorizationGrantCacheKey authorizationGrantCacheKey = new AuthorizationGrantCacheKey(tokenRespDTO
                .getAccessToken());
        AuthorizationGrantCacheEntry authorizationGrantCacheEntry = new AuthorizationGrantCacheEntry(userAttributes);
        authorizationGrantCacheEntry.setSubjectClaim(msgCtx.getAuthorizedUser().getAuthenticatedSubjectIdentifier());

        if (StringUtils.isNotBlank(tokenRespDTO.getTokenId())) {
            authorizationGrantCacheEntry.setTokenId(tokenRespDTO.getTokenId());
        }

        authorizationGrantCacheEntry.setValidityPeriod(TimeUnit.MILLISECONDS.toNanos(tokenRespDTO.getExpiresInMillis()));
        AuthorizationGrantCache.getInstance().addToCacheByToken(authorizationGrantCacheKey,
                authorizationGrantCacheEntry);
=======
        ClaimsUtil.addUserAttributesToCache(tokenRespDTO, msgCtx, userAttributes);
>>>>>>> 0c100ba1
    }

    /**
     * The authorization server MUST verify that the NotOnOrAfter instant has not passed, subject to allowable
     * clock skew between systems.  An invalid NotOnOrAfter instant on the <Conditions> element invalidates the
     * entire Assertion.  An invalid NotOnOrAfter instant on a <SubjectConfirmationData> element only invalidates
     * the individual <SubjectConfirmation>.  The authorization server MAY reject Assertions with a NotOnOrAfter
     * instant that is unreasonably far in the future.  The authorization server MAY ensure that Bearer Assertions
     * are not replayed, by maintaining the set of used ID values for the length of time for which the Assertion
     * would be considered valid based on the applicable NotOnOrAfter instant.
     * @param timestampSkewInMillis
     * @param notOnOrAfterFromConditions
     * @param notBeforeConditions
     * @throws IdentityOAuth2Exception
     */
    private void validateAssertionTimeWindow(long timestampSkewInMillis, DateTime notOnOrAfterFromConditions,
                                                DateTime notBeforeConditions) throws IdentityOAuth2Exception {
        if (!isWithinValidTimeWindow(notOnOrAfterFromConditions, notBeforeConditions, timestampSkewInMillis)) {
            throw new IdentityOAuth2Exception("Assertion is not valid according to the time window provided in Conditions");
        }
    }

    /**
     * The <Subject> element MUST contain at least one <SubjectConfirmation> element that allows the authorization
     * server to confirm it as a Bearer Assertion.  Such a <SubjectConfirmation> element MUST have a Method attribute
     * with a value of "urn:oasis:names:tc:SAML:2.0:cm:bearer". The <SubjectConfirmation> element MUST contain a
     * <SubjectConfirmationData> element, unless the Assertion has a suitable NotOnOrAfter attribute on the
     * <Conditions> element, in which case the <SubjectConfirmationData> element MAY be omitted. When present,
     * the <SubjectConfirmationData> element MUST have a Recipient attribute with a value indicating the token endpoint
     * URL of the authorization server (or an acceptable alias).  The authorization server MUST verify that the
     * value of the Recipient attribute matches the token endpoint URL (or an acceptable alias) to which the
     * Assertion was delivered. The <SubjectConfirmationData> element MUST have a NotOnOrAfter attribute that limits the
     * window during which the Assertion can be confirmed.  The <SubjectConfirmationData> element MAY also contain an
     * Address attribute limiting the client address from which the Assertion can be delivered.  Verification of the
     * Address is at the discretion of the authorization server.
     * @param tokReqMsgCtx
     * @param assertion
     * @param identityProvider
     * @param tenantDomain
     * @param timeSkew
     * @throws IdentityOAuth2Exception
     */
    private void processSubjectConfirmation(OAuthTokenReqMessageContext tokReqMsgCtx, Assertion assertion,
                                            IdentityProvider identityProvider, String tenantDomain, long timeSkew)
            throws IdentityOAuth2Exception {
        boolean bearerFound = false;
        Map<DateTime, DateTime> notOnOrAfterAndNotBeforeFromSubjectConfirmation = new HashMap<>();
        List<String> recipientURLS = new ArrayList<>();
        List<SubjectConfirmation> subjectConfirmations = getSubjectConfirmations(assertion);
        for (SubjectConfirmation subjectConfirmation : subjectConfirmations) {
            bearerFound = updateBearerFound(subjectConfirmation, bearerFound);
            if (subjectConfirmation.getSubjectConfirmationData() != null) {
                recipientURLS = getRecipientUrls(subjectConfirmation.getSubjectConfirmationData());
                notOnOrAfterAndNotBeforeFromSubjectConfirmation =
                        getValidNotBeforeAndAfterDetails(subjectConfirmation.getSubjectConfirmationData(), timeSkew);
            }
        }
        validateBearer(bearerFound);
        String tokenEPAlias = getTokenEPAlias(assertion, identityProvider, tenantDomain);
        validateRecipient(assertion, tokenEPAlias, recipientURLS);
        setValidityPeriod(tokReqMsgCtx, assertion, notOnOrAfterAndNotBeforeFromSubjectConfirmation);
    }

    private void validateBearer(boolean bearerFound) throws IdentityOAuth2Exception {
        if (!bearerFound) {
            throw new IdentityOAuth2Exception("Failed to find a SubjectConfirmation with a Method attribute having : " +
                    OAuthConstants.OAUTH_SAML2_BEARER_METHOD);
        }
    }

    /**
     * The Assertion MUST have an expiry that limits the time window during which it can be used.
     * The expiry can be expressed either as the NotOnOrAfter attribute of the <Conditions> element or as the
     * NotOnOrAfter attribute of a suitable <SubjectConfirmationData> element.
     * @param assertion
     * @param notOnOrAfterAndNotBefore
     * @throws IdentityOAuth2Exception
     */
    private void setValidityPeriod(OAuthTokenReqMessageContext tokReqMsgCtx, Assertion assertion,
                                   Map<DateTime, DateTime> notOnOrAfterAndNotBefore) throws IdentityOAuth2Exception {
        long curTimeInMillis = Calendar.getInstance().getTimeInMillis();
        DateTime notOnOrAfterFromSubjectConfirmation = null;
        DateTime notOnOrAfter = getNotOnOrAfter(assertion);
        if (notOnOrAfter != null) {
            tokReqMsgCtx.setValidityPeriod(notOnOrAfter.getMillis() - curTimeInMillis);
        } else if (!notOnOrAfterAndNotBefore.isEmpty()) {
            if (log.isDebugEnabled()) {
                log.debug("NotOnORAfter details are not found in Conditions. Evaluating values received in " +
                        "SubjectConfirmationData");
            }
            for (Map.Entry<DateTime, DateTime> entry : notOnOrAfterAndNotBefore.entrySet()) {
                if (isSubjectConfirmationTimeWindowIncludedInConditionsTimeWindow(notOnOrAfter,
                        getNotBefore(assertion), entry)) {
                    notOnOrAfterFromSubjectConfirmation = entry.getKey();
                }
            }
            if (notOnOrAfterFromSubjectConfirmation != null) {
                tokReqMsgCtx.setValidityPeriod(notOnOrAfterFromSubjectConfirmation.getMillis() - curTimeInMillis);
            } else {
                if (log.isDebugEnabled()) {
                    log.debug("Valid NotOnORAfter details are not found in SubjectConfirmation");
                }
                throw new IdentityOAuth2Exception("Cannot find valid NotOnOrAfter details in assertion");
            }
        } else {
            throw new IdentityOAuth2Exception("Cannot find valid NotOnOrAfter details in assertion");
        }
    }

    /**
     * NotBefore and NotOnOrAfter attributes, if present in <SubjectConfirmationData>,
     * SHOULD fall within the overall assertion validity period as specified by the <Conditions> element's
     * NotBefore and NotOnOrAfter attributes
     * @param notOnOrAfter
     * @param notBefore
     * @param entry
     * @return
     */
    private boolean isSubjectConfirmationTimeWindowIncludedInConditionsTimeWindow(DateTime notOnOrAfter,
                                                                                  DateTime notBefore,
                                                                                  Map.Entry<DateTime, DateTime> entry) {
        if (notOnOrAfter != null && notOnOrAfter.isBefore(entry.getKey())) {
            if (log.isDebugEnabled()) {
                log.debug("Conditions has earlier expiry than SubjectConfirmationData");
            }
            return false;
        }

        if (notBefore != null && entry.getValue() != null && notBefore.isAfter(entry.getValue())) {
            if (log.isDebugEnabled()) {
                log.debug("NotBefore in SubjectConfirmationData has earlier value than NotBefore in Conditions");
            }
            return false;
        }
        return true;
    }

    private void validateRecipient(Assertion assertion, String tokenEndpointAlias,
                                   List<String> recipientURLS) throws IdentityOAuth2Exception {
        if (CollectionUtils.isNotEmpty(recipientURLS) && !recipientURLS.contains(tokenEndpointAlias)) {
            if (log.isDebugEnabled()){
                log.debug("None of the recipient URLs match against the token endpoint alias : " + tokenEndpointAlias);
            }
            throw new IdentityOAuth2Exception("Recipient validation failed");
        }
    }

    private void setValuesInMessageContext(OAuthTokenReqMessageContext tokReqMsgCtx, Assertion assertion,
                                           IdentityProvider identityProvider, String tenantDomain)
            throws IdentityOAuth2Exception {
        setUserInMessageContext(tokReqMsgCtx, identityProvider, assertion, tenantDomain);
        tokReqMsgCtx.setScope(tokReqMsgCtx.getOauth2AccessTokenReqDTO().getScope());
        // Storing the Assertion. This will be used in OpenID Connect for example
        tokReqMsgCtx.addProperty(OAuthConstants.OAUTH_SAML2_ASSERTION, assertion);
    }

    private void invokeExtension(OAuthTokenReqMessageContext tokReqMsgCtx) throws IdentityOAuth2Exception {
        // Invoking extension
        SAML2TokenCallbackHandler callback = OAuthServerConfiguration.getInstance().getSAML2TokenCallbackHandler();
        if (callback != null) {
            if (log.isDebugEnabled()){
                log.debug("Invoking the SAML2 Token callback handler");
            }
            callback.handleSAML2Token(tokReqMsgCtx);
        }
    }

    protected void validateSignatureAgainstIdpCertificate(Assertion assertion, String tenantDomain,
                                                        IdentityProvider identityProvider) throws IdentityOAuth2Exception {
        X509Certificate x509Certificate = getIdpCertificate(tenantDomain, identityProvider);
        try {
            X509Credential x509Credential = new X509CredentialImpl(x509Certificate);
            SignatureValidator signatureValidator = new SignatureValidator(x509Credential);
            signatureValidator.validate(assertion.getSignature());
        } catch (ValidationException e) {
            throw new IdentityOAuth2Exception("Error while validating the signature.", e);
        }
    }

    private X509Certificate getIdpCertificate(String tenantDomain, IdentityProvider identityProvider)
            throws IdentityOAuth2Exception {
        X509Certificate x509Certificate;
        try {
            x509Certificate = (X509Certificate) IdentityApplicationManagementUtil
                    .decodeCertificate(identityProvider.getCertificate());
        } catch (CertificateException e) {
            throw new IdentityOAuth2Exception("Error occurred while decoding public certificate of Identity Provider "
                    + identityProvider.getIdentityProviderName() + " for tenant domain " + tenantDomain, e);
        }
        return x509Certificate;
    }

    /**
     * The Assertion MUST be digitally signed by the issuer and the authorization server MUST verify the signature.
     * @param assertion
     * @throws IdentityOAuth2Exception
     */
    private void validateSignature(Assertion assertion) throws IdentityOAuth2Exception {
        try {
            profileValidator.validate(assertion.getSignature());
        } catch (ValidationException e) {
            throw new IdentityOAuth2Exception("Signature do not adhere to the SAML signature profile.", e);
        }
    }

    private Map<DateTime, DateTime> getValidNotBeforeAndAfterDetails(SubjectConfirmationData subjectConfirmationData,
                                                                     long timeSkew) throws IdentityOAuth2Exception {

        Map<DateTime, DateTime> timeConstrainsFromSubjectConfirmation = new HashMap<>();
        DateTime notOnOrAfter = subjectConfirmationData.getNotOnOrAfter();
        DateTime notBefore = subjectConfirmationData.getNotBefore();

        if (isWithinValidTimeWindow(notOnOrAfter, notBefore, timeSkew)) {
            if (notOnOrAfter != null) {
                timeConstrainsFromSubjectConfirmation.put(notOnOrAfter, notBefore);
            } else {
                if (log.isDebugEnabled()){
                    log.debug("Cannot find valid NotOnOrAfter and NotBefore attributes in " +
                            "SubjectConfirmationData " +
                            subjectConfirmationData.toString());
                }
            }
        }
        return timeConstrainsFromSubjectConfirmation;
    }

    private List<String> getRecipientUrls(SubjectConfirmationData subjectConfirmationData) {
        List<String> recipientURLS = new ArrayList<>();
        if (subjectConfirmationData.getRecipient() != null) {
            recipientURLS.add(subjectConfirmationData.getRecipient());
        }
        return recipientURLS;
    }

    private DateTime getNotBefore(Assertion assertion) {
        return assertion.getConditions().getNotBefore();
    }

    private DateTime getNotOnOrAfter(Assertion assertion) {
        return assertion.getConditions().getNotOnOrAfter();
    }

    private boolean isWithinValidTimeWindow(DateTime notOnOrAfterFromConditions, DateTime notBeforeConditions,
                                         long timestampSkewInMillis) throws IdentityOAuth2Exception {
        if (notOnOrAfterFromConditions != null && isExpired(notOnOrAfterFromConditions, timestampSkewInMillis)) {
            if (log.isDebugEnabled()) {
                log.debug("NotOnOrAfter :" + notOnOrAfterFromConditions + ". Assertion is not valid anymore");
            }
            return false;
        }
        if (isBeforeValidPeriod(notBeforeConditions, timestampSkewInMillis)) {
            // notBefore is an early timestamp
            if (log.isDebugEnabled()) {
                log.debug("NotBefore :" + notBeforeConditions + ". Assertion is not valid during this time");
            }
            return false;
        }
        return true;
    }

    private boolean isBeforeValidPeriod(DateTime notBeforeConditions, long timestampSkewInMillis) {
        return notBeforeConditions != null && notBeforeConditions.minus(timestampSkewInMillis).isAfterNow();
    }

    private boolean isExpired(DateTime notOnOrAfterFromConditions, long timestampSkewInMillis) {
        return notOnOrAfterFromConditions.plus(timestampSkewInMillis).isBeforeNow();
    }

    private boolean updateBearerFound(SubjectConfirmation subjectConfirmation, boolean bearerFound)
            throws IdentityOAuth2Exception {
        if (subjectConfirmation.getMethod() != null) {
            if (subjectConfirmation.getMethod().equals(OAuthConstants.OAUTH_SAML2_BEARER_METHOD)) {
                bearerFound = true;
            }
        } else {
            if (log.isDebugEnabled()){
                log.debug("Cannot find Method attribute in SubjectConfirmation " + subjectConfirmation.toString());
            }
            throw new IdentityOAuth2Exception("Cannot find Method attribute in SubjectConfirmation");
        }
        return bearerFound;
    }

    private List<SubjectConfirmation> getSubjectConfirmations(Assertion assertion) throws IdentityOAuth2Exception {
        List<SubjectConfirmation> subjectConfirmations = assertion.getSubject().getSubjectConfirmations();
        if (subjectConfirmations == null || subjectConfirmations.isEmpty()) {
            throw new IdentityOAuth2Exception("No SubjectConfirmation exist in Assertion");
        }
        return subjectConfirmations;
    }

    private String getTokenEPAlias(Assertion assertion, IdentityProvider identityProvider, String tenantDomain)
            throws IdentityOAuth2Exception {
        String tokenEndpointAlias;
        if (ClaimsUtil.isResidentIdp(identityProvider)) {
            tokenEndpointAlias = getTokenEPAliasFromResidentIdp(assertion, identityProvider, tenantDomain);
        } else {
            // Get Alias from Federated IDP
            tokenEndpointAlias = identityProvider.getAlias();
        }
        return tokenEndpointAlias;
    }

    /**
     * The Assertion MUST contain <Conditions> element with an <AudienceRestriction> element with an <Audience> element
     * containing a URI reference that identifies the authorization server, or the service provider SAML entity of its
     * controlling domain, as an intended audience.  The token endpoint URL of the authorization server MAY be used as
     * an acceptable value for an <Audience> element.  The authorization server MUST verify that
     * it is an intended audience for the Assertion.
     * @param tokReqMsgCtx
     * @param assertion
     * @param identityProvider
     * @param tenantDomain
     * @return
     * @throws IdentityOAuth2Exception
     */
    private void validateConditions(OAuthTokenReqMessageContext tokReqMsgCtx, Assertion assertion,
                                    IdentityProvider identityProvider, String tenantDomain)
            throws IdentityOAuth2Exception {
        Conditions conditions = assertion.getConditions();
        if (conditions != null) {
            String tokenEndpointAlias = getTokenEPAlias(assertion, identityProvider, tenantDomain);
            validateAudience(identityProvider, conditions, tokenEndpointAlias, tenantDomain);
        } else {
            throw new IdentityOAuth2Exception("SAML Assertion doesn't contain Conditions");
        }
    }

    private boolean validateTokenEPAlias(IdentityProvider identityProvider, String tokenEndpointAlias,
                                         String tenantDomain) throws IdentityOAuth2Exception {
        if (StringUtils.isBlank(tokenEndpointAlias)) {
            if (log.isDebugEnabled()) {
                String errorMsg = "Token Endpoint alias has not been configured in the Identity Provider : "
                        + identityProvider.getIdentityProviderName() + " in tenant : " + tenantDomain;
                log.debug(errorMsg);
            }
            throw new IdentityOAuth2Exception("Token Endpoint alias has not been configured in the Identity Provider");
        }
        return true;
    }

    private boolean validateAudienceRestriction(List<AudienceRestriction> audienceRestrictions) throws IdentityOAuth2Exception {
        if (audienceRestrictions == null || audienceRestrictions.isEmpty()) {
            if (log.isDebugEnabled()) {
                String message = "SAML Assertion doesn't contain AudienceRestrictions";
                log.debug(message);
            }
            throw new IdentityOAuth2Exception("Audience restriction not found in the saml assertion");
        }
        return true;
    }

    private boolean validateAudience(IdentityProvider identityProvider, Conditions conditions,
                                     String tokenEndpointAlias, String tenantDomain) throws IdentityOAuth2Exception {
        validateTokenEPAlias(identityProvider, tokenEndpointAlias, tenantDomain);
        List<AudienceRestriction> audienceRestrictions = conditions.getAudienceRestrictions();
        validateAudienceRestriction(audienceRestrictions);
        boolean audienceFound = false;
        // Checking if tokenEP Alias is found among the audiences
        for (AudienceRestriction audienceRestriction : audienceRestrictions) {
            if (CollectionUtils.isNotEmpty(audienceRestriction.getAudiences())) {
                for (Audience audience : audienceRestriction.getAudiences()) {
                    if (audience.getAudienceURI().equals(tokenEndpointAlias)) {
                        audienceFound = true;
                        break;
                    }
                }
            }
            if (audienceFound) {
                break;
            }
        }
        if (!audienceFound) {
            if (log.isDebugEnabled()) {
                log.debug("SAML Assertion Audience Restriction validation failed against the Audience : " +
                        tokenEndpointAlias + " of Identity Provider : " +
                        identityProvider.getIdentityProviderName() + " in tenant : " + tenantDomain);
            }
            throw new IdentityOAuth2Exception("SAML Assertion Audience Restriction validation failed");
        }
        return true;
    }

    private String getTokenEPAliasFromResidentIdp(Assertion assertion, IdentityProvider identityProvider,
                                                  String tenantDomain) throws IdentityOAuth2Exception {
        String tokenEndpointAlias = null;
        FederatedAuthenticatorConfig[] fedAuthnConfigs = identityProvider.getFederatedAuthenticatorConfigs();
        validateIdpEntityId(assertion, tenantDomain,  getIdpEntityId(fedAuthnConfigs));
        // Get OpenIDConnect authenticator == OAuth
        // authenticator
        FederatedAuthenticatorConfig oauthAuthenticatorConfig =
                IdentityApplicationManagementUtil.getFederatedAuthenticator(fedAuthnConfigs,
                        IdentityApplicationConstants.Authenticator.OIDC.NAME);
        // Get OAuth token endpoint
        Property oauthProperty = IdentityApplicationManagementUtil.getProperty(
                oauthAuthenticatorConfig.getProperties(),
                IdentityApplicationConstants.Authenticator.OIDC.OAUTH2_TOKEN_URL);
        if (oauthProperty != null) {
            tokenEndpointAlias = oauthProperty.getValue();
        }
        return tokenEndpointAlias;
    }

    private boolean validateIdpEntityId(Assertion assertion, String tenantDomain, String idpEntityId) throws IdentityOAuth2Exception {
        if (idpEntityId == null || !assertion.getIssuer().getValue().equals(idpEntityId)) {
            if(log.isDebugEnabled()) {
                log.debug("SAML Token Issuer verification failed against resident Identity Provider " +
                        "in tenant : " + tenantDomain + ". Received : " +
                        assertion.getIssuer().getValue() + ", Expected : " + idpEntityId);
            }
            throw new IdentityOAuth2Exception("Issuer verification failed against resident idp");
        }
        return true;
    }

    private String getIdpEntityId(FederatedAuthenticatorConfig[] fedAuthnConfigs) {
        String idpEntityId = null;
        // Get SAML authenticator
        FederatedAuthenticatorConfig samlAuthenticatorConfig =
                IdentityApplicationManagementUtil.getFederatedAuthenticator(fedAuthnConfigs,
                        IdentityApplicationConstants.Authenticator.SAML2SSO.NAME);
        // Get Entity ID from SAML authenticator
        Property samlProperty = IdentityApplicationManagementUtil.getProperty(
                samlAuthenticatorConfig.getProperties(),
                IdentityApplicationConstants.Authenticator.SAML2SSO.IDP_ENTITY_ID);
        if (samlProperty != null) {
            idpEntityId = samlProperty.getValue();
        }
        return idpEntityId;
    }

    private IdentityProvider getIdentityProvider(Assertion assertion, String tenantDomain)
            throws IdentityOAuth2Exception {
        try {
            IdentityProvider identityProvider = getIdentityProviderFromManager(assertion, tenantDomain);
            checkNullIdentityProvider(assertion, tenantDomain, identityProvider);
            if (ClaimsUtil.isResidentIdp(identityProvider)) {
                identityProvider = IdentityProviderManager.getInstance().getResidentIdP(tenantDomain);
            }
            if (log.isDebugEnabled()) {
                log.debug("Found an idp with given information. IDP name : " + identityProvider.getIdentityProviderName());
            }
            return identityProvider;
        } catch (IdentityProviderManagementException e) {
            if (log.isDebugEnabled()) {
                log.debug("Error while retrieving identity provider for issuer : " + assertion.getIssuer().getValue() +
                        " for tenantDomain : " + tenantDomain, e);
            }
            throw new IdentityOAuth2Exception("Error while retrieving identity provider");
        }
    }

    private IdentityProvider getIdentityProviderFromManager(Assertion assertion, String tenantDomain)
            throws IdentityProviderManagementException {
        if (log.isDebugEnabled()) {
            log.debug("Retrieving identity provider : " + assertion.getIssuer().getValue() + " for " +
                    "authenticator name " + SAMLSSO_AUTHENTICATOR);
        }
        IdentityProvider identityProvider =
                getIdPByAuthenticatorPropertyValue(assertion, tenantDomain, SAMLSSO_AUTHENTICATOR);
        if (identityProvider == null) {
            if (log.isDebugEnabled()) {
                log.debug("Couldnt find an idp for samlsso authenticator. Hence retrieving " +
                        "identity provider : " + assertion
                        .getIssuer().getValue() + " for " +
                        "authenticator name " + SAML2SSO_AUTHENTICATOR_NAME);
            }
            identityProvider = getIdPByAuthenticatorPropertyValue(assertion, tenantDomain, SAML2SSO_AUTHENTICATOR_NAME);
        }
        return identityProvider;
    }

    private IdentityProvider getIdPByAuthenticatorPropertyValue(Assertion assertion, String tenantDomain,
                                                                String authenticatorProperty)
            throws IdentityProviderManagementException {
        return IdentityProviderManager.getInstance().getIdPByAuthenticatorPropertyValue(IDP_ENTITY_ID,
                        assertion.getIssuer().getValue(), tenantDomain, authenticatorProperty, false);
    }

    private void checkNullIdentityProvider(Assertion assertion, String tenantDomain, IdentityProvider identityProvider)
            throws IdentityOAuth2Exception {
        if (identityProvider == null) {
            if(log.isDebugEnabled()) {
                log.debug("SAML Token Issuer : " + assertion.getIssuer().getValue() +
                        " not registered as a local Identity Provider in tenant : " + tenantDomain);
            }
            throw new IdentityOAuth2Exception("Identity provider is null");
        }
    }

    private boolean validateIssuer(OAuthTokenReqMessageContext tokReqMsgCtx, Assertion assertion)
            throws IdentityOAuth2Exception {
        if (issuerNotFoundInAssertion(assertion)) {
            if (log.isDebugEnabled()) {
                log.debug("Issuer is empty in the SAML assertion. Token request for user : " +
                        tokReqMsgCtx.getAuthorizedUser());
            }
            throw new IdentityOAuth2Exception("Issuer is empty in the SAML assertion");
        }
        return true;
    }

    private boolean issuerNotFoundInAssertion(Assertion assertion) {
        return assertion.getIssuer() == null || StringUtils.isEmpty(assertion.getIssuer().getValue());
    }

    /**
     * The Assertion MUST contain a <Subject> element.  The subject MAY identify the resource owner for whom
     * the access token is being requested.  For client authentication, the Subject MUST be the "client_id"
     * of the OAuth client.  When using an Assertion as an authorization grant, the Subject SHOULD identify
     * an authorized accessor for whom the access token is being requested (typically the resource owner, or
     * an authorized delegate).  Additional information identifying the subject/principal of the transaction
     * MAY be included in an <AttributeStatement>.
     * @param tokReqMsgCtx
     * @param assertion
     * @throws IdentityOAuth2Exception
     */
    private boolean validateSubject(OAuthTokenReqMessageContext tokReqMsgCtx, Assertion assertion)
            throws IdentityOAuth2Exception {
        if (assertion.getSubject() != null) {
            validateNameId(tokReqMsgCtx, assertion);
        } else {
            if (log.isDebugEnabled()) {
                log.debug("Cannot find a Subject in the Assertion. Token request for the user : " +
                        tokReqMsgCtx.getAuthorizedUser());
            }
            throw new IdentityOAuth2Exception("Cannot find a Subject in the Assertion");
        }
        return true;
    }

    private void validateNameId(OAuthTokenReqMessageContext tokReqMsgCtx, Assertion assertion)
            throws IdentityOAuth2Exception {
        if (StringUtils.isBlank(getNameIdValue(assertion))) {
            if (log.isDebugEnabled()){
                log.debug("NameID in Assertion is not found in subject. Token request for the user : " +
                        tokReqMsgCtx.getAuthorizedUser());
            }
            throw new IdentityOAuth2Exception("NameID in Assertion cannot be empty");
        }
    }

    private String getNameIdValue(Assertion assertion) throws IdentityOAuth2Exception {
        if (assertion.getSubject().getNameID() != null) {
            return assertion.getSubject().getNameID().getValue();
        } else {
            throw new IdentityOAuth2Exception("NameID value is null. Cannot proceed");
        }
    }

    private Assertion getAssertionObject(OAuthTokenReqMessageContext tokReqMsgCtx) throws IdentityOAuth2Exception {
        try {
            XMLObject samlObject = IdentityUtil.unmarshall(new String(Base64.decodeBase64(
                    tokReqMsgCtx.getOauth2AccessTokenReqDTO().getAssertion())));
            validateAssertionList(samlObject);
            return getAssertion(samlObject);
        } catch (IdentityException e) {
            if(log.isDebugEnabled()){
                log.debug("Error while unmashalling the assertion", e);
            }
            throw new IdentityOAuth2Exception("Error while unmashalling the assertion");
        }
    }

    private Assertion getAssertion(XMLObject samlObject) throws IdentityOAuth2Exception {
        if (samlObject instanceof Assertion) {
            return  (Assertion) samlObject;
        } else {
            throw new IdentityOAuth2Exception("Only Assertion objects are validated in SAML2Bearer Grant Type");
        }
    }

    private boolean validateAssertionList(XMLObject samlObject) throws IdentityOAuth2Exception {
        NodeList assertionList = samlObject.getDOM().getElementsByTagNameNS(SAMLConstants.SAML20_NS, ASSERTION_ELEMENT);
        // Validating for multiple assertions
        if (assertionList.getLength() > 0) {
            throw new IdentityOAuth2Exception("Nested assertions found in request");
        }
        return true;
    }

    private String getTenantDomain(OAuthTokenReqMessageContext tokReqMsgCtx) {
        String tenantDomain = tokReqMsgCtx.getOauth2AccessTokenReqDTO().getTenantDomain();
        if (StringUtils.isEmpty(tenantDomain)) {
            tenantDomain = MultitenantConstants.SUPER_TENANT_DOMAIN_NAME;
        }
        return tenantDomain;
    }

    /**
     * Set the user identified from subject identifier from assertion
     * @param tokReqMsgCtx Token Request Message Context
     * @param identityProvider Identity Provider
     * @param assertion Assertion
     * @param spTenantDomain Service Provider Tenant Domain.
     * @throws IdentityOAuth2Exception
     */
    protected void setUserInMessageContext(OAuthTokenReqMessageContext tokReqMsgCtx, IdentityProvider identityProvider, Assertion
            assertion, String spTenantDomain) throws IdentityOAuth2Exception {
        if (OAuthConstants.UserType.FEDERATED_USER_DOMAIN_PREFIX.equalsIgnoreCase(OAuthServerConfiguration.getInstance()
                .getSaml2BearerTokenUserType())) {
            setFederatedUser(tokReqMsgCtx, assertion, spTenantDomain);
        } else if (OAuthConstants.UserType.LOCAL_USER_TYPE.equalsIgnoreCase(OAuthServerConfiguration.getInstance()
                .getSaml2BearerTokenUserType())) {
            try {
                setLocalUser(tokReqMsgCtx, assertion, spTenantDomain);
            } catch (UserStoreException e) {
                throw new IdentityOAuth2Exception("Error while building local user from given assertion", e);
            }
        } else if (OAuthConstants.UserType.LEGACY_USER_TYPE
                .equalsIgnoreCase(OAuthServerConfiguration.getInstance().getSaml2BearerTokenUserType())) {
            createLegacyUser(tokReqMsgCtx, assertion);
        } else {
            if (ClaimsUtil.isResidentIdp(identityProvider)) {
                try {
                    setLocalUser(tokReqMsgCtx, assertion, spTenantDomain);
                } catch (UserStoreException e) {
                    throw new IdentityOAuth2Exception("Error while building local user from given assertion", e);
                }
            } else {
                setFederatedUser(tokReqMsgCtx, assertion, spTenantDomain);
            }
        }
    }

    /**
     * Build and set Federated User Object.
     * @param tokReqMsgCtx Token request message context.
     * @param assertion SAML2 Assertion.
     * @param tenantDomain Tenant Domain.
     */
    protected void setFederatedUser(OAuthTokenReqMessageContext tokReqMsgCtx, Assertion assertion, String
            tenantDomain) throws IdentityOAuth2Exception {

        String subjectIdentifier = getNameIdValue(assertion);
        if (log.isDebugEnabled()) {
            log.debug("Setting federated user : " + subjectIdentifier + ". with SP tenant domain : " + tenantDomain);
        }
        AuthenticatedUser user =
                AuthenticatedUser.createFederateAuthenticatedUserFromSubjectIdentifier(subjectIdentifier);
        user.setUserName(subjectIdentifier);
        tokReqMsgCtx.setAuthorizedUser(user);
    }

    /**
     * Set the local user to the token req message context after validating the user.
     *
     * @param tokReqMsgCtx Token Request Message Context
     * @param assertion SAML2 Assertion
     * @param spTenantDomain Service Provider tenant domain
     * @throws UserStoreException
     * @throws IdentityOAuth2Exception
     */
    protected void setLocalUser(OAuthTokenReqMessageContext tokReqMsgCtx, Assertion assertion, String spTenantDomain)
            throws UserStoreException, IdentityOAuth2Exception {

        RealmService realmService = OAuthComponentServiceHolder.getInstance().getRealmService();
        UserStoreManager userStoreManager = null;
        ServiceProvider serviceProvider = null;

        try {
            if (log.isDebugEnabled()) {
                log.debug("Retrieving service provider for client id : " + tokReqMsgCtx.getOauth2AccessTokenReqDTO()
                        .getClientId() + ". Tenant domain : " + spTenantDomain);
            }
            serviceProvider = OAuth2ServiceComponentHolder.getApplicationMgtService().getServiceProviderByClientId(
                    tokReqMsgCtx.getOauth2AccessTokenReqDTO().getClientId(), OAuthConstants.Scope.OAUTH2,
                    spTenantDomain);
        } catch (IdentityApplicationManagementException e) {
            throw new IdentityOAuth2Exception("Error while retrieving service provider for client id : " +
                    tokReqMsgCtx.getOauth2AccessTokenReqDTO().getClientId() + " in tenant domain " + spTenantDomain);
        }

        AuthenticatedUser authenticatedUser = buildLocalUser(tokReqMsgCtx, assertion, serviceProvider, spTenantDomain);
        if (log.isDebugEnabled()) {
            log.debug("Setting local user with username :" + authenticatedUser.getUserName() + ". User store domain :" +
                    authenticatedUser.getUserStoreDomain() + ". Tenant domain : " + authenticatedUser.getTenantDomain
                    () + " . Authenticated subjectIdentifier : " + authenticatedUser
                    .getAuthenticatedSubjectIdentifier());
        }

        if (!spTenantDomain.equalsIgnoreCase(authenticatedUser.getTenantDomain()) && !serviceProvider.isSaasApp()) {
            throw new IdentityOAuth2Exception("Non SaaS app tries to issue token for a different tenant domain. User " +
                    "tenant domain : " + authenticatedUser.getTenantDomain() + ". SP tenant domain : " +
                    spTenantDomain);
        }

        userStoreManager = realmService.getTenantUserRealm(IdentityTenantUtil.getTenantId(authenticatedUser
                .getTenantDomain())).getUserStoreManager();

        if (log.isDebugEnabled()) {
            log.debug("Checking whether the user exists in local user store");
        }
        if (userDoesNotExist(userStoreManager, authenticatedUser)) {
            if (log.isDebugEnabled()) {
                log.debug("User " + authenticatedUser.getUsernameAsSubjectIdentifier(true,false) +
                        " doesn't exist in local user store.");
            }
            throw new IdentityOAuth2Exception("User not found in local user store");
        }
        tokReqMsgCtx.setAuthorizedUser(authenticatedUser);
    }

    private boolean userDoesNotExist(UserStoreManager userStoreManager, AuthenticatedUser authenticatedUser) throws UserStoreException {
        return !userStoreManager.isExistingUser(authenticatedUser.getUsernameAsSubjectIdentifier(true, false));
    }

    /**
     * Build the local user using subject information in the assertion.
     *
     * @param tokReqMsgCtx   Token message context.
     * @param assertion      SAML2 Assertion
     * @param spTenantDomain Service provider tenant domain
     * @return Authenticated User
     */
    protected AuthenticatedUser buildLocalUser(OAuthTokenReqMessageContext tokReqMsgCtx, Assertion assertion,
                                               ServiceProvider serviceProvider, String spTenantDomain)
            throws IdentityOAuth2Exception {

        AuthenticatedUser authenticatedUser = new AuthenticatedUser();
        String subjectIdentifier = getNameIdValue(assertion);
        String userTenantDomain = null;
        if (log.isDebugEnabled()) {
            log.debug("Building local user with assertion subject : " + subjectIdentifier);
        }
        authenticatedUser.setUserStoreDomain(UserCoreUtil.extractDomainFromName(subjectIdentifier));
        authenticatedUser.setUserName(MultitenantUtils.getTenantAwareUsername(UserCoreUtil.removeDomainFromName
                (subjectIdentifier)));

        userTenantDomain = MultitenantUtils.getTenantDomain(subjectIdentifier);
        // From above method userTenantDomain cannot be empty.
        if (!serviceProvider.isSaasApp() && !subjectIdentifier.endsWith(MultitenantConstants
                .SUPER_TENANT_DOMAIN_NAME) && MultitenantConstants.SUPER_TENANT_DOMAIN_NAME
                .equalsIgnoreCase(userTenantDomain)) {
            userTenantDomain = spTenantDomain;
        }

        authenticatedUser.setTenantDomain(userTenantDomain);
        authenticatedUser.setAuthenticatedSubjectIdentifier(authenticatedUser.getUserName(), serviceProvider);
        return authenticatedUser;
    }

    /**
     * This method is setting the username removing the domain name without checking whether the user is federated
     * or not. This fix has done for support backward capability.
     *
     * @param tokReqMsgCtx Token request message context.
     * @param assertion    SAML2 Assertion.
     */
    protected void createLegacyUser(OAuthTokenReqMessageContext tokReqMsgCtx, Assertion assertion)
            throws IdentityOAuth2Exception {
        //Check whether NameID value is null before call this method.
        String resourceOwnerUserName = getNameIdValue(assertion);
        AuthenticatedUser user = OAuth2Util.getUserFromUserName(resourceOwnerUserName);

        user.setAuthenticatedSubjectIdentifier(resourceOwnerUserName);
        user.setFederatedUser(true);
        tokReqMsgCtx.setAuthorizedUser(user);
    }

}<|MERGE_RESOLUTION|>--- conflicted
+++ resolved
@@ -259,22 +259,7 @@
     protected static void addUserAttributesToCache(OAuth2AccessTokenRespDTO tokenRespDTO, OAuthTokenReqMessageContext
             msgCtx, Map<ClaimMapping, String> userAttributes) {
 
-<<<<<<< HEAD
-        AuthorizationGrantCacheKey authorizationGrantCacheKey = new AuthorizationGrantCacheKey(tokenRespDTO
-                .getAccessToken());
-        AuthorizationGrantCacheEntry authorizationGrantCacheEntry = new AuthorizationGrantCacheEntry(userAttributes);
-        authorizationGrantCacheEntry.setSubjectClaim(msgCtx.getAuthorizedUser().getAuthenticatedSubjectIdentifier());
-
-        if (StringUtils.isNotBlank(tokenRespDTO.getTokenId())) {
-            authorizationGrantCacheEntry.setTokenId(tokenRespDTO.getTokenId());
-        }
-
-        authorizationGrantCacheEntry.setValidityPeriod(TimeUnit.MILLISECONDS.toNanos(tokenRespDTO.getExpiresInMillis()));
-        AuthorizationGrantCache.getInstance().addToCacheByToken(authorizationGrantCacheKey,
-                authorizationGrantCacheEntry);
-=======
         ClaimsUtil.addUserAttributesToCache(tokenRespDTO, msgCtx, userAttributes);
->>>>>>> 0c100ba1
     }
 
     /**
