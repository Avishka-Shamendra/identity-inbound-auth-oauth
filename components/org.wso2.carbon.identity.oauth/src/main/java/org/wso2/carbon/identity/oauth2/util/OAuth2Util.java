--- conflicted
+++ resolved
@@ -4327,7 +4327,6 @@
         return userStoreManager.getUserNameFromUserID(userId);
     }
 
-<<<<<<< HEAD
     /**
      * Resolve tenant domain from the httpServlet request.
      *
@@ -4347,12 +4346,12 @@
             }
         }
         return IdentityTenantUtil.getTenantDomainFromContext();
-=======
+    }
+
     public static void log(String componentId, Map<String, Object> input, String resultStatus, String resultMessage,
                             String actionId, Map<String, Object> configurations) {
 
         LoggerUtils.triggerDiagnosticLogEvent(componentId, input, resultStatus, resultMessage, actionId,
                 configurations);
->>>>>>> 050e9fa0
     }
 }