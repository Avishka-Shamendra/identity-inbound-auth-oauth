--- conflicted
+++ resolved
@@ -18,22 +18,17 @@
 
 package org.wso2.carbon.identity.oauth2.util;
 
-<<<<<<< HEAD
 import com.nimbusds.jose.JOSEException;
 import com.nimbusds.jose.JWSAlgorithm;
 import com.nimbusds.jose.JWSVerifier;
 import com.nimbusds.jose.crypto.RSASSAVerifier;
-=======
 import com.nimbusds.jose.Algorithm;
-import com.nimbusds.jose.JOSEException;
-import com.nimbusds.jose.JWSAlgorithm;
 import com.nimbusds.jose.JWSHeader;
 import com.nimbusds.jose.JWSSigner;
 import com.nimbusds.jose.crypto.RSASSASigner;
 import com.nimbusds.jose.util.Base64URL;
 import com.nimbusds.jwt.JWT;
 import com.nimbusds.jwt.JWTClaimsSet;
->>>>>>> b5f5f772
 import com.nimbusds.jwt.SignedJWT;
 import org.apache.axiom.om.OMElement;
 import org.apache.axiom.om.impl.builder.StAXOMBuilder;
@@ -98,12 +93,9 @@
 import java.security.KeyStore;
 import java.security.MessageDigest;
 import java.security.NoSuchAlgorithmException;
-<<<<<<< HEAD
 import java.security.interfaces.RSAPublicKey;
-=======
 import java.security.cert.Certificate;
 import java.security.interfaces.RSAPrivateKey;
->>>>>>> b5f5f772
 import java.sql.Timestamp;
 import java.text.ParseException;
 import java.util.ArrayList;
@@ -1387,7 +1379,7 @@
             return OAuthConstants.UserType.FEDERATED_USER_DOMAIN_PREFIX;
         }
     }
-<<<<<<< HEAD
+
 
     /**
      * Validate Id token signature
@@ -1437,7 +1429,6 @@
         }
     }
 
-=======
     /**
      * This method maps signature algorithm define in identity.xml to digest algorithms to generate the at_hash
      *
@@ -1653,6 +1644,4 @@
         return buf.toString();
     }
 
-
->>>>>>> b5f5f772
 }