/*
 * Copyright (c) 2013-2023, WSO2 LLC. (http://www.wso2.com).
 *
 * WSO2 LLC. licenses this file to you under the Apache License,
 * Version 2.0 (the "License"); you may not use this file except
 * in compliance with the License.
 * You may obtain a copy of the License at
 *
 * http://www.apache.org/licenses/LICENSE-2.0
 *
 * Unless required by applicable law or agreed to in writing,
 * software distributed under the License is distributed on an
 * "AS IS" BASIS, WITHOUT WARRANTIES OR CONDITIONS OF ANY
 * KIND, either express or implied.  See the License for the
 * specific language governing permissions and limitations
 * under the License.
 */

package org.wso2.carbon.identity.oauth2.util;

import com.nimbusds.jose.Algorithm;
import com.nimbusds.jose.EncryptionMethod;
import com.nimbusds.jose.JOSEException;
import com.nimbusds.jose.JWEAlgorithm;
import com.nimbusds.jose.JWEEncrypter;
import com.nimbusds.jose.JWEHeader;
import com.nimbusds.jose.JWEObject;
import com.nimbusds.jose.JWSAlgorithm;
import com.nimbusds.jose.JWSHeader;
import com.nimbusds.jose.JWSSigner;
import com.nimbusds.jose.JWSVerifier;
import com.nimbusds.jose.Payload;
import com.nimbusds.jose.crypto.RSAEncrypter;
import com.nimbusds.jose.crypto.RSASSASigner;
import com.nimbusds.jose.crypto.RSASSAVerifier;
import com.nimbusds.jose.jwk.JWK;
import com.nimbusds.jose.jwk.JWKMatcher;
import com.nimbusds.jose.jwk.JWKSelector;
import com.nimbusds.jose.jwk.JWKSet;
import com.nimbusds.jose.jwk.KeyUse;
import com.nimbusds.jose.jwk.RSAKey;
import com.nimbusds.jose.util.Base64URL;
import com.nimbusds.jwt.EncryptedJWT;
import com.nimbusds.jwt.JWT;
import com.nimbusds.jwt.JWTClaimsSet;
import com.nimbusds.jwt.JWTParser;
import com.nimbusds.jwt.SignedJWT;
import edu.umd.cs.findbugs.annotations.SuppressFBWarnings;
import org.apache.axiom.om.OMElement;
import org.apache.axiom.util.base64.Base64Utils;
import org.apache.axis2.transport.http.HTTPConstants;
import org.apache.commons.codec.binary.Base64;
import org.apache.commons.codec.digest.DigestUtils;
import org.apache.commons.collections.CollectionUtils;
import org.apache.commons.io.Charsets;
import org.apache.commons.lang.ArrayUtils;
import org.apache.commons.lang.StringUtils;
import org.apache.commons.logging.Log;
import org.apache.commons.logging.LogFactory;
import org.apache.http.client.utils.URIBuilder;
import org.apache.oltu.oauth2.common.exception.OAuthRuntimeException;
import org.apache.oltu.oauth2.common.exception.OAuthSystemException;
import org.apache.oltu.oauth2.common.utils.OAuthUtils;
import org.json.JSONException;
import org.json.JSONObject;
import org.wso2.carbon.context.PrivilegedCarbonContext;
import org.wso2.carbon.core.util.KeyStoreManager;
import org.wso2.carbon.identity.application.authentication.framework.exception.UserIdNotFoundException;
import org.wso2.carbon.identity.application.authentication.framework.exception.UserSessionException;
import org.wso2.carbon.identity.application.authentication.framework.model.AuthenticatedUser;
import org.wso2.carbon.identity.application.authentication.framework.store.UserSessionStore;
import org.wso2.carbon.identity.application.authentication.framework.util.FrameworkConstants;
import org.wso2.carbon.identity.application.authentication.framework.util.FrameworkUtils;
import org.wso2.carbon.identity.application.common.IdentityApplicationManagementException;
import org.wso2.carbon.identity.application.common.model.ClaimMapping;
import org.wso2.carbon.identity.application.common.model.FederatedAuthenticatorConfig;
import org.wso2.carbon.identity.application.common.model.IdentityProvider;
import org.wso2.carbon.identity.application.common.model.ServiceProvider;
import org.wso2.carbon.identity.application.common.util.IdentityApplicationConstants;
import org.wso2.carbon.identity.application.common.util.IdentityApplicationManagementUtil;
import org.wso2.carbon.identity.application.mgt.ApplicationManagementService;
import org.wso2.carbon.identity.base.IdentityConstants;
import org.wso2.carbon.identity.base.IdentityException;
import org.wso2.carbon.identity.central.log.mgt.utils.LogConstants;
import org.wso2.carbon.identity.central.log.mgt.utils.LoggerUtils;
import org.wso2.carbon.identity.consent.server.configs.mgt.exceptions.ConsentServerConfigsMgtException;
import org.wso2.carbon.identity.core.ServiceURLBuilder;
import org.wso2.carbon.identity.core.URLBuilderException;
import org.wso2.carbon.identity.core.util.IdentityConfigParser;
import org.wso2.carbon.identity.core.util.IdentityCoreConstants;
import org.wso2.carbon.identity.core.util.IdentityDatabaseUtil;
import org.wso2.carbon.identity.core.util.IdentityTenantUtil;
import org.wso2.carbon.identity.core.util.IdentityUtil;
import org.wso2.carbon.identity.oauth.IdentityOAuthAdminException;
import org.wso2.carbon.identity.oauth.cache.AppInfoCache;
import org.wso2.carbon.identity.oauth.cache.CacheEntry;
import org.wso2.carbon.identity.oauth.cache.OAuthCache;
import org.wso2.carbon.identity.oauth.cache.OAuthCacheKey;
import org.wso2.carbon.identity.oauth.common.OAuth2ErrorCodes;
import org.wso2.carbon.identity.oauth.common.OAuthConstants;
import org.wso2.carbon.identity.oauth.common.exception.InvalidOAuthClientException;
import org.wso2.carbon.identity.oauth.config.OAuthServerConfiguration;
import org.wso2.carbon.identity.oauth.dao.OAuthAppDAO;
import org.wso2.carbon.identity.oauth.dao.OAuthAppDO;
import org.wso2.carbon.identity.oauth.dao.OAuthConsumerDAO;
import org.wso2.carbon.identity.oauth.dto.ScopeDTO;
import org.wso2.carbon.identity.oauth.dto.TokenBindingMetaDataDTO;
import org.wso2.carbon.identity.oauth.event.OAuthEventInterceptor;
import org.wso2.carbon.identity.oauth.internal.OAuthComponentServiceHolder;
import org.wso2.carbon.identity.oauth.tokenprocessor.PlainTextPersistenceProcessor;
import org.wso2.carbon.identity.oauth.tokenprocessor.TokenPersistenceProcessor;
import org.wso2.carbon.identity.oauth.user.UserInfoEndpointException;
import org.wso2.carbon.identity.oauth2.IdentityOAuth2ClientException;
import org.wso2.carbon.identity.oauth2.IdentityOAuth2Exception;
import org.wso2.carbon.identity.oauth2.IdentityOAuth2ScopeException;
import org.wso2.carbon.identity.oauth2.IdentityOAuth2ScopeServerException;
import org.wso2.carbon.identity.oauth2.OAuth2Constants;
import org.wso2.carbon.identity.oauth2.authz.OAuthAuthzReqMessageContext;
import org.wso2.carbon.identity.oauth2.bean.OAuthClientAuthnContext;
import org.wso2.carbon.identity.oauth2.bean.Scope;
import org.wso2.carbon.identity.oauth2.bean.ScopeBinding;
import org.wso2.carbon.identity.oauth2.client.authentication.OAuthClientAuthenticator;
import org.wso2.carbon.identity.oauth2.client.authentication.OAuthClientAuthnException;
import org.wso2.carbon.identity.oauth2.config.SpOAuth2ExpiryTimeConfiguration;
import org.wso2.carbon.identity.oauth2.dao.OAuthTokenPersistenceFactory;
import org.wso2.carbon.identity.oauth2.dto.OAuth2AccessTokenReqDTO;
import org.wso2.carbon.identity.oauth2.dto.OAuth2IntrospectionResponseDTO;
import org.wso2.carbon.identity.oauth2.dto.OAuth2TokenValidationRequestDTO;
import org.wso2.carbon.identity.oauth2.dto.OAuth2TokenValidationResponseDTO;
import org.wso2.carbon.identity.oauth2.dto.OAuthRevocationRequestDTO;
import org.wso2.carbon.identity.oauth2.internal.OAuth2ServiceComponentHolder;
import org.wso2.carbon.identity.oauth2.model.AccessTokenDO;
import org.wso2.carbon.identity.oauth2.model.ClientAuthenticationMethodModel;
import org.wso2.carbon.identity.oauth2.model.ClientCredentialDO;
import org.wso2.carbon.identity.oauth2.token.JWTTokenIssuer;
import org.wso2.carbon.identity.oauth2.token.OAuthTokenReqMessageContext;
import org.wso2.carbon.identity.oauth2.token.OauthTokenIssuer;
import org.wso2.carbon.identity.oauth2.token.bindings.TokenBinder;
import org.wso2.carbon.identity.oauth2.token.bindings.TokenBinding;
import org.wso2.carbon.identity.oauth2.token.handlers.grant.AuthorizationGrantHandler;
import org.wso2.carbon.identity.openidconnect.model.Constants;
import org.wso2.carbon.identity.openidconnect.model.RequestedClaim;
import org.wso2.carbon.idp.mgt.IdentityProviderManagementException;
import org.wso2.carbon.idp.mgt.IdentityProviderManager;
import org.wso2.carbon.registry.core.Registry;
import org.wso2.carbon.registry.core.Resource;
import org.wso2.carbon.registry.core.exceptions.RegistryException;
import org.wso2.carbon.user.api.RealmConfiguration;
import org.wso2.carbon.user.api.UserStoreException;
import org.wso2.carbon.user.core.UserCoreConstants;
import org.wso2.carbon.user.core.UserStoreManager;
import org.wso2.carbon.user.core.common.AbstractUserStoreManager;
import org.wso2.carbon.user.core.service.RealmService;
import org.wso2.carbon.user.core.tenant.TenantManager;
import org.wso2.carbon.user.core.util.UserCoreUtil;
import org.wso2.carbon.utils.DiagnosticLog;
import org.wso2.carbon.utils.multitenancy.MultitenantConstants;
import org.wso2.carbon.utils.multitenancy.MultitenantUtils;

import java.io.ByteArrayInputStream;
import java.io.IOException;
import java.net.URI;
import java.net.URISyntaxException;
import java.net.URL;
import java.nio.charset.StandardCharsets;
import java.security.Key;
import java.security.KeyStore;
import java.security.KeyStoreException;
import java.security.MessageDigest;
import java.security.NoSuchAlgorithmException;
import java.security.cert.Certificate;
import java.security.cert.CertificateEncodingException;
import java.security.cert.CertificateException;
import java.security.cert.CertificateFactory;
import java.security.cert.X509Certificate;
import java.security.interfaces.RSAPrivateKey;
import java.security.interfaces.RSAPublicKey;
import java.sql.Timestamp;
import java.text.ParseException;
import java.util.ArrayList;
import java.util.Arrays;
import java.util.Collections;
import java.util.HashMap;
import java.util.HashSet;
import java.util.Iterator;
import java.util.List;
import java.util.Map;
import java.util.Optional;
import java.util.Set;
import java.util.TreeMap;
import java.util.concurrent.ConcurrentHashMap;
import java.util.function.Supplier;
import java.util.regex.Matcher;
import java.util.regex.Pattern;
import java.util.stream.Collectors;

import javax.servlet.http.HttpServletRequest;
import javax.xml.namespace.QName;

import static org.wso2.carbon.identity.oauth.common.OAuthConstants.OAUTH_BUILD_ISSUER_WITH_HOSTNAME;
import static org.wso2.carbon.identity.oauth.common.OAuthConstants.OAuth10AEndpoints.OAUTH_AUTHZ_EP_URL;
import static org.wso2.carbon.identity.oauth.common.OAuthConstants.OAuth10AEndpoints.OAUTH_REQUEST_TOKEN_EP_URL;
import static org.wso2.carbon.identity.oauth.common.OAuthConstants.OAuth10AEndpoints.OAUTH_TOKEN_EP_URL;
import static org.wso2.carbon.identity.oauth.common.OAuthConstants.OAuth20Endpoints.DEVICE_AUTHZ_EP_URL;
import static org.wso2.carbon.identity.oauth.common.OAuthConstants.OAuth20Endpoints.OAUTH2_AUTHZ_EP_URL;
import static org.wso2.carbon.identity.oauth.common.OAuthConstants.OAuth20Endpoints.OAUTH2_CONSENT_EP_URL;
import static org.wso2.carbon.identity.oauth.common.OAuthConstants.OAuth20Endpoints.OAUTH2_DCR_EP_URL;
import static org.wso2.carbon.identity.oauth.common.OAuthConstants.OAuth20Endpoints.OAUTH2_DISCOVERY_EP_URL;
import static org.wso2.carbon.identity.oauth.common.OAuthConstants.OAuth20Endpoints.OAUTH2_ERROR_EP_URL;
import static org.wso2.carbon.identity.oauth.common.OAuthConstants.OAuth20Endpoints.OAUTH2_INTROSPECT_EP_URL;
import static org.wso2.carbon.identity.oauth.common.OAuthConstants.OAuth20Endpoints.OAUTH2_JWKS_EP_URL;
import static org.wso2.carbon.identity.oauth.common.OAuthConstants.OAuth20Endpoints.OAUTH2_PAR_EP_URL;
import static org.wso2.carbon.identity.oauth.common.OAuthConstants.OAuth20Endpoints.OAUTH2_REVOKE_EP_URL;
import static org.wso2.carbon.identity.oauth.common.OAuthConstants.OAuth20Endpoints.OAUTH2_TOKEN_EP_URL;
import static org.wso2.carbon.identity.oauth.common.OAuthConstants.OAuth20Endpoints.OAUTH2_USER_INFO_EP_URL;
import static org.wso2.carbon.identity.oauth.common.OAuthConstants.OAuth20Endpoints.OIDC_CONSENT_EP_URL;
import static org.wso2.carbon.identity.oauth.common.OAuthConstants.OAuth20Endpoints.OIDC_WEB_FINGER_EP_URL;
import static org.wso2.carbon.identity.oauth.common.OAuthConstants.RENEW_TOKEN_WITHOUT_REVOKING_EXISTING_ALLOWED_GRANT_TYPES_CONFIG;
import static org.wso2.carbon.identity.oauth.common.OAuthConstants.SignatureAlgorithms.KID_HASHING_ALGORITHM;
import static org.wso2.carbon.identity.oauth.common.OAuthConstants.SignatureAlgorithms.PREVIOUS_KID_HASHING_ALGORITHM;
import static org.wso2.carbon.identity.oauth2.Oauth2ScopeConstants.PERMISSIONS_BINDING_TYPE;
import static org.wso2.carbon.identity.oauth2.device.constants.Constants.DEVICE_SUCCESS_ENDPOINT_PATH;

/**
 * Utility methods for OAuth 2.0 implementation.
 */
public class OAuth2Util {

    public static final String REMOTE_ACCESS_TOKEN = "REMOTE_ACCESS_TOKEN";
    public static final String JWT_ACCESS_TOKEN = "JWT_ACCESS_TOKEN";
    public static final String ACCESS_TOKEN_DO = "AccessTokenDo";
    public static final String OAUTH2_VALIDATION_MESSAGE_CONTEXT = "OAuth2TokenValidationMessageContext";
    public static final String CONFIG_ELEM_OAUTH = "OAuth";
    public static final String OPENID_CONNECT = "OpenIDConnect";
    public static final String ENABLE_OPENID_CONNECT_AUDIENCES = "EnableAudiences";
    public static final String OPENID_CONNECT_AUDIENCE = "audience";
    public static final String OPENID_SCOPE = "openid";
    /*
     * Maintain a separate parameter "OPENID_CONNECT_AUDIENCE_IDENTITY_CONFIG" to get the audience from the identity.xml
     * when user didn't add any audience in the UI while creating service provider.
     */
    public static final String OPENID_CONNECT_AUDIENCE_IDENTITY_CONFIG = "Audience";
    private static final String OPENID_CONNECT_AUDIENCES = "Audiences";
    private static final String DOT_SEPARATER = ".";
    private static final String IDP_ENTITY_ID = "IdPEntityId";
    public static final String OIDC_ROLE_CLAIM_URI = "roles";

    public static final String DEFAULT_TOKEN_TYPE = "Default";

    /*
     * OPTIONAL. A JSON string containing a space-separated list of scopes associated with this token, in the format
     * described in Section 3.3 of OAuth 2.0
     */
    public static final String SCOPE = "scope";
    public static final String INTERNAL_LOGIN_SCOPE = "internal_login";

    /*
     * OPTIONAL. Client identifier for the OAuth 2.0 client that requested this token.
     */
    public static final String CLIENT_ID = "client_id";

    /*
     * OPTIONAL. Human-readable identifier for the resource owner who authorized this token.
     */
    public static final String USERNAME = "username";

    /*
     * OPTIONAL. Type of the token as defined in Section 5.1 of OAuth 2.0
     */
    public static final String TOKEN_TYPE = "token_type";

    /*
     * OPTIONAL. Integer time-stamp, measured in the number of seconds since January 1 1970 UTC, indicating when this
     * token is not to be used before, as defined in JWT
     */
    public static final String NBF = "nbf";

    /*
     * OPTIONAL. Service-specific string identifier or list of string identifiers representing the intended audience for
     * this token, as defined in JWT
     */
    public static final String AUD = "aud";

    /*
     * OPTIONAL. String representing the issuer of this token, as defined in JWT
     */
    public static final String ISS = "iss";

    /*
     * OPTIONAL. String identifier for the token, as defined in JWT
     */
    public static final String JTI = "jti";

    /*
     * OPTIONAL. Subject of the token, as defined in JWT [RFC7519]. Usually a machine-readable identifier of the
     * resource owner who authorized this token.
     */
    public static final String SUB = "sub";

    /*
     * OPTIONAL. Integer time-stamp, measured in the number of seconds since January 1 1970 UTC, indicating when this
     * token will expire, as defined in JWT
     */
    public static final String EXP = "exp";

    /*
     * OPTIONAL. Integer time-stamp, measured in the number of seconds since January 1 1970 UTC, indicating when this
     * token was originally issued, as defined in JWT
     */
    public static final String IAT = "iat";

    /***
     * Constant for user access token expiry time.
     */
    public static final String USER_ACCESS_TOKEN_EXP_TIME_IN_MILLISECONDS = "userAccessTokenExpireTime";

    /***
     * Constant for refresh token expiry time.
     */
    public static final String REFRESH_TOKEN_EXP_TIME_IN_MILLISECONDS = "refreshTokenExpireTime";

    /***
     * Constant for application access token expiry time.
     */
    public static final String APPLICATION_ACCESS_TOKEN_EXP_TIME_IN_MILLISECONDS = "applicationAccessTokenExpireTime";

    /**
     * FIdp Role Based authentication application config.
     */
    public static final String FIDP_ROLE_BASED_AUTHZ_APP_CONFIG = "FIdPRoleBasedAuthzApplications.AppName";

    private static final String INBOUND_AUTH2_TYPE = "oauth2";
    private static final Log log = LogFactory.getLog(OAuth2Util.class);
    private static final Log diagnosticLog = LogFactory.getLog("diagnostics");
    public static final String JWT = "JWT";
    private static long timestampSkew = OAuthServerConfiguration.getInstance().getTimeStampSkewInSeconds() * 1000;
    private static ThreadLocal<Integer> clientTenantId = new ThreadLocal<>();
    private static ThreadLocal<OAuthTokenReqMessageContext> tokenRequestContext = new ThreadLocal<>();
    private static ThreadLocal<OAuthAuthzReqMessageContext> authzRequestContext = new ThreadLocal<>();
    //Precompile PKCE Regex pattern for performance improvement
    private static Pattern pkceCodeVerifierPattern = Pattern.compile("[\\w\\-\\._~]+");
    // System flag to allow the weak keys (key length less than 2048) to be used for the signing.
    private static final String ALLOW_WEAK_RSA_SIGNER_KEY = "allow_weak_rsa_signer_key";

    private static Map<Integer, Certificate> publicCerts = new ConcurrentHashMap<Integer, Certificate>();
    private static Map<Integer, Key> privateKeys = new ConcurrentHashMap<Integer, Key>();

    // Supported Signature Algorithms
    private static final String NONE = "NONE";
    private static final String SHA256_WITH_RSA = "SHA256withRSA";
    private static final String SHA384_WITH_RSA = "SHA384withRSA";
    private static final String SHA512_WITH_RSA = "SHA512withRSA";
    private static final String SHA256_WITH_HMAC = "SHA256withHMAC";
    private static final String SHA384_WITH_HMAC = "SHA384withHMAC";
    private static final String SHA512_WITH_HMAC = "SHA512withHMAC";
    private static final String SHA256_WITH_EC = "SHA256withEC";
    private static final String SHA384_WITH_EC = "SHA384withEC";
    private static final String SHA512_WITH_EC = "SHA512withEC";
    private static final String SHA256_WITH_PS = "SHA256withPS";
    private static final String PS256 = "PS256";
    private static final String ES256 = "ES256";
    private static final String SHA256 = "SHA-256";
    private static final String SHA384 = "SHA-384";
    private static final String SHA512 = "SHA-512";

    // Supported Client Authentication Methods
    private static final String CLIENT_SECRET_BASIC = "client_secret_basic";
    private static final String CLIENT_SECRET_POST = "client_secret_post";
    private static final String PRIVATE_KEY_JWT = "private_key_jwt";

    public static final String ACCESS_TOKEN_IS_NOT_ACTIVE_ERROR_MESSAGE = "Invalid Access Token. Access token is " +
            "not ACTIVE.";
    public static final String IS_EXTENDED_TOKEN = "isExtendedToken";
    public static final String DYNAMIC_TOKEN_DATA_FUNCTION = "dynamicTokenData";
    public static final String ACCESS_TOKEN_JS_OBJECT = "access_token";
    public static final int EXTENDED_REFRESH_TOKEN_DEFAULT_TIME = -2;

    private static final String EXTERNAL_CONSENT_PAGE_CONFIGURATIONS = "external_consent_page_configurations";
    private static final String EXTERNAL_CONSENT_PAGE = "external_consent_page";
    private static final String EXTERNAL_CONSENT_PAGE_URL = "external_consent_page_url";

    private static final String BASIC_AUTHORIZATION_PREFIX = "Basic ";

    private OAuth2Util() {

    }

    /**
     * @return
     */
    public static OAuthAuthzReqMessageContext getAuthzRequestContext() {

        if (log.isDebugEnabled()) {
            log.debug("Retreived OAuthAuthzReqMessageContext from threadlocal");
        }
        return authzRequestContext.get();
    }

    /**
     * @param context
     */
    public static void setAuthzRequestContext(OAuthAuthzReqMessageContext context) {

        authzRequestContext.set(context);
        if (log.isDebugEnabled()) {
            log.debug("Added OAuthAuthzReqMessageContext to threadlocal");
        }
    }

    /**
     *
     */
    public static void clearAuthzRequestContext() {

        authzRequestContext.remove();
        if (log.isDebugEnabled()) {
            log.debug("Cleared OAuthAuthzReqMessageContext");
        }
    }

    /**
     * @return
     */
    public static OAuthTokenReqMessageContext getTokenRequestContext() {

        if (log.isDebugEnabled()) {
            log.debug("Retreived OAuthTokenReqMessageContext from threadlocal");
        }
        return tokenRequestContext.get();
    }

    /**
     * @param context
     */
    public static void setTokenRequestContext(OAuthTokenReqMessageContext context) {

        tokenRequestContext.set(context);
        if (log.isDebugEnabled()) {
            log.debug("Added OAuthTokenReqMessageContext to threadlocal");
        }
    }

    /**
     *
     */
    public static void clearTokenRequestContext() {

        tokenRequestContext.remove();
        if (log.isDebugEnabled()) {
            log.debug("Cleared OAuthTokenReqMessageContext");
        }
    }

    /**
     * @return
     */
    public static int getClientTenatId() {

        if (clientTenantId.get() == null) {
            return -1;
        }
        return clientTenantId.get();
    }

    /**
     * @param tenantId
     */
    public static void setClientTenatId(int tenantId) {

        Integer id = tenantId;
        clientTenantId.set(id);
    }

    /**
     *
     */
    public static void clearClientTenantId() {

        clientTenantId.remove();
    }

    /**
     * Build a comma separated list of scopes passed as a String set by OLTU.
     *
     * @param scopes set of scopes
     * @return Comma separated list of scopes
     */
    public static String buildScopeString(String[] scopes) {

        if (scopes != null) {
            Arrays.sort(scopes);
            return StringUtils.join(scopes, " ");
        }
        return null;
    }

    /**
     * @param scopeStr
     * @return
     */
    public static String[] buildScopeArray(String scopeStr) {

        if (StringUtils.isNotBlank(scopeStr)) {
            scopeStr = scopeStr.trim();
            return scopeStr.split("\\s");
        }
        return new String[0];
    }

    /**
     * Authenticate the OAuth Consumer.
     * This method is deprecated as it uses the tenant present in thread local to retrieve the consumer app.
     * Use {@link #authenticateClient(String, String, String)} instead.
     *
     * @param clientId             Consumer Key/Id
     * @param clientSecretProvided Consumer Secret issued during the time of registration
     * @return true, if the authentication is successful, false otherwise.
     * @throws IdentityOAuthAdminException Error when looking up the credentials from the database
     */
    @Deprecated
    public static boolean authenticateClient(String clientId, String clientSecretProvided)
            throws IdentityOAuthAdminException, IdentityOAuth2Exception, InvalidOAuthClientException {

        OAuthAppDO appDO = OAuth2Util.getAppInformationByClientId(clientId);
        if (appDO == null) {
            if (log.isDebugEnabled()) {
                log.debug("Cannot find a valid application with the provided client_id: " + clientId);
            }
            return false;
        }

        String tenantDomain = null;
        try {
            tenantDomain = appDO.getAppOwner().getTenantDomain();
        } catch (NullPointerException e) {
            // Ignore and proceed.
        }
        if (tenantDomain != null && !isTenantActive(tenantDomain)) {
            log.error("Cannot retrieve application inside deactivated tenant: " + tenantDomain);
            throw new InvalidOAuthClientException("Cannot retrieve application inside deactivated tenant: "
                    + tenantDomain);
        }

        // Cache miss
        boolean isHashDisabled = isHashDisabled();
        String appClientSecret = appDO.getOauthConsumerSecret();
        if (isHashDisabled) {
            if (!StringUtils.equals(appClientSecret, clientSecretProvided)) {
                if (log.isDebugEnabled()) {
                    log.debug("Provided the Client ID : " + clientId +
                            " and Client Secret do not match with the issued credentials.");
                }
                return false;
            }
        } else {
            TokenPersistenceProcessor persistenceProcessor = getPersistenceProcessor();
            // We convert the provided client_secret to the processed form stored in the DB.
            String processedProvidedClientSecret = persistenceProcessor.getProcessedClientSecret(clientSecretProvided);

            if (!StringUtils.equals(appClientSecret, processedProvidedClientSecret)) {
                if (log.isDebugEnabled()) {
                    log.debug("Provided the Client ID : " + clientId +
                            " and Client Secret do not match with the issued credentials.");
                }
                return false;
            }
        }

        if (log.isDebugEnabled()) {
            log.debug("Successfully authenticated the client with client id : " + clientId);
        }

        return true;
    }

    /**
     * Authenticate the OAuth Consumer.
     *
     * @param clientId             Consumer Key/ Id.
     * @param clientSecretProvided Consumer Secret issued during the time of registration.
     * @param appTenant            Tenant domain of the application.
     * @return true, if the authentication is successful, false otherwise.
     * @throws IdentityOAuthAdminException Error when looking up the credentials from the database
     */
    public static boolean authenticateClient(String clientId, String clientSecretProvided, String appTenant)
            throws IdentityOAuthAdminException, IdentityOAuth2Exception, InvalidOAuthClientException {

        OAuthAppDO appDO = OAuth2Util.getAppInformationByClientId(clientId, appTenant);
        if (appDO == null) {
            if (log.isDebugEnabled()) {
                log.debug("Cannot find a valid application with the provided client_id: " + clientId);
            }
            return false;
        }

        if (StringUtils.isNotEmpty(appTenant) && !isTenantActive(appTenant)) {
            throw new InvalidOAuthClientException("Cannot retrieve application inside deactivated tenant: "
                    + appTenant);
        }

        // Cache miss
        boolean isHashDisabled = isHashDisabled();
        String appClientSecret = appDO.getOauthConsumerSecret();
        if (isHashDisabled) {
            if (!StringUtils.equals(appClientSecret, clientSecretProvided)) {
                if (log.isDebugEnabled()) {
                    log.debug("Provided the Client ID : " + clientId +
                            " and Client Secret do not match with the issued credentials.");
                }
                return false;
            }
        } else {
            TokenPersistenceProcessor persistenceProcessor = getPersistenceProcessor();
            // We convert the provided client_secret to the processed form stored in the DB.
            String processedProvidedClientSecret = persistenceProcessor.getProcessedClientSecret(clientSecretProvided);

            if (!StringUtils.equals(appClientSecret, processedProvidedClientSecret)) {
                if (log.isDebugEnabled()) {
                    log.debug("Provided the Client ID : " + clientId +
                            " and Client Secret do not match with the issued credentials.");
                }
                return false;
            }
        }

        if (log.isDebugEnabled()) {
            log.debug("Successfully authenticated the client with client id : " + clientId);
        }

        return true;
    }

    private static boolean isTenantActive(String tenantDomain) throws IdentityOAuth2Exception {
        try {
            TenantManager tenantManager = OAuthComponentServiceHolder.getInstance()
                    .getRealmService().getTenantManager();
            int tenantId = tenantManager.getTenantId(tenantDomain);
            return tenantManager.isTenantActive(tenantId);
        } catch (UserStoreException e) {
            String error = "Error in obtaining tenant ID from tenant domain : " + tenantDomain;
            throw new IdentityOAuth2Exception(error, e);
        }
    }

    public static TokenPersistenceProcessor getPersistenceProcessor() {

        TokenPersistenceProcessor persistenceProcessor;
        try {
            persistenceProcessor = OAuthServerConfiguration.getInstance().getPersistenceProcessor();
        } catch (IdentityOAuth2Exception e) {
            String msg = "Error retrieving TokenPersistenceProcessor configured in OAuth.TokenPersistenceProcessor " +
                    "in identity.xml. Defaulting to PlainTextPersistenceProcessor.";
            log.warn(msg);
            if (log.isDebugEnabled()) {
                log.debug(msg, e);
            }
            persistenceProcessor = new PlainTextPersistenceProcessor();
        }
        return persistenceProcessor;
    }

    /**
     * Check whether hashing oauth keys (consumer secret, access token, refresh token and authorization code)
     * configuration is disabled or not in identity.xml file.
     *
     * @return Whether hash feature is disabled or not.
     */
    public static boolean isHashDisabled() {

        boolean isHashEnabled = OAuthServerConfiguration.getInstance().isClientSecretHashEnabled();
        return !isHashEnabled;

    }

    /**
     * Check whether hashing oauth keys (consumer secret, access token, refresh token and authorization code)
     * configuration is enabled or not in identity.xml file.
     *
     * @return Whether hash feature is enable or not.
     */
    public static boolean isHashEnabled() {

        boolean isHashEnabled = OAuthServerConfiguration.getInstance().isClientSecretHashEnabled();
        return isHashEnabled;
    }

    /**
     * @param clientId             Consumer Key/Id
     * @param clientSecretProvided Consumer Secret issued during the time of registration
     * @return Username of the user which own client id and client secret if authentication is
     * successful. Empty string otherwise.
     * @throws IdentityOAuthAdminException Error when looking up the credentials from the database
     * @deprecated Authenticate the OAuth consumer and return the username of user which own the provided client id
     * and client secret.
     */
    @Deprecated
    public static String getAuthenticatedUsername(String clientId, String clientSecretProvided)
            throws IdentityOAuthAdminException, IdentityOAuth2Exception, InvalidOAuthClientException {

        boolean cacheHit = false;
        String username = null;
        boolean isUsernameCaseSensitive = IdentityUtil.isUserStoreInUsernameCaseSensitive(username);

        if (OAuth2Util.authenticateClient(clientId, clientSecretProvided)) {

            CacheEntry cacheResult =
                    OAuthCache.getInstance().getValueFromCache(new OAuthCacheKey(clientId + ":" + username));
            if (cacheResult != null && cacheResult instanceof ClientCredentialDO) {
                // Ugh. This is fugly. Have to have a generic way of caching a key:value pair
                username = ((ClientCredentialDO) cacheResult).getClientSecret();
                cacheHit = true;
                if (log.isDebugEnabled()) {
                    log.debug("Username was available in the cache : " + username);
                }
            }

            if (username == null) {
                // Cache miss
                OAuthConsumerDAO oAuthConsumerDAO = new OAuthConsumerDAO();
                username = oAuthConsumerDAO.getAuthenticatedUsername(clientId, clientSecretProvided);
                if (log.isDebugEnabled()) {
                    log.debug("Username fetch from the database");
                }
            }

            if (username != null && !cacheHit) {
                /*
                  Using the same ClientCredentialDO to host username. Semantically wrong since ClientCredentialDo
                  accept a client secret and we're storing a username in the secret variable. Do we have to make our
                  own cache key and cache entry class every time we need to put something to it? Ideal solution is
                  to have a generalized way of caching a key:value pair
                 */
                if (isUsernameCaseSensitive) {
                    OAuthCache.getInstance()
                            .addToCache(new OAuthCacheKey(clientId + ":" + username), new ClientCredentialDO(username));
                } else {
                    OAuthCache.getInstance().addToCache(new OAuthCacheKey(clientId + ":" + username.toLowerCase()),
                            new ClientCredentialDO(username));
                }
                if (log.isDebugEnabled()) {
                    log.debug("Caching username : " + username);
                }

            }
        }
        return username;
    }

    /**
     * Build the cache key string when storing Authz Code info in cache
     *
     * @param clientId  Client Id representing the client
     * @param authzCode Authorization Code issued to the client
     * @return concatenated <code>String</code> of clientId:authzCode
     */
    public static String buildCacheKeyStringForAuthzCode(String clientId, String authzCode) {

        return clientId + ":" + authzCode;
    }

    /**
     * Build the cache key string when storing token info in cache
     *
     * @param clientId
     * @param scope
     * @param authorizedUser
     * @return
     * @deprecated To make the cache key completely unique the authenticated IDP should also be introduced.
     * Use {@link #buildCacheKeyStringForTokenWithUserId(String, String, String, String, String)} instead.
     */
    @Deprecated
    public static String buildCacheKeyStringForToken(String clientId, String scope, String authorizedUser) {


        AuthenticatedUser authenticatedUser = OAuth2Util.getUserFromUserName(authorizedUser);
        try {
            return clientId + ":" + authenticatedUser.getUserId() + ":" + scope;
        } catch (UserIdNotFoundException e) {
            if (log.isDebugEnabled()) {
                log.debug("Cache could not be built for user: " + authorizedUser, e);
            }
        }
        return null;
    }

    /**
     * Build the cache key string when storing token info in cache.
     *
     * @param clientId         ClientId of the App.
     * @param scope            Scopes used.
     * @param authorizedUser   Authorised user.
     * @param authenticatedIDP Authenticated IdP.
     * @return Cache key string combining the input parameters.
     * @deprecated use {@link #buildCacheKeyStringForTokenWithUserId(String, String, String, String, String)} instead.
     */
    @Deprecated
    public static String buildCacheKeyStringForToken(String clientId, String scope, String authorizedUser,
                                                     String authenticatedIDP) {

        AuthenticatedUser authenticatedUser = OAuth2Util.getUserFromUserName(authorizedUser);
        try {
            return clientId + ":" + authenticatedUser.getUserId() + ":" + scope + ":" + authenticatedIDP;
        } catch (UserIdNotFoundException e) {
            log.error("Cache could not be built for user: " + authorizedUser, e);
        }
        return null;
    }

    /**
     * Build the cache key string when storing token info in cache.
     * Use {@link #buildCacheKeyStringForTokenWithUserId(String, String, String, String, String)} instead.
     *
     * @param clientId         ClientId of the App.
     * @param scope            Scopes used.
     * @param authorizedUser   Authorised user.
     * @param authenticatedIDP Authenticated IdP.
     * @param tokenBindingReference Token binding reference.
     * @return Cache key string combining the input parameters.
     */
    @Deprecated
    public static String buildCacheKeyStringForToken(String clientId, String scope, String authorizedUser,
            String authenticatedIDP, String tokenBindingReference) {

        AuthenticatedUser authenticatedUser = OAuth2Util.getUserFromUserName(authorizedUser);
        try {
            return clientId + ":" + authenticatedUser.getUserId() + ":" + scope + ":" + authenticatedIDP + ":"
                    + tokenBindingReference;
        } catch (UserIdNotFoundException e) {
            log.error("Cache could not be built for user: " + authorizedUser, e);
        }
        return null;
    }

    /**
     * Build the cache key string when storing token info in cache.
     *
     * @param clientId         ClientId of the App.
     * @param scope            Scopes used.
     * @param authorizedUserId   Authorised user.
     * @param authenticatedIDP Authenticated IdP.
     * @param tokenBindingReference Token binding reference.
     * @return Cache key string combining the input parameters.
     */
    @Deprecated
    public static String buildCacheKeyStringForTokenWithUserId(String clientId, String scope, String authorizedUserId,
                                                     String authenticatedIDP, String tokenBindingReference) {

        String oauthCacheKey =
                clientId + ":" + authorizedUserId + ":" + scope + ":" + authenticatedIDP + ":" + tokenBindingReference;
        if (log.isDebugEnabled()) {
            log.debug(String.format("Building cache key: %s to access OAuthCache.", oauthCacheKey));
        }
        return oauthCacheKey;
    }

    /**
     * Build the cache key string when storing token info in cache.
     *
     * @param clientId         ClientId of the App.
     * @param scope            Scopes used.
     * @param authorizedUserId   Authorised user.
     * @param authenticatedIDP Authenticated IdP.
     * @param tokenBindingReference Token binding reference.
     * @return Cache key string combining the input parameters.
     */
    public static String buildCacheKeyStringForTokenWithUserIdOrgId(String clientId, String scope,
                                                                    String authorizedUserId, String authenticatedIDP,
                                                                    String tokenBindingReference,
                                                                    String authorizedOrganization) {

        String oauthCacheKey =
                clientId + ":" + authorizedUserId + ":" + scope + ":" + authenticatedIDP + ":" + tokenBindingReference +
                        ":" + authorizedOrganization;
        if (log.isDebugEnabled()) {
            log.debug(String.format("Building cache key: %s to access OAuthCache.", oauthCacheKey));
        }
        return oauthCacheKey;
    }
    /**
     * Build the cache key string when storing token info in cache.
     *
     * @param clientId         ClientId of the App.
     * @param scope            Scopes used.
     * @param authorizedUserId   Authorised user.
     * @param authenticatedIDP Authenticated IdP.
     * @return Cache key string combining the input parameters.
     */
    public static String buildCacheKeyStringForTokenWithUserId(String clientId, String scope, String authorizedUserId,
                                                               String authenticatedIDP) {

        return clientId + ":" + authorizedUserId + ":" + scope + ":" + authenticatedIDP;
    }

    @SuppressFBWarnings("WEAK_MESSAGE_DIGEST_MD5")
    public static String getTokenBindingReference(String tokenBindingValue) {

        if (StringUtils.isBlank(tokenBindingValue)) {
            return null;
        }
        return DigestUtils.md5Hex(tokenBindingValue);
    }

    public static AccessTokenDO validateAccessTokenDO(AccessTokenDO accessTokenDO) {

        long validityPeriodMillis = accessTokenDO.getValidityPeriodInMillis();
        long issuedTime = accessTokenDO.getIssuedTime().getTime();

        //check the validity of cached OAuth2AccessToken Response
        long accessTokenValidityMillis = getTimeToExpire(issuedTime, validityPeriodMillis);

        if (accessTokenValidityMillis > 1000) {
            long refreshValidityPeriodMillis = OAuthServerConfiguration.getInstance()
                    .getRefreshTokenValidityPeriodInSeconds() * 1000;
            long refreshTokenValidityMillis = getTimeToExpire(issuedTime, refreshValidityPeriodMillis);
            if (refreshTokenValidityMillis > 1000) {
                //Set new validity period to response object
                accessTokenDO.setValidityPeriodInMillis(accessTokenValidityMillis);
                accessTokenDO.setRefreshTokenValidityPeriodInMillis(refreshTokenValidityMillis);
                //Set issued time period to response object
                accessTokenDO.setIssuedTime(new Timestamp(issuedTime));
                return accessTokenDO;
            }
        }
        //returns null if cached OAuth2AccessToken response object is expired
        return null;
    }

    public static boolean checkAccessTokenPartitioningEnabled() {

        return OAuthServerConfiguration.getInstance().isAccessTokenPartitioningEnabled();
    }

    public static boolean checkUserNameAssertionEnabled() {

        return OAuthServerConfiguration.getInstance().isUserNameAssertionEnabled();
    }

    public static String getAccessTokenPartitioningDomains() {

        return OAuthServerConfiguration.getInstance().getAccessTokenPartitioningDomains();
    }

    public static Map<String, String> getAvailableUserStoreDomainMappings() throws
            IdentityOAuth2Exception {
        // TreeMap is used to ignore the case sensitivity of key. Because when user logged in, the case of the
        // username is ignored.
        Map<String, String> userStoreDomainMap = new TreeMap<String, String>(String.CASE_INSENSITIVE_ORDER);
        String domainsStr = getAccessTokenPartitioningDomains();
        if (domainsStr != null) {
            String[] userStoreDomainsArr = domainsStr.split(",");
            for (String userStoreDomains : userStoreDomainsArr) {
                String[] mapping = userStoreDomains.trim().split(":"); //A:foo.com , B:bar.com
                if (mapping.length < 2) {
                    throw new IdentityOAuth2Exception("Domain mapping has not defined correctly");
                }
                userStoreDomainMap.put(mapping[1].trim(), mapping[0].trim()); //key=domain & value=mapping
            }
        }
        return userStoreDomainMap;
    }

    /**
     * Returns the mapped user store if a mapping is defined for this user store in AccessTokenPartitioningDomains
     * element in identity.xml, or the original userstore domain if the mapping is not available.
     *
     * @param userStoreDomain
     * @return
     * @throws IdentityOAuth2Exception
     */
    public static String getMappedUserStoreDomain(String userStoreDomain) throws IdentityOAuth2Exception {

        String mappedUserStoreDomain = userStoreDomain;

        Map<String, String> availableDomainMappings = OAuth2Util.getAvailableUserStoreDomainMappings();
        if (userStoreDomain != null && availableDomainMappings.containsKey(userStoreDomain)) {
            mappedUserStoreDomain = availableDomainMappings.get(userStoreDomain);
        }

        return mappedUserStoreDomain;
    }

    /**
     * Returns the updated table name using user store domain if a mapping is defined for this users store in
     * AccessTokenPartitioningDomains element in identity.xml,
     * or the original table name if the mapping is not available.
     * <p>
     * Updated table name derived by appending a underscore and mapped user store domain name to the origin table name.
     *
     * @param userStoreDomain
     * @return
     * @throws IdentityOAuth2Exception
     */
    public static String getPartitionedTableByUserStore(String tableName, String userStoreDomain)
            throws IdentityOAuth2Exception {

        if (StringUtils.isNotBlank(tableName) && StringUtils.isNotBlank(userStoreDomain) &&
                !IdentityUtil.getPrimaryDomainName().equalsIgnoreCase(userStoreDomain)) {
            String mappedUserStoreDomain = OAuth2Util.getMappedUserStoreDomain(userStoreDomain);
            tableName = tableName + "_" + mappedUserStoreDomain;
        }

        return tableName;
    }

    /**
     * Returns the updated sql using user store domain if access token partitioning enabled & username assertion enabled
     * or the original sql otherwise.
     * <p>
     * Updated sql derived by replacing original table names IDN_OAUTH2_ACCESS_TOKEN & IDN_OAUTH2_ACCESS_TOKEN_SCOPE
     * with the updated table names which derived using {@code getPartitionedTableByUserStore()} method.
     *
     * @param sql
     * @param userStoreDomain
     * @return
     * @throws IdentityOAuth2Exception
     */
    public static String getTokenPartitionedSqlByUserStore(String sql, String userStoreDomain)
            throws IdentityOAuth2Exception {

        String partitionedSql = sql;

        if (OAuth2Util.checkAccessTokenPartitioningEnabled() && OAuth2Util.checkUserNameAssertionEnabled()) {

            String partitionedAccessTokenTable = OAuth2Util.getPartitionedTableByUserStore(OAuthConstants.
                    ACCESS_TOKEN_STORE_TABLE, userStoreDomain);

            String accessTokenScopeTable = "IDN_OAUTH2_ACCESS_TOKEN_SCOPE";
            String partitionedAccessTokenScopeTable = OAuth2Util.getPartitionedTableByUserStore(accessTokenScopeTable,
                    userStoreDomain);

            if (log.isDebugEnabled()) {
                log.debug("PartitionedAccessTokenTable: " + partitionedAccessTokenTable +
                        " & PartitionedAccessTokenScopeTable: " + partitionedAccessTokenScopeTable +
                        " for user store domain: " + userStoreDomain);
            }

            String wordBoundaryRegex = "\\b";
            partitionedSql = sql.replaceAll(wordBoundaryRegex + OAuthConstants.ACCESS_TOKEN_STORE_TABLE
                    + wordBoundaryRegex, partitionedAccessTokenTable);
            partitionedSql = partitionedSql.replaceAll(wordBoundaryRegex + accessTokenScopeTable + wordBoundaryRegex,
                    partitionedAccessTokenScopeTable);
            partitionedSql = partitionedSql.replaceAll(
                    wordBoundaryRegex + OAuthConstants.ACCESS_TOKEN_STORE_ATTRIBUTES_TABLE + wordBoundaryRegex,
                    partitionedAccessTokenTable);
            if (log.isDebugEnabled()) {
                log.debug("Original SQL: " + sql);
                log.debug("Partitioned SQL: " + partitionedSql);
            }
        }

        return partitionedSql;
    }

    /**
     * Returns the updated sql using username.
     * <p>
     * If the username contains the domain separator, updated sql derived using
     * {@code getTokenPartitionedSqlByUserStore()} method. Returns the original sql otherwise.
     *
     * @param sql
     * @param username
     * @return
     * @throws IdentityOAuth2Exception
     */
    public static String getTokenPartitionedSqlByUserId(String sql, String username) throws IdentityOAuth2Exception {

        String partitionedSql = sql;

        if (OAuth2Util.checkAccessTokenPartitioningEnabled() && OAuth2Util.checkUserNameAssertionEnabled()) {
            if (log.isDebugEnabled()) {
                log.debug("Calculating partitioned sql for username: " + username);
            }

            String userStore = null;
            if (username != null) {
                String[] strArr = username.split(UserCoreConstants.DOMAIN_SEPARATOR);
                if (strArr != null && strArr.length > 1) {
                    userStore = strArr[0];
                }
            }

            partitionedSql = OAuth2Util.getTokenPartitionedSqlByUserStore(sql, userStore);
        }

        return partitionedSql;
    }

    /**
     * Returns the updated sql using token.
     * <p>
     * If the token contains the username appended, updated sql derived using
     * {@code getTokenPartitionedSqlByUserId()} method. Returns the original sql otherwise.
     *
     * @param sql
     * @param token
     * @return
     * @throws IdentityOAuth2Exception
     */
    public static String getTokenPartitionedSqlByToken(String sql, String token) throws IdentityOAuth2Exception {

        String partitionedSql = sql;

        if (OAuth2Util.checkAccessTokenPartitioningEnabled() && OAuth2Util.checkUserNameAssertionEnabled()) {
            if (log.isDebugEnabled()) {
                if (IdentityUtil.isTokenLoggable(IdentityConstants.IdentityTokens.ACCESS_TOKEN)) {
                    log.debug("Calculating partitioned sql for token: " + token);
                } else {
                    // Avoid logging token since its a sensitive information.
                    log.debug("Calculating partitioned sql for token");
                }
            }

            String userId = OAuth2Util.getUserIdFromAccessToken(token); //i.e: 'foo.com/admin' or 'admin'
            partitionedSql = OAuth2Util.getTokenPartitionedSqlByUserId(sql, userId);
        }

        return partitionedSql;
    }

    public static String getUserStoreDomainFromUserId(String userId)
            throws IdentityOAuth2Exception {

        String userStoreDomain = null;

        if (userId != null) {
            String[] strArr = userId.split(UserCoreConstants.DOMAIN_SEPARATOR);
            if (strArr != null && strArr.length > 1) {
                userStoreDomain = getMappedUserStoreDomain(strArr[0]);
            }
        }
        return userStoreDomain;
    }

    public static String getUserStoreDomainFromAccessToken(String apiKey)
            throws IdentityOAuth2Exception {

        String userStoreDomain = null;
        String userId;
        String decodedKey = new String(Base64.decodeBase64(apiKey.getBytes(Charsets.UTF_8)), Charsets.UTF_8);
        String[] tmpArr = decodedKey.split(":");
        if (tmpArr != null) {
            userId = tmpArr[1];
            if (userId != null) {
                userStoreDomain = getUserStoreDomainFromUserId(userId);
            }
        }
        return userStoreDomain;
    }

    @Deprecated
    public static String getAccessTokenStoreTableFromUserId(String userId)
            throws IdentityOAuth2Exception {

        String accessTokenStoreTable = OAuthConstants.ACCESS_TOKEN_STORE_TABLE;
        String userStore;
        if (userId != null) {
            String[] strArr = userId.split(UserCoreConstants.DOMAIN_SEPARATOR);
            if (strArr.length > 1) {
                userStore = strArr[0];
                accessTokenStoreTable =
                        OAuth2Util.getPartitionedTableByUserStore(OAuthConstants.ACCESS_TOKEN_STORE_TABLE, userStore);
            }
        }
        return accessTokenStoreTable;
    }

    @Deprecated
    public static String getAccessTokenStoreTableFromAccessToken(String apiKey)
            throws IdentityOAuth2Exception {

        String userId = getUserIdFromAccessToken(apiKey); //i.e: 'foo.com/admin' or 'admin'
        return OAuth2Util.getAccessTokenStoreTableFromUserId(userId);
    }

    public static String getUserIdFromAccessToken(String apiKey) {

        String userId = null;
        String decodedKey = new String(Base64.decodeBase64(apiKey.getBytes(Charsets.UTF_8)), Charsets.UTF_8);
        String[] tmpArr = decodedKey.split(":");
        if (tmpArr != null && tmpArr.length > 1) {
            userId = tmpArr[1];
        }
        return userId;
    }

    /**
     * Get token expire time in milliseconds.
     *
     * @param accessTokenDO Access token data object.
     * @return expire time in milliseconds.
     * @deprecated Instead use {@link #getTokenExpireTimeMillis(AccessTokenDO, boolean)}.
     */
    @Deprecated
    public static long getTokenExpireTimeMillis(AccessTokenDO accessTokenDO) {

        return getTokenExpireTimeMillis(accessTokenDO, true);
    }

    /**
     * Get token expire time in milliseconds.
     *
     * @param accessTokenDO Access token data object.
     * @param considerSkew  Consider time stamp skew when calculating expire time.
     * @return expire time in milliseconds.
     */
    public static long getTokenExpireTimeMillis(AccessTokenDO accessTokenDO, boolean considerSkew) {

        if (accessTokenDO == null) {
            throw new IllegalArgumentException("accessTokenDO is " + "\'NULL\'");
        }

        long accessTokenValidity = getAccessTokenExpireMillis(accessTokenDO, considerSkew);
        long refreshTokenValidity = getRefreshTokenExpireTimeMillis(accessTokenDO);

        if (accessTokenValidity > 1000 && (refreshTokenValidity > 1000 || refreshTokenValidity < 0)) {
            return accessTokenValidity;
        }
        return 0;
    }

    public static long getRefreshTokenExpireTimeMillis(AccessTokenDO accessTokenDO) {

        if (accessTokenDO == null) {
            throw new IllegalArgumentException("accessTokenDO is " + "\'NULL\'");
        }

        long refreshTokenValidityPeriodMillis = accessTokenDO.getRefreshTokenValidityPeriodInMillis();

        if (refreshTokenValidityPeriodMillis < 0) {
            if (log.isDebugEnabled()) {
                log.debug("Refresh Token has infinite lifetime");
            }
            return -1;
        }

        long refreshTokenIssuedTime = accessTokenDO.getRefreshTokenIssuedTime().getTime();
        long refreshTokenValidity = getTimeToExpire(refreshTokenIssuedTime, refreshTokenValidityPeriodMillis);
        if (refreshTokenValidity > 1000) {
            return refreshTokenValidity;
        }
        return 0;
    }

    /**
     * Get access token expire time in milliseconds.
     *
     * @param accessTokenDO Access token data object.
     * @return expire time in milliseconds.
     * @deprecated {@link #getAccessTokenExpireMillis(AccessTokenDO, boolean)}.
     */
    @Deprecated
    public static long getAccessTokenExpireMillis(AccessTokenDO accessTokenDO) {

        return getAccessTokenExpireMillis(accessTokenDO, true);
    }

    /**
     * Get access token expire time in milliseconds.
     *
     * @param accessTokenDO Access token data object.
     * @param considerSkew  Consider time stamp skew when calculating expire time.
     * @return expire time in milliseconds.
     */
    public static long getAccessTokenExpireMillis(AccessTokenDO accessTokenDO, boolean considerSkew) {

        if (accessTokenDO == null) {
            throw new IllegalArgumentException("accessTokenDO is " + "\'NULL\'");
        }
        long validityPeriodMillis = accessTokenDO.getValidityPeriodInMillis();

        if (validityPeriodMillis < 0) {
            if (log.isDebugEnabled()) {
                if (IdentityUtil.isTokenLoggable(IdentityConstants.IdentityTokens.ACCESS_TOKEN)) {
                    log.debug("Access Token(hashed) : " + DigestUtils.sha256Hex(accessTokenDO.getAccessToken()) +
                            " has infinite lifetime");
                } else {
                    log.debug("Access Token has infinite lifetime");
                }
            }
            return -1;
        }

        long issuedTime = accessTokenDO.getIssuedTime().getTime();
        long validityMillis = getTimeToExpire(issuedTime, validityPeriodMillis, considerSkew);
        if (validityMillis > 1000) {
            return validityMillis;
        } else {
            return 0;
        }
    }

    @Deprecated
    public static long calculateValidityInMillis(long issuedTimeInMillis, long validityPeriodMillis) {

        return getTimeToExpire(issuedTimeInMillis, validityPeriodMillis);
    }

    /**
     * Util method to calculate the validity period after applying skew corrections.
     *
     * @param issuedTimeInMillis
     * @param validityPeriodMillis
     * @return skew corrected validity period in milliseconds
     * @deprecated use {@link #getTimeToExpire(long, long, boolean)}.
     */
    @Deprecated
    public static long getTimeToExpire(long issuedTimeInMillis, long validityPeriodMillis) {

        return getTimeToExpire(issuedTimeInMillis, validityPeriodMillis, true);
    }

    /**
     * Util method to calculate the validity period.
     *
     * @param issuedTimeInMillis    Issued time in milliseconds.
     * @param validityPeriodMillis  Validity period in milliseconds.
     * @param considerSkew          Consider timestamp skew when calculating exipry time.
     * @return skew corrected validity period in milliseconds.
     */
    public static long getTimeToExpire(long issuedTimeInMillis, long validityPeriodMillis, boolean considerSkew) {

        if (considerSkew) {
            return issuedTimeInMillis + validityPeriodMillis - (System.currentTimeMillis() - timestampSkew);
        }
        return issuedTimeInMillis + validityPeriodMillis - (System.currentTimeMillis());
    }

    public static int getTenantId(String tenantDomain) throws IdentityOAuth2Exception {

        RealmService realmService = OAuthComponentServiceHolder.getInstance().getRealmService();
        try {
            return realmService.getTenantManager().getTenantId(tenantDomain);
        } catch (UserStoreException e) {
            String error = "Error in obtaining tenant ID from tenant domain : " + tenantDomain;
            throw new IdentityOAuth2Exception(error, e);
        }
    }

    public static String getTenantDomain(int tenantId) throws IdentityOAuth2Exception {

        RealmService realmService = OAuthComponentServiceHolder.getInstance().getRealmService();
        try {
            return realmService.getTenantManager().getDomain(tenantId);
        } catch (UserStoreException e) {
            String error = "Error in obtaining tenant domain from tenant ID : " + tenantId;
            throw new IdentityOAuth2Exception(error, e);
        }
    }

    public static int getTenantIdFromUserName(String username) throws IdentityOAuth2Exception {

        String domainName = MultitenantUtils.getTenantDomain(username);
        return getTenantId(domainName);
    }

    @SuppressFBWarnings("WEAK_MESSAGE_DIGEST_MD5")
    public static String hashScopes(String[] scope) {

        return DigestUtils.md5Hex(OAuth2Util.buildScopeString(scope));
    }

    @SuppressFBWarnings("WEAK_MESSAGE_DIGEST_MD5")
    public static String hashScopes(String scope) {

        if (scope != null) {
            //first converted to an array to sort the scopes
            return DigestUtils.md5Hex(OAuth2Util.buildScopeString(buildScopeArray(scope)));
        } else {
            return null;
        }
    }

    public static AuthenticatedUser getUserFromUserName(String username) throws IllegalArgumentException {

        if (StringUtils.isNotBlank(username)) {
            String tenantDomain = MultitenantUtils.getTenantDomain(username);
            String tenantAwareUsername = MultitenantUtils.getTenantAwareUsername(username);
            String tenantAwareUsernameWithNoUserDomain = UserCoreUtil.removeDomainFromName(tenantAwareUsername);
            String userStoreDomain = IdentityUtil.extractDomainFromName(username).toUpperCase();
            AuthenticatedUser user = new AuthenticatedUser();
            user.setUserName(tenantAwareUsernameWithNoUserDomain);
            user.setTenantDomain(tenantDomain);
            user.setUserStoreDomain(userStoreDomain);

            return user;
        }
        throw new IllegalArgumentException("Cannot create user from empty user name");
    }

    public static String getIDTokenIssuer() {

        String issuer = OAuthServerConfiguration.getInstance().getOpenIDConnectIDTokenIssuerIdentifier();
        if (StringUtils.isBlank(issuer)) {
            issuer = OAuthURL.getOAuth2TokenEPUrl();
        }
        return issuer;
    }

    /**
     * OAuth URL related utility functions.
     */
    public static class OAuthURL {

        public static String getOAuth1RequestTokenUrl() {

            String oauth1RequestTokenUrl = OAuthServerConfiguration.getInstance().getOAuth1RequestTokenUrl();
            if (StringUtils.isBlank(oauth1RequestTokenUrl)) {
                oauth1RequestTokenUrl = IdentityUtil.getServerURL(OAUTH_REQUEST_TOKEN_EP_URL, true, true);
            }
            return oauth1RequestTokenUrl;
        }

        public static String getOAuth1AuthorizeUrl() {

            String oauth1AuthorizeUrl = OAuthServerConfiguration.getInstance().getOAuth1AuthorizeUrl();
            if (StringUtils.isBlank(oauth1AuthorizeUrl)) {
                oauth1AuthorizeUrl = IdentityUtil.getServerURL(OAUTH_AUTHZ_EP_URL, true, true);
            }
            return oauth1AuthorizeUrl;
        }

        public static String getOAuth1AccessTokenUrl() {

            String oauth1AccessTokenUrl = OAuthServerConfiguration.getInstance().getOAuth1AccessTokenUrl();
            if (StringUtils.isBlank(oauth1AccessTokenUrl)) {
                oauth1AccessTokenUrl = IdentityUtil.getServerURL(OAUTH_TOKEN_EP_URL, true, true);
            }
            return oauth1AccessTokenUrl;
        }

        public static String getOAuth2AuthzEPUrl() {

            return buildUrl(OAUTH2_AUTHZ_EP_URL, OAuthServerConfiguration.getInstance()::getOAuth2AuthzEPUrl);
        }

        public static String getOAuth2ParEPUrl() {

            return buildUrl(OAUTH2_PAR_EP_URL, OAuthServerConfiguration.getInstance()::getOAuth2ParEPUrl);
        }

        public static String getOAuth2TokenEPUrl() {

            return buildUrl(OAUTH2_TOKEN_EP_URL, OAuthServerConfiguration.getInstance()::getOAuth2TokenEPUrl);
        }

        /**
         * This method is used to get the resolved URL for the OAuth2 Registration Endpoint.
         *
         * @param tenantDomain Tenant Domain.
         * @return String of the resolved URL for the Registration endpoint.
         * @throws URISyntaxException URI Syntax Exception.
         */
        public static String getOAuth2DCREPUrl(String tenantDomain) throws URISyntaxException {

            String oauth2TokenEPUrl =
                    buildUrl(OAUTH2_DCR_EP_URL, OAuthServerConfiguration.getInstance()::getOAuth2DCREPUrl);

            if (!IdentityTenantUtil.isTenantQualifiedUrlsEnabled() && isNotSuperTenant(tenantDomain)) {
                //Append tenant domain to path when the tenant-qualified url mode is disabled.
                oauth2TokenEPUrl = appendTenantDomainAsPathParamInLegacyMode(oauth2TokenEPUrl, tenantDomain);
            }
            return oauth2TokenEPUrl;
        }

        /**
         * This method is used to get the resolved URL for the JWKS Page.
         *
         * @param tenantDomain Tenant Domain.
         * @return String of the resolved URL for the JWKS page.
         * @throws URISyntaxException URI Syntax Exception.
         */
        public static String getOAuth2JWKSPageUrl(String tenantDomain) throws URISyntaxException {

            String auth2JWKSPageUrl = buildUrl(OAUTH2_JWKS_EP_URL,
                    OAuthServerConfiguration.getInstance()::getOAuth2JWKSPageUrl);

            if (!IdentityTenantUtil.isTenantQualifiedUrlsEnabled() && isNotSuperTenant(tenantDomain)) {
                //Append tenant domain to path when the tenant-qualified url mode is disabled.
                auth2JWKSPageUrl = appendTenantDomainAsPathParamInLegacyMode(auth2JWKSPageUrl, tenantDomain);
            }
            return auth2JWKSPageUrl;
        }

        public static String getOidcWebFingerEPUrl() {

            return buildUrl(OIDC_WEB_FINGER_EP_URL, OAuthServerConfiguration.getInstance()::getOidcWebFingerEPUrl);
        }

        public static String getOidcDiscoveryEPUrl(String tenantDomain) throws URISyntaxException {

            String oidcDiscoveryEPUrl = buildUrl(OAUTH2_DISCOVERY_EP_URL,
                    OAuthServerConfiguration.getInstance()::getOidcDiscoveryUrl);

            if (!IdentityTenantUtil.isTenantQualifiedUrlsEnabled() && isNotSuperTenant(tenantDomain)) {
                //Append tenant domain to path when the tenant-qualified url mode is disabled.
                oidcDiscoveryEPUrl = appendTenantDomainAsPathParamInLegacyMode(oidcDiscoveryEPUrl, tenantDomain);
            }
            return oidcDiscoveryEPUrl;
        }

        public static String getOAuth2UserInfoEPUrl() {

            return buildUrl(OAUTH2_USER_INFO_EP_URL, OAuthServerConfiguration.getInstance()::getOauth2UserInfoEPUrl);
        }

        /**
         * Get oauth2 revocation endpoint URL.
         *
         * @return Revocation Endpoint URL.
         */
        public static String getOAuth2RevocationEPUrl() {

            return buildUrl(OAUTH2_REVOKE_EP_URL, OAuthServerConfiguration.getInstance()::getOauth2RevocationEPUrl);
        }

        /**
         * Get oauth2 introspection endpoint URL.
         *
         * @return Introspection Endpoint URL.
         */
        public static String getOAuth2IntrospectionEPUrl() {

            return buildUrl(OAUTH2_INTROSPECT_EP_URL,
                    OAuthServerConfiguration.getInstance()::getOauth2IntrospectionEPUrl);
        }

        /**
         * This method is used to get the resolved URL for the OAuth2 introspection endpoint.
         *
         * @param tenantDomain Tenant Domain.
         * @return String of the resolved URL for the introspection endpoint.
         * @throws URISyntaxException URI Syntax Exception.
         */
        public static String getOAuth2IntrospectionEPUrl(String tenantDomain) throws URISyntaxException {

            String getOAuth2IntrospectionEPUrl = buildUrl(OAUTH2_INTROSPECT_EP_URL,
                    OAuthServerConfiguration.getInstance()::getOauth2IntrospectionEPUrl);

            if (!IdentityTenantUtil.isTenantQualifiedUrlsEnabled() && isNotSuperTenant(tenantDomain)) {
                // Append tenant domain to path when the tenant-qualified url mode is disabled.
                getOAuth2IntrospectionEPUrl =
                        appendTenantDomainAsPathParamInLegacyMode(getOAuth2IntrospectionEPUrl, tenantDomain);
            }
            return getOAuth2IntrospectionEPUrl;
        }

        public static String getOIDCConsentPageUrl() {

            return buildUrl(OIDC_CONSENT_EP_URL, OAuthServerConfiguration.getInstance()::getOIDCConsentPageUrl);
        }

        public static String getOAuth2ConsentPageUrl() {

            return buildUrl(OAUTH2_CONSENT_EP_URL, OAuthServerConfiguration.getInstance()::getOauth2ConsentPageUrl);
        }

        public static String getOAuth2ErrorPageUrl() {

            return buildUrl(OAUTH2_ERROR_EP_URL, OAuthServerConfiguration.getInstance()::getOauth2ErrorPageUrl);
        }

        private static String appendTenantDomainAsPathParamInLegacyMode(String url, String tenantDomain)
                throws URISyntaxException {

            URI uri = new URI(url);
            URI uriModified = new URI(uri.getScheme(), uri.getUserInfo(), uri.getHost(), uri.getPort(), ("/t/" +
                    tenantDomain + uri.getPath()), uri.getQuery(), uri.getFragment());
            return uriModified.toString();
        }

        public static String getDeviceAuthzEPUrl() {

            return buildUrl(DEVICE_AUTHZ_EP_URL, OAuthServerConfiguration.getInstance()::getDeviceAuthzEPUrl);
        }
    }

    /**
     * This method is used to generate the device flow authentication completed page URI.
     *
     * @param appName       Service provider name.
     * @param tenantDomain  Tenant domain.
     * @return Redirection URI
     */
    public static String getDeviceFlowCompletionPageURI(String appName, String tenantDomain)
            throws IdentityOAuth2Exception {

        try {
            String pageURI = ServiceURLBuilder.create().addPath(DEVICE_SUCCESS_ENDPOINT_PATH)
                    .build().getAbsolutePublicURL();
            URIBuilder uriBuilder = new URIBuilder(pageURI);
            uriBuilder.addParameter(org.wso2.carbon.identity.oauth2.device.constants.Constants.APP_NAME, appName);
            if (!IdentityTenantUtil.isTenantQualifiedUrlsEnabled() && isNotSuperTenant(tenantDomain)) {
                // Append tenant domain to path when the tenant-qualified url mode is disabled.
                uriBuilder.addParameter(FrameworkUtils.TENANT_DOMAIN, tenantDomain);
            }
            return uriBuilder.build().toString();
        } catch (URISyntaxException | URLBuilderException e) {
            throw new IdentityOAuth2Exception("Error occurred when getting the device flow  authentication completed" +
                    " page URI.", e);
        }
    }

    /**
     * Builds a URL with a given context in both the tenant-qualified url supported mode and the legacy mode.
     * Returns the absolute URL build from the default context in the tenant-qualified url supported mode. Gives
     * precedence to the file configurations in the legacy mode and returns the absolute url build from file
     * configuration context.
     *
     * @param defaultContext              Default URL context.
     * @param getValueFromFileBasedConfig File-based Configuration.
     * @return Absolute URL.
     */
    private static String buildUrl(String defaultContext, Supplier<String> getValueFromFileBasedConfig) {

        String oauth2EndpointURLInFile = null;
        if (getValueFromFileBasedConfig != null) {
            oauth2EndpointURLInFile = getValueFromFileBasedConfig.get();
        }
        return buildServiceUrl(defaultContext, oauth2EndpointURLInFile);
    }

    /**
     * Returns the public service url given the default context and the url picked from the configuration based on
     * the 'tenant_context.enable_tenant_qualified_urls' mode set in deployment.toml.
     *
     * @param defaultContext default url context path
     * @param oauth2EndpointURLInFile  url picked from the file configuration
     * @return absolute public url of the service if 'enable_tenant_qualified_urls' is 'true', else returns the url
     * from the file config
     */
    public static String buildServiceUrl(String defaultContext, String oauth2EndpointURLInFile) {

        if (IdentityTenantUtil.isTenantQualifiedUrlsEnabled()) {
            try {
                return ServiceURLBuilder.create().addPath(defaultContext).build().getAbsolutePublicURL();
            } catch (URLBuilderException e) {
                throw new OAuthRuntimeException("Error while building url for context: " + defaultContext);
            }
        } else if (StringUtils.isNotBlank(oauth2EndpointURLInFile)) {
            // Use the value configured in the file.
            return oauth2EndpointURLInFile;
        }
        // Use the default context.
        try {
            return ServiceURLBuilder.create().addPath(defaultContext).build().getAbsolutePublicURL();
        } catch (URLBuilderException e) {
            throw new OAuthRuntimeException("Error while building url for context: " + defaultContext);
        }
    }

    private static boolean isNotSuperTenant(String tenantDomain) {

        return (StringUtils.isNotBlank(tenantDomain) &&
                !MultitenantConstants.SUPER_TENANT_DOMAIN_NAME.equals(tenantDomain));
    }

    public static boolean isOIDCAuthzRequest(Set<String> scope) {

        return scope.contains(OAuthConstants.Scope.OPENID);
    }

    public static boolean isOIDCAuthzRequest(String[] scope) {

        for (String openidscope : scope) {
            if (openidscope.equals(OAuthConstants.Scope.OPENID)) {
                return true;
            }
        }
        return false;
    }

    /**
     * Verifies if the PKCE code verifier is upto specification as per RFC 7636
     *
     * @param codeVerifier PKCE Code Verifier sent with the token request
     * @return
     */
    public static boolean validatePKCECodeVerifier(String codeVerifier) {

        Matcher pkceCodeVerifierMatcher = pkceCodeVerifierPattern.matcher(codeVerifier);
        if (!pkceCodeVerifierMatcher.matches() || (codeVerifier.length() < 43 || codeVerifier.length() > 128)) {
            return false;
        }
        return true;
    }

    /**
     * Verifies if the codeChallenge is upto specification as per RFC 7636
     *
     * @param codeChallenge
     * @param codeChallengeMethod
     * @return
     */
    public static boolean validatePKCECodeChallenge(String codeChallenge, String codeChallengeMethod) {

        if (codeChallengeMethod == null || OAuthConstants.OAUTH_PKCE_PLAIN_CHALLENGE.equals(codeChallengeMethod)) {
            return validatePKCECodeVerifier(codeChallenge);
        } else if (OAuthConstants.OAUTH_PKCE_S256_CHALLENGE.equals(codeChallengeMethod)) {
            // SHA256 code challenge is 256 bits that is 256 / 6 ~= 43
            // See https://tools.ietf.org/html/rfc7636#section-3
            if (codeChallenge != null && codeChallenge.trim().length() == 43) {
                return true;
            }
        }
        //provided code challenge method is wrong
        return false;
    }

    @Deprecated
    public static boolean doPKCEValidation(String referenceCodeChallenge, String codeVerifier, String challengeMethod,
                                           OAuthAppDO oAuthAppDO) throws IdentityOAuth2Exception {

        return validatePKCE(referenceCodeChallenge, codeVerifier, challengeMethod, oAuthAppDO);
    }

    public static boolean validatePKCE(String referenceCodeChallenge, String verificationCode, String challengeMethod,
                                       OAuthAppDO oAuthApp) throws IdentityOAuth2Exception {

        if (oAuthApp != null && oAuthApp.isPkceMandatory() || referenceCodeChallenge != null) {
            DiagnosticLog.DiagnosticLogBuilder diagnosticLogBuilder = null;
            if (LoggerUtils.isDiagnosticLogsEnabled()) {
                diagnosticLogBuilder = new DiagnosticLog.DiagnosticLogBuilder(
                        OAuthConstants.LogConstants.OAUTH_INBOUND_SERVICE,
                        OAuthConstants.LogConstants.ActionIDs.VALIDATE_PKCE);
                diagnosticLogBuilder.logDetailLevel(DiagnosticLog.LogDetailLevel.APPLICATION)
                        .resultStatus(DiagnosticLog.ResultStatus.FAILED);
                if (oAuthApp != null) {
                    diagnosticLogBuilder.inputParam(LogConstants.InputKeys.CLIENT_ID, oAuthApp.getOauthConsumerKey());
                }
                diagnosticLogBuilder.inputParam("verification code", verificationCode)
                        .inputParam("code challenge", referenceCodeChallenge)
                        .inputParam("challenge method", challengeMethod);
            }

            //As per RFC 7636 Fallback to 'plain' if no code_challenge_method parameter is sent
            if (challengeMethod == null || challengeMethod.trim().length() == 0) {
                challengeMethod = "plain";
            }

            //if app with no PKCE code verifier arrives
            if ((verificationCode == null || verificationCode.trim().length() == 0)) {
                //if pkce is mandatory, throw error
                if (oAuthApp.isPkceMandatory()) {
                    // diagnosticLogBuilder will be null if diagnostic logs are disabled.
                    if (diagnosticLogBuilder != null) {
                        diagnosticLogBuilder.resultMessage("No PKCE code verifier found. PKCE is mandatory for the " +
                                "application.");
                        LoggerUtils.triggerDiagnosticLogEvent(diagnosticLogBuilder);
                    }
                    throw new IdentityOAuth2Exception("No PKCE code verifier found.PKCE is mandatory for this " +
                            "oAuth 2.0 application.");
                } else {
                    //PKCE is optional, see if the authz code was requested with a PKCE challenge
                    if (referenceCodeChallenge == null || referenceCodeChallenge.trim().length() == 0) {
                        //since no PKCE challenge was provided
                        if (diagnosticLogBuilder != null) {
                            // diagnosticLogBuilder will be null if diagnostic logs are disabled.
                            diagnosticLogBuilder.resultMessage("PKCE challenge is not provided.");
                            LoggerUtils.triggerDiagnosticLogEvent(diagnosticLogBuilder);
                        }
                        return true;
                    } else {
                        // diagnosticLogBuilder will be null if diagnostic logs are disabled.
                        if (diagnosticLogBuilder != null) {
                            diagnosticLogBuilder.resultMessage("Empty PKCE code_verifier sent. This authorization " +
                                    "code requires a PKCE verification to obtain an access token.");
                            LoggerUtils.triggerDiagnosticLogEvent(diagnosticLogBuilder);
                        }
                        throw new IdentityOAuth2Exception("Empty PKCE code_verifier sent. This authorization code " +
                                "requires a PKCE verification to obtain an access token.");
                    }
                }
            }
            //verify that the code verifier is upto spec as per RFC 7636
            if (!validatePKCECodeVerifier(verificationCode)) {
                // diagnosticLogBuilder will be null if diagnostic logs are disabled.
                if (diagnosticLogBuilder != null) {
                    diagnosticLogBuilder.resultMessage("Code verifier used is not up to RFC 7636 specifications.");
                    LoggerUtils.triggerDiagnosticLogEvent(diagnosticLogBuilder);
                }
                throw new IdentityOAuth2Exception("Code verifier used is not up to RFC 7636 specifications.");
            }
            if (OAuthConstants.OAUTH_PKCE_PLAIN_CHALLENGE.equals(challengeMethod)) {
                //if the current application explicitly doesn't support plain, throw exception
                if (!oAuthApp.isPkceSupportPlain()) {
                    // diagnosticLogBuilder will be null if diagnostic logs are disabled.
                    if (diagnosticLogBuilder != null) {
                        diagnosticLogBuilder.resultMessage("This application does not allow 'plain' transformation " +
                                "algorithm.");
                        LoggerUtils.triggerDiagnosticLogEvent(diagnosticLogBuilder);
                    }
                    throw new IdentityOAuth2Exception(
                            "This application does not allow 'plain' transformation algorithm.");
                }
                if (!referenceCodeChallenge.equals(verificationCode)) {
                    // diagnosticLogBuilder will be null if diagnostic logs are disabled.
                    if (diagnosticLogBuilder != null) {
                        diagnosticLogBuilder.resultMessage("Reference code challenge does not match with " +
                                "verification code.");
                        LoggerUtils.triggerDiagnosticLogEvent(diagnosticLogBuilder);
                    }
                    return false;
                }
            } else if (OAuthConstants.OAUTH_PKCE_S256_CHALLENGE.equals(challengeMethod)) {

                try {
                    MessageDigest messageDigest = MessageDigest.getInstance("SHA-256");

                    byte[] hash = messageDigest.digest(verificationCode.getBytes(StandardCharsets.US_ASCII));
                    //Trim the base64 string to remove trailing CR LF characters.
                    String referencePKCECodeChallenge = new String(Base64.encodeBase64URLSafe(hash),
                            StandardCharsets.UTF_8).trim();
                    if (!referencePKCECodeChallenge.equals(referenceCodeChallenge)) {
                        // diagnosticLogBuilder will be null if diagnostic logs are disabled.
                        if (diagnosticLogBuilder != null) {
                            diagnosticLogBuilder.resultMessage("Reference code challenge does not match with " +
                                    "verification code.");
                            LoggerUtils.triggerDiagnosticLogEvent(diagnosticLogBuilder);
                        }
                        return false;
                    }
                } catch (NoSuchAlgorithmException e) {
                    if (log.isDebugEnabled()) {
                        log.debug("Failed to create SHA256 Message Digest.");
                    }
                    // diagnosticLogBuilder will be null if diagnostic logs are disabled.
                    if (diagnosticLogBuilder != null) {
                        diagnosticLogBuilder.resultMessage("System error occurred.");
                        LoggerUtils.triggerDiagnosticLogEvent(diagnosticLogBuilder);
                    }
                    return false;
                }
            } else {
                //Invalid OAuth2 token response
                if (diagnosticLogBuilder != null) {
                    // diagnosticLogBuilder will be null if diagnostic logs are disabled.
                    diagnosticLogBuilder.resultMessage("Invalid PKCE Code Challenge Method.");
                    LoggerUtils.triggerDiagnosticLogEvent(diagnosticLogBuilder);
                }
                throw new IdentityOAuth2Exception("Invalid OAuth2 Token Response. Invalid PKCE Code Challenge Method '"
                        + challengeMethod + "'");
            }
        }
        // PKCE validation successful.
        if (LoggerUtils.isDiagnosticLogsEnabled()) {
            LoggerUtils.triggerDiagnosticLogEvent(new DiagnosticLog.DiagnosticLogBuilder(
                    OAuthConstants.LogConstants.OAUTH_INBOUND_SERVICE,
                    OAuthConstants.LogConstants.ActionIDs.VALIDATE_PKCE)
                    .logDetailLevel(DiagnosticLog.LogDetailLevel.APPLICATION)
                    .resultStatus(DiagnosticLog.ResultStatus.SUCCESS)
                    .resultMessage("PKCE validation is successful for the token request."));
        }
        return true;
    }

    @Deprecated
    public static boolean isPKCESupportEnabled() {

        return OAuth2ServiceComponentHolder.isPkceEnabled();
    }

    /**
     * To check whether the given response type is for Implicit flow.
     *
     * @param responseType response type
     * @return true if the response type is for Implicit flow
     */
    public static boolean isImplicitResponseType(String responseType) {

        return (StringUtils.isNotBlank(responseType) && (OAuthConstants.ID_TOKEN).equals(responseType) ||
                (OAuthConstants.TOKEN).equals(responseType) || (OAuthConstants.IDTOKEN_TOKEN).equals(responseType));
    }

    /**
     * To check whether the given response type is for Hybrid flow.
     *
     * @param responseType response type
     * @return true if the response type is for Hybrid flow.
     */
    public static boolean isHybridResponseType(String responseType) {

        return (StringUtils.isNotBlank(responseType) && (OAuthConstants.CODE_TOKEN).equals(responseType) ||
                (OAuthConstants.CODE_IDTOKEN).equals(responseType) || (OAuthConstants.CODE_IDTOKEN_TOKEN).equals
                (responseType));
    }

    /**
     * To populate the database in the very first server startup.
     *
     * @param tenantId tenant id
     */
    public static void initiateOIDCScopes(int tenantId) {

        List<ScopeDTO> scopeClaimsList = OAuth2ServiceComponentHolder.getInstance().getOIDCScopesClaims();
        try {
            OAuthTokenPersistenceFactory.getInstance().getScopeClaimMappingDAO().initScopeClaimMapping(tenantId,
                    scopeClaimsList);
        } catch (IdentityOAuth2ClientException e) {
            if (log.isDebugEnabled()) {
                log.debug(e.getMessage(), e);
            }
        } catch (IdentityOAuth2Exception e) {
            log.error(e.getMessage(), e);
        }
    }

    public static List<String> getOIDCScopes(String tenantDomain) {

        List<String> scopes = new ArrayList<>();
        try {
            int tenantId = OAuthComponentServiceHolder.getInstance().getRealmService().getTenantManager()
                    .getTenantId(tenantDomain);
            // Get the scopes from the cache or the db
            List<ScopeDTO> scopesDTOList = OAuthTokenPersistenceFactory.getInstance().getScopeClaimMappingDAO().
                    getScopes(tenantId);

            if (CollectionUtils.isNotEmpty(scopesDTOList)) {
                for (ScopeDTO scope : scopesDTOList) {
                    scopes.add(scope.getName());
                }
            }

        } catch (UserStoreException | IdentityOAuth2Exception e) {
            log.error("Error while retrieving OIDC scopes.", e);
        }
        return scopes;
    }

    public static AccessTokenDO getAccessTokenDOfromTokenIdentifier(String accessTokenIdentifier) throws
            IdentityOAuth2Exception {

        return getAccessTokenDOFromTokenIdentifier(accessTokenIdentifier, false);
    }

    public static AccessTokenDO getAccessTokenDOFromTokenIdentifier(String accessTokenIdentifier,
                                                                    boolean includeExpired)
            throws IdentityOAuth2Exception {

        boolean cacheHit = false;
        AccessTokenDO accessTokenDO = null;

        // As the server implementation knows about the PersistenceProcessor Processed Access Token,
        // we are converting before adding to the cache.
        String processedToken = getPersistenceProcessor().getProcessedAccessTokenIdentifier(accessTokenIdentifier);

        // check the cache, if caching is enabled.
        OAuthCacheKey cacheKey = new OAuthCacheKey(accessTokenIdentifier);
        CacheEntry result = OAuthCache.getInstance().getValueFromCache(cacheKey);
        // cache hit, do the type check.
        if (result != null && result instanceof AccessTokenDO) {
            accessTokenDO = (AccessTokenDO) result;
            cacheHit = true;
            if (log.isDebugEnabled() && IdentityUtil.isTokenLoggable(IdentityConstants.IdentityTokens.ACCESS_TOKEN)) {
                log.debug("Hit OAuthCache for accessTokenIdentifier: " + accessTokenIdentifier);
            } else {
                if (log.isDebugEnabled()) {
                    log.debug("Hit OAuthCache with accessTokenIdentifier");
                }
            }
        }

        // cache miss, load the access token info from the database.
        if (accessTokenDO == null) {
            accessTokenDO = OAuthTokenPersistenceFactory.getInstance().getAccessTokenDAO()
                    .getAccessToken(accessTokenIdentifier, includeExpired);
        } else {
            if (log.isDebugEnabled()) {
                log.debug("Retrieved active access token from OAuthCache for token Identifier: " +
                        accessTokenDO.getTokenId());
            }
        }

        if (accessTokenDO == null) {
            // this means the token is not active so we can't proceed further
            throw new IllegalArgumentException(ACCESS_TOKEN_IS_NOT_ACTIVE_ERROR_MESSAGE);
        }

        // Add the token back to the cache in the case of a cache miss but don't add to cache when OAuth2 token
        // hashing feature enabled inorder to reduce the complexity.
        if (!cacheHit & OAuth2Util.isHashDisabled()) {
            OAuthCache.getInstance().addToCache(cacheKey, accessTokenDO);
            if (log.isDebugEnabled()) {
                log.debug("Access Token Info object was added back to the cache.");
            }
        }

        return accessTokenDO;
    }

    public static String getClientIdForAccessToken(String accessTokenIdentifier) throws IdentityOAuth2Exception {

        AccessTokenDO accessTokenDO = getAccessTokenDOfromTokenIdentifier(accessTokenIdentifier);
        return accessTokenDO.getConsumerKey();
    }

    /***
     * Read the configuration file at server start up.
     * @param tenantId
     * @deprecated due to UI implementation.
     */
    @Deprecated
    public static void initTokenExpiryTimesOfSps(int tenantId) {

        try {
            Registry registry = OAuth2ServiceComponentHolder.getRegistryService().getConfigSystemRegistry(tenantId);
            if (!registry.resourceExists(OAuthConstants.TOKEN_EXPIRE_TIME_RESOURCE_PATH)) {
                Resource resource = registry.newResource();
                registry.put(OAuthConstants.TOKEN_EXPIRE_TIME_RESOURCE_PATH, resource);
            }
        } catch (RegistryException e) {
            log.error("Error while creating registry collection for :" + OAuthConstants.TOKEN_EXPIRE_TIME_RESOURCE_PATH,
                    e);
        }
    }

    /***
     * Return the SP-token Expiry time configuration object when consumer key is given.
     * @param consumerKey
     * @param tenantId
     * @return A SpOAuth2ExpiryTimeConfiguration Object
     * @deprecated due to UI implementation
     */
    @Deprecated
    public static SpOAuth2ExpiryTimeConfiguration getSpTokenExpiryTimeConfig(String consumerKey, int tenantId) {

        SpOAuth2ExpiryTimeConfiguration spTokenTimeObject = new SpOAuth2ExpiryTimeConfiguration();
        try {
            if (log.isDebugEnabled()) {
                log.debug("SP wise token expiry time feature is applied for tenant id : " + tenantId
                        + "and consumer key : " + consumerKey);
            }
            IdentityTenantUtil.initializeRegistry(tenantId, getTenantDomain(tenantId));
            Registry registry = IdentityTenantUtil.getConfigRegistry(tenantId);
            if (registry.resourceExists(OAuthConstants.TOKEN_EXPIRE_TIME_RESOURCE_PATH)) {
                Resource resource = registry.get(OAuthConstants.TOKEN_EXPIRE_TIME_RESOURCE_PATH);
                String jsonString = "{}";
                Object consumerKeyObject = resource.getProperties().get(consumerKey);
                if (consumerKeyObject instanceof List) {
                    if (!((List) consumerKeyObject).isEmpty()) {
                        jsonString = ((List) consumerKeyObject).get(0).toString();
                    }
                }
                JSONObject spTimeObject = new JSONObject(jsonString);
                if (spTimeObject.length() > 0) {
                    if (spTimeObject.has(USER_ACCESS_TOKEN_EXP_TIME_IN_MILLISECONDS) &&
                            !spTimeObject.isNull(USER_ACCESS_TOKEN_EXP_TIME_IN_MILLISECONDS)) {
                        try {
                            spTokenTimeObject.setUserAccessTokenExpiryTime(Long.parseLong(spTimeObject
                                    .get(USER_ACCESS_TOKEN_EXP_TIME_IN_MILLISECONDS).toString()));
                            if (log.isDebugEnabled()) {
                                log.debug("The user access token expiry time :" + spTimeObject
                                        .get(USER_ACCESS_TOKEN_EXP_TIME_IN_MILLISECONDS).toString() +
                                        "  for application id : " + consumerKey);
                            }
                        } catch (NumberFormatException e) {
                            String errorMsg = String.format(
                                    "Invalid value provided as user access token expiry time for consumer " +
                                            "key %s, tenant id : %d. Given value: %s, Expected a long value",
                                    consumerKey, tenantId,
                                    spTimeObject.get(USER_ACCESS_TOKEN_EXP_TIME_IN_MILLISECONDS).toString());
                            log.error(errorMsg, e);
                        }
                    } else {
                        spTokenTimeObject.setUserAccessTokenExpiryTime(OAuthServerConfiguration.getInstance()
                                .getUserAccessTokenValidityPeriodInSeconds() * 1000);
                    }

                    if (spTimeObject.has(APPLICATION_ACCESS_TOKEN_EXP_TIME_IN_MILLISECONDS) &&
                            !spTimeObject.isNull(APPLICATION_ACCESS_TOKEN_EXP_TIME_IN_MILLISECONDS)) {
                        try {
                            spTokenTimeObject.setApplicationAccessTokenExpiryTime(Long.parseLong(spTimeObject
                                    .get(APPLICATION_ACCESS_TOKEN_EXP_TIME_IN_MILLISECONDS).toString()));
                            if (log.isDebugEnabled()) {
                                log.debug("The application access token expiry time :" + spTimeObject
                                        .get(APPLICATION_ACCESS_TOKEN_EXP_TIME_IN_MILLISECONDS).toString() +
                                        "  for application id : " + consumerKey);
                            }
                        } catch (NumberFormatException e) {
                            String errorMsg = String.format(
                                    "Invalid value provided as application access token expiry time for consumer " +
                                            "key %s, tenant id : %d. Given value: %s, Expected a long value ",
                                    consumerKey, tenantId,
                                    spTimeObject.get(APPLICATION_ACCESS_TOKEN_EXP_TIME_IN_MILLISECONDS).toString());
                            log.error(errorMsg, e);
                        }
                    } else {
                        spTokenTimeObject.setApplicationAccessTokenExpiryTime(OAuthServerConfiguration.getInstance()
                                .getApplicationAccessTokenValidityPeriodInSeconds() * 1000);
                    }

                    if (spTimeObject.has(REFRESH_TOKEN_EXP_TIME_IN_MILLISECONDS) &&
                            !spTimeObject.isNull(REFRESH_TOKEN_EXP_TIME_IN_MILLISECONDS)) {
                        try {
                            spTokenTimeObject.setRefreshTokenExpiryTime(Long.parseLong(spTimeObject
                                    .get(REFRESH_TOKEN_EXP_TIME_IN_MILLISECONDS).toString()));
                            if (log.isDebugEnabled()) {
                                log.debug("The refresh token expiry time :" + spTimeObject
                                        .get(REFRESH_TOKEN_EXP_TIME_IN_MILLISECONDS).toString() +
                                        " for application id : " + consumerKey);
                            }

                        } catch (NumberFormatException e) {
                            String errorMsg = String.format(
                                    "Invalid value provided as refresh token expiry time for consumer key %s, tenant " +
                                            "id : %d. Given value: %s, Expected a long value",
                                    consumerKey, tenantId,
                                    spTimeObject.get(REFRESH_TOKEN_EXP_TIME_IN_MILLISECONDS).toString());
                            log.error(errorMsg, e);
                        }
                    } else {
                        spTokenTimeObject.setRefreshTokenExpiryTime(OAuthServerConfiguration.getInstance()
                                .getRefreshTokenValidityPeriodInSeconds() * 1000);
                    }
                }
            }
        } catch (RegistryException e) {
            log.error("Error while getting data from the registry.", e);
        } catch (IdentityException e) {
            log.error("Error while getting the tenant domain from tenant id : " + tenantId, e);
        }
        return spTokenTimeObject;
    }

    /**
     * Retrieve audience configured for the particular service provider.
     *
     * @param clientId
     * @param oAuthAppDO
     * @return
     */
    public static List<String> getOIDCAudience(String clientId, OAuthAppDO oAuthAppDO) {

        List<String> oidcAudiences = getDefinedCustomOIDCAudiences(oAuthAppDO);
        // Need to add client_id as an audience value according to the spec.
        if (!oidcAudiences.contains(clientId)) {
            oidcAudiences.add(0, clientId);
        } else {
            Collections.swap(oidcAudiences, oidcAudiences.indexOf(clientId), 0);
        }
        return oidcAudiences;
    }

    private static List<String> getDefinedCustomOIDCAudiences(OAuthAppDO oAuthAppDO) {

        List<String> audiences = new ArrayList<>();

        // Priority should be given to service provider specific audiences over globally configured ones.
        if (OAuth2ServiceComponentHolder.isAudienceEnabled()) {
            audiences = getAudienceListFromOAuthAppDO(oAuthAppDO);
            if (CollectionUtils.isNotEmpty(audiences)) {
                if (log.isDebugEnabled()) {
                    log.debug("OIDC Audiences " + audiences + " had been retrieved for the client_id: " +
                            oAuthAppDO.getOauthConsumerKey());
                }
                return audiences;
            }
        }

        IdentityConfigParser configParser = IdentityConfigParser.getInstance();
        OMElement oauthElem = configParser.getConfigElement(CONFIG_ELEM_OAUTH);
        if (oauthElem == null) {
            log.warn("Error in OAuth Configuration: <OAuth> configuration element is not available in identity.xml.");
            return audiences;
        }

        OMElement oidcConfig = oauthElem.getFirstChildWithName(new QName(IdentityCoreConstants.
                IDENTITY_DEFAULT_NAMESPACE, OPENID_CONNECT));
        if (oidcConfig == null) {
            log.warn("Error in OAuth Configuration: <OpenIDConnect> element is not available in identity.xml.");
            return audiences;
        }

        OMElement audienceConfig = oidcConfig.getFirstChildWithName(new QName(IdentityCoreConstants.
                IDENTITY_DEFAULT_NAMESPACE, OPENID_CONNECT_AUDIENCES));
        if (audienceConfig == null) {
            return audiences;
        }

        Iterator iterator = audienceConfig.getChildrenWithName(new QName(IdentityCoreConstants.
                IDENTITY_DEFAULT_NAMESPACE, OPENID_CONNECT_AUDIENCE_IDENTITY_CONFIG));
        while (iterator.hasNext()) {
            OMElement supportedAudience = (OMElement) iterator.next();
            String supportedAudienceName;
            if (supportedAudience != null) {
                supportedAudienceName = IdentityUtil.fillURLPlaceholders(supportedAudience.getText());
                if (StringUtils.isNotBlank(supportedAudienceName)) {
                    audiences.add(supportedAudienceName);
                }
            }
        }
        return audiences;
    }

    private static List<String> getAudienceListFromOAuthAppDO(OAuthAppDO oAuthAppDO) {

        if (oAuthAppDO.getAudiences() == null) {
            return new ArrayList<>();
        } else {
            return new ArrayList<>(Arrays.asList(oAuthAppDO.getAudiences()));
        }
    }

    /**
     * Returns oauth token issuer registered in the service provider app
     *
     * @param clientId client id of the oauth app
     * @return oauth token issuer
     * @throws IdentityOAuth2Exception
     * @throws InvalidOAuthClientException
     */
    public static OauthTokenIssuer getOAuthTokenIssuerForOAuthApp(String clientId)
            throws IdentityOAuth2Exception, InvalidOAuthClientException {

        OAuthAppDO appDO;
        try {
            appDO = getAppInformationByClientId(clientId);
        } catch (IdentityOAuth2Exception e) {
            throw new IdentityOAuth2Exception("Error while retrieving app information for clientId: " + clientId, e);
        }
        return getOAuthTokenIssuerForOAuthApp(appDO);
    }

    /**
     * Returns oauth token issuer registered in the service provider app.
     *
     * @param appDO oauth app data object
     * @return oauth token issuer
     * @throws IdentityOAuth2Exception
     * @throws InvalidOAuthClientException
     */
    public static OauthTokenIssuer getOAuthTokenIssuerForOAuthApp(OAuthAppDO appDO) throws IdentityOAuth2Exception {

        OauthTokenIssuer oauthIdentityTokenGenerator;
        if (appDO.getTokenType() != null) {
            oauthIdentityTokenGenerator = OAuthServerConfiguration.getInstance()
                    .addAndReturnTokenIssuerInstance(appDO.getTokenType());
            if (oauthIdentityTokenGenerator == null) {
                //get server level configured token issuer
                oauthIdentityTokenGenerator = OAuthServerConfiguration.getInstance().getIdentityOauthTokenIssuer();
            }
        } else {
            oauthIdentityTokenGenerator = OAuthServerConfiguration.getInstance().getIdentityOauthTokenIssuer();
            if (log.isDebugEnabled()) {
                log.debug("Token type is not set for service provider app with client Id: " +
                        appDO.getOauthConsumerKey() + ". Hence the default Identity OAuth token issuer will be used. "
                        + "No custom token generator is set.");
            }
        }
        return oauthIdentityTokenGenerator;
    }

    /**
     * Get Oauth application information. Internally it uses the tenant present in the carbon context.
     * This method is deprecated as it uses the tenant present in thread local to retrieve the client.
     * Use {@link #getAppInformationByClientId(String, String)} instead.
     *
     * @param clientId Client id of the application.
     * @return Oauth app information.
     * @throws IdentityOAuth2Exception      Error while retrieving the application.
     * @throws InvalidOAuthClientException  If an application not found for the given client ID.
     */
    @Deprecated
    public static OAuthAppDO getAppInformationByClientId(String clientId)
            throws IdentityOAuth2Exception, InvalidOAuthClientException {

        OAuthAppDO oAuthAppDO = AppInfoCache.getInstance().getValueFromCache(clientId);
        if (oAuthAppDO != null) {
            return oAuthAppDO;
        } else {
            oAuthAppDO = new OAuthAppDAO().getAppInformation(clientId, IdentityTenantUtil.getLoginTenantId());
            if (oAuthAppDO != null) {
                AppInfoCache.getInstance().addToCache(clientId, oAuthAppDO);
            }
            return oAuthAppDO;
        }
    }

    /**
     * Get Oauth application information.
     * 
     * @param clientId      Client id of the application.
     * @param tenantDomain  Tenant domain of the application.
     * @return Oauth app information.
     * @throws IdentityOAuth2Exception      Error while retrieving the application.
     * @throws InvalidOAuthClientException  If an application not found for the given client ID.
     */
    public static OAuthAppDO getAppInformationByClientId(String clientId, String tenantDomain)
            throws IdentityOAuth2Exception, InvalidOAuthClientException {

        OAuthAppDO oAuthAppDO = AppInfoCache.getInstance().getValueFromCache(clientId);
        if (oAuthAppDO == null) {
            oAuthAppDO = new OAuthAppDAO().getAppInformation(clientId, IdentityTenantUtil.getTenantId(tenantDomain));
            if (oAuthAppDO != null) {
                AppInfoCache.getInstance().addToCache(clientId, oAuthAppDO);
            }
        }
        return oAuthAppDO;
    }

    /**
     * Get Oauth application information for a given client id. This method doesn't utilize the tenant and
     * treats the client ID as unique across the server.
     *
     * @param clientId Client id of the application.
     * @return Oauth app information.
     * @throws IdentityOAuth2Exception      Error while retrieving the application.
     * @throws InvalidOAuthClientException  If an application not found for the given client ID.
     */
    public static OAuthAppDO getAppInformationByClientIdOnly(String clientId)
            throws IdentityOAuth2Exception, InvalidOAuthClientException {

        OAuthAppDO oAuthAppDO = AppInfoCache.getInstance().getValueFromCache(clientId);
        if (oAuthAppDO == null) {
            OAuthAppDO[] appList = new OAuthAppDAO().getAppsForConsumerKey(clientId);
            if (appList == null || appList.length != 1) {
                String message = OAuthConstants.OAuthError.AuthorizationResponsei18nKey.APPLICATION_NOT_FOUND;
                if (log.isDebugEnabled()) {
                    log.debug("Cannot find an unique application associated with the given client ID: " + clientId);
                }
                throw new InvalidOAuthClientException(message);
            }
            oAuthAppDO = appList[0];
            AppInfoCache.getInstance().addToCache(clientId, oAuthAppDO);
        }
        return oAuthAppDO;
    }

    /**
     * Get Oauth application information given an access token DO.
     *
     * @param accessTokenDO Access token data object.
     * @return Oauth app information.
     * @throws IdentityOAuth2Exception      Error while retrieving the application.
     * @throws InvalidOAuthClientException  If an application not found for the given client ID.
     */
    public static OAuthAppDO getAppInformationByAccessTokenDO(AccessTokenDO accessTokenDO)
            throws IdentityOAuth2Exception, InvalidOAuthClientException {

        String clientId = accessTokenDO.getConsumerKey();

        OAuthAppDO oAuthAppDO = AppInfoCache.getInstance().getValueFromCache(clientId);
        if (oAuthAppDO == null) {
            oAuthAppDO = new OAuthAppDAO().getAppInformation(clientId, accessTokenDO);
            if (oAuthAppDO != null) {
                AppInfoCache.getInstance().addToCache(clientId, oAuthAppDO);
            }
        }
        return oAuthAppDO;
    }

    /**
     * Get the tenant domain of an oauth application
     *
     * @param oAuthAppDO
     * @return
     */
    public static String getTenantDomainOfOauthApp(OAuthAppDO oAuthAppDO) {

        String tenantDomain = MultitenantConstants.SUPER_TENANT_DOMAIN_NAME;
        if (oAuthAppDO != null && oAuthAppDO.getUser() != null) {
            tenantDomain = oAuthAppDO.getUser().getTenantDomain();
        }
        return tenantDomain;
    }

    /**
     * This is used to get the tenant domain of an application by clientId. Internally it uses the tenant present in
     * the carbon context.
     *
     * @param clientId Consumer key of Application.
     * @return Tenant Domain.
     * @throws IdentityOAuth2Exception      Error while retrieving the application.
     * @throws InvalidOAuthClientException  If an application not found for the given client ID.
     */
    public static String getTenantDomainOfOauthApp(String clientId)
            throws IdentityOAuth2Exception, InvalidOAuthClientException {

        OAuthAppDO oAuthAppDO = getAppInformationByClientId(clientId);
        return getTenantDomainOfOauthApp(oAuthAppDO);
    }

    /**
     * Get all the OAuth applications for the client ID.
     *
     * @param clientId Client ID.
     * @return  Array of OAuthApp data objects.
     * @throws IdentityOAuth2Exception      If an error occurred while retrieving the applications.
     * @throws InvalidOAuthClientException  If an application not found for the given client ID.
     */
    public static OAuthAppDO[] getAppsForClientId(String clientId)
            throws IdentityOAuth2Exception, InvalidOAuthClientException {

        return new OAuthAppDAO().getAppsForConsumerKey(clientId);
    }

    /**
     * Get the client secret of the application.
     * This method is deprecated as it uses the tenant present in thread local to retrieve the client.
     * Use {@link #getClientSecret(String, String)} instead.
     *
     * @param consumerKey Consumer Key provided by the user.
     * @return Consumer Secret.
     * @throws IdentityOAuth2Exception Error when loading the application.
     * @throws InvalidOAuthClientException Error when loading the application.
     */
    @Deprecated
    public static String getClientSecret(String consumerKey) throws IdentityOAuth2Exception,
            InvalidOAuthClientException {

        OAuthAppDO oAuthAppDO = getAppInformationByClientId(consumerKey);
        if (oAuthAppDO == null) {
            throw new InvalidOAuthClientException("Unable to retrieve app information for consumer key: "
                    + consumerKey);
        }
        return oAuthAppDO.getOauthConsumerSecret();
    }

    /**
     * Get the client secret of the application.
     *
     * @param consumerKey   Consumer Key provided by the user.
     * @param tenantDomain  Tenant domain of the application.
     * @return Consumer Secret.
     * @throws IdentityOAuth2Exception      Error when loading the application.
     * @throws InvalidOAuthClientException  Error when loading the application.
     */
    public static String getClientSecret(String consumerKey, String tenantDomain) throws IdentityOAuth2Exception,
            InvalidOAuthClientException {

        OAuthAppDO oAuthAppDO = getAppInformationByClientId(consumerKey, tenantDomain);
        if (oAuthAppDO == null) {
            throw new InvalidOAuthClientException("Unable to retrieve app information for consumer key: "
                    + consumerKey + " and tenant: " + tenantDomain);
        }
        return oAuthAppDO.getOauthConsumerSecret();
    }

    /**
     * This method map signature algorithm define in identity.xml to nimbus
     * signature algorithm
     *
     * @param signatureAlgorithm name of the signature algorithm
     * @return mapped JWSAlgorithm name
     * @throws IdentityOAuth2Exception
     */
    @Deprecated
    public static String mapSignatureAlgorithm(String signatureAlgorithm) throws IdentityOAuth2Exception {

        return mapSignatureAlgorithmForJWSAlgorithm(signatureAlgorithm).getName();
    }

    /**
     * This method maps the encryption algorithm name defined in identity.xml to a respective
     * nimbus encryption algorithm.
     *
     * @param encryptionAlgorithm name of the encryption algorithm
     * @return mapped JWEAlgorithm
     * @throws IdentityOAuth2Exception
     */
    public static JWEAlgorithm mapEncryptionAlgorithmForJWEAlgorithm(String encryptionAlgorithm)
            throws IdentityOAuth2Exception {

        // Parse method in JWEAlgorithm is used to get a JWEAlgorithm object from the algorithm name.
        JWEAlgorithm jweAlgorithm = JWEAlgorithm.parse(encryptionAlgorithm);

        // Parse method returns a new JWEAlgorithm with requirement set to null if unknown algorithm name is passed.
        if (jweAlgorithm.getRequirement() != null) {
            return jweAlgorithm;
        } else {
            throw new IdentityOAuth2Exception("Unsupported Encryption Algorithm: " + encryptionAlgorithm);
        }
    }

    /**
     * This method maps the encryption method name defined in identity.xml to a respective nimbus
     * encryption method.
     *
     * @param encryptionMethod name of the encryption method
     * @return mapped EncryptionMethod
     * @throws IdentityOAuth2Exception
     */
    public static EncryptionMethod mapEncryptionMethodForJWEAlgorithm(String encryptionMethod)
            throws IdentityOAuth2Exception {

        // Parse method in EncryptionMethod is used to get a EncryptionMethod object from the method name.
        EncryptionMethod method = EncryptionMethod.parse(encryptionMethod);

        // Parse method returns a new EncryptionMethod with requirement set to null if unknown method name is passed.
        if (method.getRequirement() != null) {
            return method;
        } else {
            log.error("Unsupported Encryption Method in identity.xml");
            throw new IdentityOAuth2Exception("Unsupported Encryption Method: " + encryptionMethod);
        }
    }

    /**
     * This method map signature algorithm define in identity.xml to nimbus
     * signature algorithm
     *
     * @param signatureAlgorithm name of the signature algorithm
     * @return mapped JWSAlgorithm
     * @throws IdentityOAuth2Exception
     */
    public static JWSAlgorithm mapSignatureAlgorithmForJWSAlgorithm(String signatureAlgorithm)
            throws IdentityOAuth2Exception {

        if (NONE.equalsIgnoreCase(signatureAlgorithm)) {
            return new JWSAlgorithm(JWSAlgorithm.NONE.getName());
        } else if (SHA256_WITH_RSA.equals(signatureAlgorithm)) {
            return JWSAlgorithm.RS256;
        } else if (SHA384_WITH_RSA.equals(signatureAlgorithm)) {
            return JWSAlgorithm.RS384;
        } else if (SHA512_WITH_RSA.equals(signatureAlgorithm)) {
            return JWSAlgorithm.RS512;
        } else if (SHA256_WITH_HMAC.equals(signatureAlgorithm)) {
            return JWSAlgorithm.HS256;
        } else if (SHA384_WITH_HMAC.equals(signatureAlgorithm)) {
            return JWSAlgorithm.HS384;
        } else if (SHA512_WITH_HMAC.equals(signatureAlgorithm)) {
            return JWSAlgorithm.HS512;
        } else if (SHA256_WITH_EC.equals(signatureAlgorithm) || ES256.equals(signatureAlgorithm)) {
            return JWSAlgorithm.ES256;
        } else if (SHA384_WITH_EC.equals(signatureAlgorithm)) {
            return JWSAlgorithm.ES384;
        } else if (SHA512_WITH_EC.equals(signatureAlgorithm)) {
            return JWSAlgorithm.ES512;
        } else if (SHA256_WITH_PS.equals(signatureAlgorithm) || PS256.equals(signatureAlgorithm)) {
            return JWSAlgorithm.PS256;
        } else {
            log.error("Unsupported Signature Algorithm in identity.xml");
            throw new IdentityOAuth2Exception("Unsupported Signature Algorithm in identity.xml");
        }
    }

    /**
     * Check if audiences are enabled by reading configuration file at server startup.
     *
     * @return
     */
    public static boolean checkAudienceEnabled() {

        boolean isAudienceEnabled = false;
        IdentityConfigParser configParser = IdentityConfigParser.getInstance();
        OMElement oauthElem = configParser.getConfigElement(CONFIG_ELEM_OAUTH);

        if (oauthElem == null) {
            log.warn("Error in OAuth Configuration. OAuth element is not available.");
            return isAudienceEnabled;
        }
        OMElement configOpenIDConnect = oauthElem
                .getFirstChildWithName(new QName(IdentityCoreConstants.IDENTITY_DEFAULT_NAMESPACE, OPENID_CONNECT));

        if (configOpenIDConnect == null) {
            log.warn("Error in OAuth Configuration. OpenID element is not available.");
            return isAudienceEnabled;
        }
        OMElement configAudience = configOpenIDConnect.getFirstChildWithName(
                new QName(IdentityCoreConstants.IDENTITY_DEFAULT_NAMESPACE, ENABLE_OPENID_CONNECT_AUDIENCES));

        if (configAudience != null) {
            String configAudienceValue = configAudience.getText();
            if (StringUtils.isNotBlank(configAudienceValue)) {
                isAudienceEnabled = Boolean.parseBoolean(configAudienceValue);
            }
        }
        return isAudienceEnabled;
    }

    /**
     * Generate the unique user domain value in the format of "FEDERATED:idp_name".
     *
     * @param authenticatedIDP : Name of the IDP, which authenticated the user.
     * @return
     */
    public static String getFederatedUserDomain(String authenticatedIDP) {

        if (IdentityUtil.isNotBlank(authenticatedIDP)) {
            return OAuthConstants.UserType.FEDERATED_USER_DOMAIN_PREFIX +
                    OAuthConstants.UserType.FEDERATED_USER_DOMAIN_SEPARATOR + authenticatedIDP;
        } else {
            return OAuthConstants.UserType.FEDERATED_USER_DOMAIN_PREFIX;
        }
    }

    /**
     * Validate Id token signature
     *
     * @param idToken Id token
     * @return validation state
     */
    public static boolean validateIdToken(String idToken) {

        boolean isJWTSignedWithSPKey = OAuthServerConfiguration.getInstance().isJWTSignedWithSPKey();
        String tenantDomain;
        try {
            String clientId = SignedJWT.parse(idToken).getJWTClaimsSet().getAudience().get(0);
            if (isJWTSignedWithSPKey) {
                OAuthAppDO oAuthAppDO = OAuth2Util.getAppInformationByClientId(clientId);
                tenantDomain = OAuth2Util.getTenantDomainOfOauthApp(oAuthAppDO);
            } else {
                //It is not sending tenant domain with the subject in id_token by default, So to work this as
                //expected, need to enable the option "Use tenant domain in local subject identifier" in SP config
                tenantDomain =
                        MultitenantUtils.getTenantDomain(SignedJWT.parse(idToken).getJWTClaimsSet().getSubject());
            }
            if (StringUtils.isEmpty(tenantDomain)) {
                return false;
            }
            int tenantId = IdentityTenantUtil.getTenantId(tenantDomain);
            RSAPublicKey publicKey;
            KeyStoreManager keyStoreManager = KeyStoreManager.getInstance(tenantId);

            if (!tenantDomain.equals(org.wso2.carbon.base.MultitenantConstants.SUPER_TENANT_DOMAIN_NAME)) {
                String ksName = tenantDomain.trim().replace(".", "-");
                String jksName = ksName + ".jks";
                publicKey = (RSAPublicKey) keyStoreManager.getKeyStore(jksName).getCertificate(tenantDomain)
                        .getPublicKey();
            } else {
                publicKey = (RSAPublicKey) keyStoreManager.getDefaultPublicKey();
            }
            SignedJWT signedJWT = SignedJWT.parse(idToken);
            JWSVerifier verifier = new RSASSAVerifier(publicKey);

            return signedJWT.verify(verifier);
        } catch (JOSEException | ParseException e) {
            if (log.isDebugEnabled()) {
                log.debug("Error occurred while validating id token signature.");
            }
            return false;
        } catch (Exception e) {
            log.error("Error occurred while validating id token signature.");
            return false;
        }
    }

    /**
     * This method maps signature algorithm define in identity.xml to digest algorithms to generate the at_hash
     *
     * @param signatureAlgorithm
     * @return the mapped digest algorithm
     * @throws IdentityOAuth2Exception
     */
    public static String mapDigestAlgorithm(Algorithm signatureAlgorithm) throws IdentityOAuth2Exception {

        if (JWSAlgorithm.RS256.equals(signatureAlgorithm) || JWSAlgorithm.HS256.equals(signatureAlgorithm) ||
                JWSAlgorithm.ES256.equals(signatureAlgorithm) || JWSAlgorithm.PS256.equals(signatureAlgorithm)) {
            return SHA256;
        } else if (JWSAlgorithm.RS384.equals(signatureAlgorithm) || JWSAlgorithm.HS384.equals(signatureAlgorithm) ||
                JWSAlgorithm.ES384.equals(signatureAlgorithm)) {
            return SHA384;
        } else if (JWSAlgorithm.RS512.equals(signatureAlgorithm) || JWSAlgorithm.HS512.equals(signatureAlgorithm) ||
                JWSAlgorithm.ES512.equals(signatureAlgorithm)) {
            return SHA512;
        } else {
            throw new RuntimeException("Provided signature algorithm: " + signatureAlgorithm +
                    " is not supported");
        }
    }

    /**
     * This is the generic Encryption function which calls algorithm specific encryption function
     * depending on the algorithm name.
     *
     * @param jwtClaimsSet        contains JWT body
     * @param encryptionAlgorithm JWT encryption algorithm
     * @param spTenantDomain      Service provider tenant domain
     * @param clientId            ID of the client
     * @return encrypted JWT token
     * @throws IdentityOAuth2Exception
     * @deprecated replaced by
     * {@link #encryptJWT(JWTClaimsSet, JWSAlgorithm, String, JWEAlgorithm, EncryptionMethod, String, String)}
     */
    @Deprecated
    public static JWT encryptJWT(JWTClaimsSet jwtClaimsSet, JWEAlgorithm encryptionAlgorithm,
                                 EncryptionMethod encryptionMethod, String spTenantDomain, String clientId)
            throws IdentityOAuth2Exception {

        if (isRSAAlgorithm(encryptionAlgorithm)) {
            return encryptWithRSA(jwtClaimsSet, encryptionAlgorithm, encryptionMethod, spTenantDomain, clientId);
        } else {
            throw new RuntimeException("Provided encryption algorithm: " + encryptionAlgorithm +
                    " is not supported");
        }
    }

    /**
     * This is the generic Encryption function which calls algorithm specific encryption function
     * depending on the algorithm name.
     *
     * @param jwtClaimsSet        JwtClaimsSet to encrypt
     * @param signatureAlgorithm  Signature algorithm
     * @param signingTenantDomain Tenant Domain for signing
     * @param encryptionAlgorithm JWT encryption algorithm
     * @param spTenantDomain      Service provider tenant domain
     * @param clientId            ID of the client
     * @return encrypted JWT token
     * @throws IdentityOAuth2Exception
     */
    public static JWT encryptJWT(JWTClaimsSet jwtClaimsSet, JWSAlgorithm signatureAlgorithm, String signingTenantDomain,
                                 JWEAlgorithm encryptionAlgorithm, EncryptionMethod encryptionMethod,
                                 String spTenantDomain, String clientId)
            throws IdentityOAuth2Exception {

        if (isRSAAlgorithm(encryptionAlgorithm)) {
            if (log.isDebugEnabled()) {
                log.debug(String.format("Signing JWT before encryption using the algorithm: %s ."
                        , signatureAlgorithm));
            }
            SignedJWT signedJwt = (SignedJWT) OAuth2Util.signJWT(jwtClaimsSet, signatureAlgorithm, signingTenantDomain);
            return encryptWithRSA(signedJwt, encryptionAlgorithm, encryptionMethod, spTenantDomain, clientId);
        } else {
            throw new RuntimeException("Provided encryption algorithm: " + encryptionAlgorithm +
                    " is not supported");
        }
    }

    /**
     * Encrypt JWT id token using RSA algorithm.
     *
     * @param jwtClaimsSet        contains JWT body
     * @param encryptionAlgorithm JWT signing algorithm
     * @param spTenantDomain      Service provider tenant domain
     * @param clientId            ID of the client
     * @return encrypted JWT token
     * @throws IdentityOAuth2Exception
     * @deprecated replaced by {@link #encryptWithRSA(SignedJWT, JWEAlgorithm, EncryptionMethod, String, String)}
     */
    @Deprecated
    private static JWT encryptWithRSA(JWTClaimsSet jwtClaimsSet, JWEAlgorithm encryptionAlgorithm,
                                      EncryptionMethod encryptionMethod, String spTenantDomain, String clientId)
            throws IdentityOAuth2Exception {

        if (StringUtils.isBlank(spTenantDomain)) {
            spTenantDomain = MultitenantConstants.SUPER_TENANT_DOMAIN_NAME;
            if (log.isDebugEnabled()) {
                log.debug("Assigned super tenant domain as signing domain when encrypting id token for " +
                        "client_id: " + clientId);
            }
        }
        String jwksUri = getSPJwksUrl(clientId, spTenantDomain);
        Certificate publicCert;
        String thumbPrint;

        if (StringUtils.isBlank(jwksUri)) {
            if (log.isDebugEnabled()) {
                log.debug(String.format("Jwks uri is not configured for the service provider associated with " +
                                "client_id: %s. Checking for x509 certificate", clientId));
            }
            publicCert = getX509CertOfOAuthApp(clientId, spTenantDomain);
            thumbPrint = getThumbPrint(publicCert);

        } else {
            if (log.isDebugEnabled()) {
                log.debug(String.format("Fetching public keys for the client %s from jwks uri %s", clientId,  jwksUri));
            }
            publicCert = getPublicCertFromJWKS(jwksUri);
            thumbPrint = getJwkThumbPrint(publicCert);
        }
        Key publicKey = publicCert.getPublicKey();
        return encryptWithPublicKey(publicKey, jwtClaimsSet, encryptionAlgorithm, encryptionMethod,
                spTenantDomain, clientId, thumbPrint);
    }

    /**
     * Encrypt JWT id token using RSA algorithm.
     *
     * @param signedJwt           contains signed JWT body
     * @param encryptionAlgorithm JWT signing algorithm
     * @param spTenantDomain      Service provider tenant domain
     * @param clientId            ID of the client
     * @return encrypted JWT token
     * @throws IdentityOAuth2Exception
     */
    private static JWT encryptWithRSA(SignedJWT signedJwt, JWEAlgorithm encryptionAlgorithm,
                                      EncryptionMethod encryptionMethod, String spTenantDomain, String clientId)
            throws IdentityOAuth2Exception {

        try {
            if (StringUtils.isBlank(spTenantDomain)) {
                spTenantDomain = MultitenantConstants.SUPER_TENANT_DOMAIN_NAME;
                if (log.isDebugEnabled()) {
                    log.debug(String.format("Assigned super tenant domain as signing domain when encrypting id token " +
                            "for client_id: %s .", clientId));
                }
            }
            String jwksUri = getSPJwksUrl(clientId, spTenantDomain);

            if (StringUtils.isBlank(jwksUri)) {
                if (log.isDebugEnabled()) {
                    log.debug(String.format("Jwks uri is not configured for the service provider associated with " +
                            "client_id: %s , Checking for x509 certificate.", clientId));
                }
                return encryptUsingSPX509Certificate(signedJwt, encryptionAlgorithm, encryptionMethod, spTenantDomain,
                        clientId);
            } else {
                if (log.isDebugEnabled()) {
                    log.debug(String.format("Jwks uri is configured for the service provider associated with" +
                            " client %s from jwks uri %s .", clientId, jwksUri));
                }
                return encryptUsingJwksPublicKey(signedJwt, encryptionAlgorithm, encryptionMethod, spTenantDomain,
                        clientId, jwksUri);
            }

        } catch (JOSEException | ParseException e) {
            throw new IdentityOAuth2Exception("Error occurred while encrypting JWT for the client_id: " + clientId
                    + " with the tenant domain: " + spTenantDomain, e);
        }
    }

    /**
     * Encrypt jwt using service provider's configured X509 certificate
     *
     * @param signedJwt           contains signed JWT body
     * @param encryptionAlgorithm JWT signing algorithm
     * @param encryptionMethod    Encryption method
     * @param spTenantDomain      Service provider tenant domain
     * @param clientId            ID of the client
     * @return
     * @throws IdentityOAuth2Exception
     */
    private static JWT encryptUsingSPX509Certificate(SignedJWT signedJwt, JWEAlgorithm encryptionAlgorithm,
                                                     EncryptionMethod encryptionMethod, String spTenantDomain,
                                                     String clientId) throws IdentityOAuth2Exception {

        Certificate publicCert = getX509CertOfOAuthApp(clientId, spTenantDomain);
        if (publicCert == null) {
            throw new IdentityOAuth2Exception("Error while retrieving X509 cert from oauth app with "
                    + "client_id: " + clientId + " of tenantDomain: " + spTenantDomain);
        }
        Key publicKey = publicCert.getPublicKey();
        if (publicKey == null) {
            throw new IdentityOAuth2Exception("Error while retrieving public key from X509 cert of oauth app with "
                   + "client_id: " + clientId + " of tenantDomain: " + spTenantDomain);
        }
        String kid = getThumbPrint(publicCert);
        return encryptWithPublicKey(publicKey, signedJwt, encryptionAlgorithm, encryptionMethod,
                spTenantDomain, clientId, kid);
    }

    /**
     * Encrypt jwt using publickey fetched from jwks
     *
     * @param signedJwt           contains signed JWT body
     * @param encryptionAlgorithm JWT signing algorithm
     * @param encryptionMethod    Encryption method
     * @param spTenantDomain      Service provider tenant domain
     * @param clientId            ID of the client
     * @param jwksUri             jwks url
     * @return
     * @throws IdentityOAuth2Exception
     * @throws JOSEException
     * @throws ParseException
     */
    private static JWT encryptUsingJwksPublicKey(SignedJWT signedJwt, JWEAlgorithm encryptionAlgorithm,
                                                 EncryptionMethod encryptionMethod, String spTenantDomain,
                                                 String clientId, String jwksUri)
            throws IdentityOAuth2Exception, JOSEException, ParseException {

        JWK encryptionJwk = getEncryptionJWKFromJWKS(jwksUri, encryptionAlgorithm);
        Key publicKey = RSAKey.parse(encryptionJwk.toJSONString()).toRSAPublicKey();
        String kid = getKidValueFromJwk(encryptionJwk);
        return encryptWithPublicKey(publicKey, signedJwt, encryptionAlgorithm, encryptionMethod,
                spTenantDomain, clientId, kid);
    }

    /**
     * Get kid value from the jwk
     *
     * @param encryptionJwk Encryption jwk
     * @return
     */
    private static String getKidValueFromJwk(JWK encryptionJwk) {

        String kid;
        Certificate publicCert;
        if (encryptionJwk.getKeyID() != null) {
            if (log.isDebugEnabled()) {
                log.debug(String.format("Kid value is available in jwk %s .", encryptionJwk.getKeyID()));
            }
            kid = encryptionJwk.getKeyID();
        } else {
            if (log.isDebugEnabled()) {
                log.debug("Kid value is not available in jwk, attempting to set x5c thumbprint as kid.");
            }
            try {
                publicCert = getPublicCertFromJWK(encryptionJwk);
                kid = getJwkThumbPrint(publicCert);
            } catch (IdentityOAuth2Exception e) {
                log.error("Failed to set x5c thumbprint as kid value.", e);
                kid = null;
            }
        }
        return kid;
    }

    /**
     * Get encryption jwk from JWKS list when JWKS Uri is given.
     *
     * @param jwksUri - JWKS Uri
     * @param encryptionAlgorithm encryption algorithm
     * @return - encryption JWK from the jwks url
     * @throws IdentityOAuth2Exception - IdentityOAuth2Exception
     */
    private static JWK getEncryptionJWKFromJWKS(String jwksUri, JWEAlgorithm encryptionAlgorithm)
            throws IdentityOAuth2Exception {

        if (log.isDebugEnabled()) {
            log.debug(String.format("Attempting to retrieve encryption jwk from the Jwks uri: %s , algorithm : %s",
                    jwksUri, encryptionAlgorithm));
        }
        try {
            JWKSet publicKeys = JWKSet.load(new URL(jwksUri));
            // Get the first key, use as enc and alg from the list
            JWKMatcher keyMatcherWithAlgAndEncryptionUse =
                    new JWKMatcher.Builder().algorithm(encryptionAlgorithm).keyUse(KeyUse.ENCRYPTION).build();
            List<JWK> jwkList = new JWKSelector(keyMatcherWithAlgAndEncryptionUse).select(publicKeys);

            if (jwkList.isEmpty()) {
                // If empty, then get the first key, use as enc from the list
                JWKMatcher keyMatcherWithEncryptionUse = new JWKMatcher.Builder().keyUse(KeyUse.ENCRYPTION).build();
                jwkList = new JWKSelector(keyMatcherWithEncryptionUse).select(publicKeys);

                if (jwkList.isEmpty()) {
                    // failover defaults to ->, then get the first key, use as sig from the list
                    JWKMatcher keyMatcherWithSignatureUse = new JWKMatcher.Builder().keyUse(KeyUse.SIGNATURE).build();
                    jwkList = new JWKSelector(keyMatcherWithSignatureUse).select(publicKeys);
                }
            }

            if (jwkList.isEmpty()) {
                throw new IdentityOAuth2Exception(String.format("Failed to retrieve valid jwk from " +
                        "jwks uri: %s, algorithm : %s ", jwksUri, encryptionAlgorithm));
            } else {
                return jwkList.get(0);
            }
        } catch (ParseException | IOException e) {
            throw new IdentityOAuth2Exception(String.format("Failed to retrieve jwk from jwks uri: %s, algorithm : %s",
                    jwksUri, encryptionAlgorithm), e);
        }
    }

    /**
     * Get public certificate from JWK
     *
     * @param jwk
     * @return
     * @throws IdentityOAuth2Exception
     */
    private static X509Certificate getPublicCertFromJWK(JWK jwk) throws IdentityOAuth2Exception {

        if (log.isDebugEnabled()) {
            log.debug(String.format("Attempting to retrieve public certificate from the Jwk kid: %s ."
                    , jwk.getKeyID()));
        }
        X509Certificate certificate;
        if (jwk != null && jwk.getParsedX509CertChain() != null) {
            certificate = jwk.getParsedX509CertChain().get(0);
            if (log.isDebugEnabled()) {
                log.debug(String.format("Retrieved the public signing certificate successfully from the " +
                        "jwk : %s .", jwk));
            }
            return certificate;
        }
        throw new IdentityOAuth2Exception("Failed to retrieve public certificate from jwk due to null.");
    }

    /**
     * Encrypt the JWT token with with given public key.
     *
     * @param publicKey           public key used to encrypt
     * @param jwtClaimsSet        contains JWT body
     * @param encryptionAlgorithm JWT signing algorithm
     * @param spTenantDomain      Service provider tenant domain
     * @param clientId            ID of the client
     * @param thumbPrint          value used as 'kid'
     * @return encrypted JWT token
     * @throws IdentityOAuth2Exception
     * @deprecated replaced by
     * {@link #encryptWithPublicKey(Key, SignedJWT, JWEAlgorithm, EncryptionMethod, String, String, String)}
     */
    @Deprecated
    private static JWT encryptWithPublicKey(Key publicKey, JWTClaimsSet jwtClaimsSet,
                                            JWEAlgorithm encryptionAlgorithm, EncryptionMethod encryptionMethod,
                                            String spTenantDomain, String clientId,
                                            String thumbPrint) throws IdentityOAuth2Exception {

        JWEHeader.Builder headerBuilder = new JWEHeader.Builder(encryptionAlgorithm, encryptionMethod);

        try {
            headerBuilder.keyID(thumbPrint);
            JWEHeader header = headerBuilder.build();
            EncryptedJWT encryptedJWT = new EncryptedJWT(header, jwtClaimsSet);

            if (log.isDebugEnabled()) {
                log.debug("Encrypting JWT using the algorithm: " + encryptionAlgorithm + ", method: " +
                        encryptionMethod + ", tenant: " + spTenantDomain + " & header: " + header.toString());
            }

            JWEEncrypter encrypter = new RSAEncrypter((RSAPublicKey) publicKey);
            encryptedJWT.encrypt(encrypter);
            return encryptedJWT;
        } catch (JOSEException e) {
            throw new IdentityOAuth2Exception("Error occurred while encrypting JWT for the client_id: " + clientId
                    + " with the tenant domain: " + spTenantDomain, e);
        }
    }

    /**
     * Encrypt the JWT token with with given public key.
     *
     * @param publicKey           public key used to encrypt
     * @param signedJwt           contains signed JWT body
     * @param encryptionAlgorithm JWT signing algorithm
     * @param spTenantDomain      Service provider tenant domain
     * @param clientId            ID of the client
     * @param kid                 value used as 'kid'
     * @return encrypted JWT token
     * @throws IdentityOAuth2Exception
     */
    private static JWT encryptWithPublicKey(Key publicKey, SignedJWT signedJwt,
                                            JWEAlgorithm encryptionAlgorithm, EncryptionMethod encryptionMethod,
                                            String spTenantDomain, String clientId,
                                            String kid) throws IdentityOAuth2Exception {

        JWEHeader.Builder headerBuilder = new JWEHeader.Builder(encryptionAlgorithm, encryptionMethod);

        try {
            if (StringUtils.isNotBlank(kid)) {
                headerBuilder.keyID(kid);
            }
            headerBuilder.contentType(JWT); // Required to indicate nested JWT.
            JWEHeader header = headerBuilder.build();

            JWEObject jweObject = new JWEObject(header, new Payload(signedJwt));
            // Encrypt with the recipient's public key.
            jweObject.encrypt(new RSAEncrypter((RSAPublicKey) publicKey));

            EncryptedJWT encryptedJWT = EncryptedJWT.parse(jweObject.serialize());

            if (log.isDebugEnabled()) {
                log.debug("Encrypting JWT using the algorithm: " + encryptionAlgorithm + ", method: " +
                        encryptionMethod + ", tenant: " + spTenantDomain + " & header: " + header.toString());
            }

            return encryptedJWT;
        } catch (JOSEException | ParseException e) {
            throw new IdentityOAuth2Exception("Error occurred while encrypting JWT for the client_id: " + clientId
                    + " with the tenant domain: " + spTenantDomain, e);
        }
    }

    /**
     * Create JWSSigner using the server level configurations and return.
     *
     * @param privateKey RSA Private key.
     * @return  JWSSigner
     */
    public static JWSSigner createJWSSigner(RSAPrivateKey privateKey) {

        boolean allowWeakKey = Boolean.parseBoolean(System.getProperty(ALLOW_WEAK_RSA_SIGNER_KEY));
        if (allowWeakKey && log.isDebugEnabled()) {
            log.debug("System flag 'allow_weak_rsa_signer_key' is  enabled. So weak keys (key length less than 2048) " +
                    " will be allowed for signing.");
        }
        return new RSASSASigner(privateKey, allowWeakKey);
    }

    /**
     * Generic Signing function
     *
     * @param jwtClaimsSet       contains JWT body
     * @param signatureAlgorithm JWT signing algorithm
     * @param tenantDomain       tenant domain
     * @return signed JWT token
     * @throws IdentityOAuth2Exception
     */
    public static JWT signJWT(JWTClaimsSet jwtClaimsSet, JWSAlgorithm signatureAlgorithm, String tenantDomain)
            throws IdentityOAuth2Exception {

        if (JWSAlgorithm.RS256.equals(signatureAlgorithm) || JWSAlgorithm.RS384.equals(signatureAlgorithm) ||
                JWSAlgorithm.RS512.equals(signatureAlgorithm) || JWSAlgorithm.PS256.equals(signatureAlgorithm)) {
            return signJWTWithRSA(jwtClaimsSet, signatureAlgorithm, tenantDomain);
        } else if (JWSAlgorithm.HS256.equals(signatureAlgorithm) || JWSAlgorithm.HS384.equals(signatureAlgorithm) ||
                JWSAlgorithm.HS512.equals(signatureAlgorithm)) {
            // return signWithHMAC(jwtClaimsSet,jwsAlgorithm,request); implementation need to be done
            throw new RuntimeException("Provided signature algorithm: " + signatureAlgorithm +
                    " is not supported");
        } else {
            // return signWithEC(jwtClaimsSet,jwsAlgorithm,request); implementation need to be done
            throw new RuntimeException("Provided signature algorithm: " + signatureAlgorithm +
                    " is not supported");
        }
    }

    /**
     * sign JWT token from RSA algorithm
     *
     * @param jwtClaimsSet       contains JWT body
     * @param signatureAlgorithm JWT signing algorithm
     * @param tenantDomain       tenant domain
     * @return signed JWT token
     * @throws IdentityOAuth2Exception
     */
    //TODO: Can make this private after removing deprecated "signJWTWithRSA" methods in DefaultIDTokenBuilder
    public static JWT signJWTWithRSA(JWTClaimsSet jwtClaimsSet, JWSAlgorithm signatureAlgorithm, String tenantDomain)
            throws IdentityOAuth2Exception {

        try {
            if (StringUtils.isBlank(tenantDomain)) {
                tenantDomain = MultitenantConstants.SUPER_TENANT_DOMAIN_NAME;
                if (log.isDebugEnabled()) {
                    log.debug("Assign super tenant domain as signing domain.");
                }
            }

            if (log.isDebugEnabled()) {
                log.debug("Signing JWT using the algorithm: " + signatureAlgorithm + " & key of the tenant: " +
                        tenantDomain);
            }

            int tenantId = IdentityTenantUtil.getTenantId(tenantDomain);
            Key privateKey = getPrivateKey(tenantDomain, tenantId);
            JWSSigner signer = OAuth2Util.createJWSSigner((RSAPrivateKey) privateKey);
            JWSHeader.Builder headerBuilder = new JWSHeader.Builder((JWSAlgorithm) signatureAlgorithm);
            headerBuilder.keyID(getKID(getCertificate(tenantDomain, tenantId), signatureAlgorithm, tenantDomain));
            headerBuilder.x509CertThumbprint(new Base64URL(getThumbPrint(tenantDomain, tenantId)));
            SignedJWT signedJWT = new SignedJWT(headerBuilder.build(), jwtClaimsSet);
            signedJWT.sign(signer);
            return signedJWT;
        } catch (JOSEException e) {
            throw new IdentityOAuth2Exception("Error occurred while signing JWT", e);
        }
    }

    public static Key getPrivateKey(String tenantDomain, int tenantId) throws IdentityOAuth2Exception {

        Key privateKey;
        if (!(privateKeys.containsKey(tenantId))) {

            try {
                IdentityTenantUtil.initializeRegistry(tenantId, tenantDomain);
            } catch (IdentityException e) {
                throw new IdentityOAuth2Exception("Error occurred while loading registry for tenant " + tenantDomain,
                        e);
            }

            // get tenant's key store manager
            KeyStoreManager tenantKSM = KeyStoreManager.getInstance(tenantId);

            if (!tenantDomain.equals(MultitenantConstants.SUPER_TENANT_DOMAIN_NAME)) {
                // derive key store name
                String ksName = tenantDomain.trim().replace(".", "-");
                String jksName = ksName + ".jks";
                // obtain private key
                privateKey = tenantKSM.getPrivateKey(jksName, tenantDomain);

            } else {
                try {
                    privateKey = tenantKSM.getDefaultPrivateKey();
                } catch (Exception e) {
                    throw new IdentityOAuth2Exception("Error while obtaining private key for super tenant", e);
                }
            }
            //privateKey will not be null always
            privateKeys.put(tenantId, privateKey);
        } else {
            //privateKey will not be null because containsKey() true says given key is exist and ConcurrentHashMap
            // does not allow to store null values
            privateKey = privateKeys.get(tenantId);
        }
        return privateKey;
    }

    /**
     * Helper method to add algo into to JWT_HEADER to signature verification.
     *
     * @param certThumbprint
     * @param signatureAlgorithm
     * @return
     *
     */
    public static String getKID(String certThumbprint, JWSAlgorithm signatureAlgorithm) {

        return certThumbprint + "_" + signatureAlgorithm.toString();
    }

    /**
     * Method to obtain 'kid' value for the signing key to be included the JWT header.
     *
     * @param certificate        Signing Certificate.
     * @param signatureAlgorithm relevant signature algorithm.
     * @return KID value as a String.
     */
    public static String getKID(Certificate certificate, JWSAlgorithm signatureAlgorithm, String tenantDomain)
            throws IdentityOAuth2Exception {

        return OAuth2ServiceComponentHolder.getKeyIDProvider().getKeyId(certificate, signatureAlgorithm, tenantDomain);
    }

    /**
     * Method to obtain 'kid' value generated with SHA-1 alg for the signing key to be included the JWT header.
     *
     * @param certificate        Signing Certificate.
     * @param signatureAlgorithm relevant signature algorithm.
     * @return                   KID value as a String.
     * @throws IdentityOAuth2Exception
     */
    public static String getPreviousKID(Certificate certificate, JWSAlgorithm signatureAlgorithm, String tenantDomain)
            throws IdentityOAuth2Exception {

        return OAuth2ServiceComponentHolder.getKeyIDProvider()
                .getPreviousKeyId(certificate, signatureAlgorithm, tenantDomain);
    }

    /**
     * Helper method to add public certificate to JWT_HEADER to signature verification.
     *
     * @param tenantDomain
     * @param tenantId
     * @throws IdentityOAuth2Exception
     */
    public static String getThumbPrint(String tenantDomain, int tenantId) throws IdentityOAuth2Exception {

        try {

            Certificate certificate = getCertificate(tenantDomain, tenantId);

            // TODO: maintain a hashmap with tenants' pubkey thumbprints after first initialization
            return getThumbPrint(certificate);

        } catch (Exception e) {
            String error = "Error in obtaining certificate for tenant " + tenantDomain;
            throw new IdentityOAuth2Exception(error, e);
        }
    }

    /**
     * Helper method to add public certificate to JWT_HEADER to signature verification.
     * This creates thumbPrints directly from given certificates
     *
     * @param certificate
     * @param alias
     * @return
     * @throws IdentityOAuth2Exception
     */
    public static String getThumbPrint(Certificate certificate, String alias) throws IdentityOAuth2Exception {

        return getThumbPrint(certificate);
    }

    /**
     * Method to obtain certificate thumbprint with default SHA-256 algorithm.
     *
     * @param certificate java.security.cert type certificate.
     * @return Certificate thumbprint as a String.
     * @throws IdentityOAuth2Exception When failed to obtain the thumbprint.
     */
    public static String getThumbPrint(Certificate certificate) throws IdentityOAuth2Exception {

        return getThumbPrintWithAlgorithm(certificate, KID_HASHING_ALGORITHM);
    }

    public static String getThumbPrintWithPrevAlgorithm(Certificate certificate)
            throws IdentityOAuth2Exception {

        return getThumbPrintWithAlgorithm(certificate, PREVIOUS_KID_HASHING_ALGORITHM);
    }

    private static String getThumbPrintWithAlgorithm(Certificate certificate, String algorithm)
            throws IdentityOAuth2Exception {

        try {
            MessageDigest digestValue = MessageDigest.getInstance(algorithm);
            byte[] der = certificate.getEncoded();
            digestValue.update(der);
            byte[] digestInBytes = digestValue.digest();
            String publicCertThumbprint = hexify(digestInBytes);
            String thumbprint = new String(new Base64(0, null, true).
                    encode(publicCertThumbprint.getBytes(Charsets.UTF_8)), Charsets.UTF_8);
            if (log.isDebugEnabled()) {
                log.debug(String.format("Thumbprint value: %s calculated for Certificate: %s using algorithm: %s",
                        thumbprint, certificate, digestValue.getAlgorithm()));
            }
            return thumbprint;
        } catch (CertificateEncodingException e) {
            String error = "Error occurred while encoding thumbPrint from certificate.";
            throw new IdentityOAuth2Exception(error, e);
        } catch (NoSuchAlgorithmException e) {
            String error = String.format("Error in obtaining %s thumbprint from certificate.", algorithm);
            throw new IdentityOAuth2Exception(error, e);
        }
    }

    private static boolean isRSAAlgorithm(JWEAlgorithm algorithm) {

        return (JWEAlgorithm.RSA_OAEP.equals(algorithm) || JWEAlgorithm.RSA1_5.equals(algorithm) ||
                JWEAlgorithm.RSA_OAEP_256.equals(algorithm));
    }

    /**
     * Method to obatin Default Signing certificate for the tenant.
     *
     * @param tenantDomain Tenant Domain as a String.
     * @param tenantId     Tenan ID as an integer.
     * @return Default Signing Certificate of the tenant domain.
     * @throws IdentityOAuth2Exception When failed to obtain the certificate for the requested tenant.
     */
    public static Certificate getCertificate(String tenantDomain, int tenantId) throws IdentityOAuth2Exception {

        Certificate publicCert = null;

        if (!(publicCerts.containsKey(tenantId))) {
            if (log.isDebugEnabled()) {
                log.debug(String.format("Obtaining certificate for the tenant %s", tenantDomain));
            }
            try {
                IdentityTenantUtil.initializeRegistry(tenantId, tenantDomain);
            } catch (IdentityException e) {
                throw new IdentityOAuth2Exception("Error occurred while loading registry for tenant " + tenantDomain,
                        e);
            }

            // get tenant's key store manager
            KeyStoreManager tenantKSM = KeyStoreManager.getInstance(tenantId);

            KeyStore keyStore = null;
            if (!tenantDomain.equals(MultitenantConstants.SUPER_TENANT_DOMAIN_NAME)) {
                // derive key store name
                String ksName = tenantDomain.trim().replace(".", "-");
                String jksName = ksName + ".jks";
                if (log.isDebugEnabled()) {
                    log.debug(String.format("Loading default tenant certificate for tenant : %s from the KeyStore" +
                            " %s", tenantDomain, ksName));
                }
                try {
                    keyStore = tenantKSM.getKeyStore(jksName);
                    publicCert = keyStore.getCertificate(tenantDomain);
                } catch (KeyStoreException e) {
                    throw new IdentityOAuth2Exception("Error occurred while loading public certificate for tenant: " +
                            tenantDomain, e);
                } catch (Exception e) {
                    throw new IdentityOAuth2Exception("Error occurred while loading Keystore for tenant: " +
                            tenantDomain, e);
                }

            } else {
                try {
                    publicCert = tenantKSM.getDefaultPrimaryCertificate();
                } catch (Exception e) {
                    throw new IdentityOAuth2Exception("Error occurred while loading default public " +
                            "certificate for tenant: " + tenantDomain, e);
                }
            }
            if (publicCert != null) {
                publicCerts.put(tenantId, publicCert);
            }
        } else {
            publicCert = publicCerts.get(tenantId);
        }
        return publicCert;
    }

    /**
     * Helper method to hexify a byte array.
     * TODO:need to verify the logic
     *
     * @param bytes
     * @return hexadecimal representation
     */
    private static String hexify(byte bytes[]) {

        char[] hexDigits = {'0', '1', '2', '3', '4', '5', '6', '7',
                +'8', '9', 'a', 'b', 'c', 'd', 'e', 'f'};

        StringBuilder buf = new StringBuilder(bytes.length * 2);

        for (int i = 0; i < bytes.length; ++i) {
            buf.append(hexDigits[(bytes[i] & 0xf0) >> 4]);
            buf.append(hexDigits[bytes[i] & 0x0f]);
        }

        return buf.toString();
    }

    /**
     * Returns essential claims according to claim type: id_token/userinfo .
     *
     * @param essentialClaims
     * @param claimType
     * @return essential claims list
     */
    public static List<String> getEssentialClaims(String essentialClaims, String claimType) {

        JSONObject jsonObjectClaims = new JSONObject(essentialClaims);
        List<String> essentialClaimsList = new ArrayList<>();
        if (jsonObjectClaims.toString().contains(claimType)) {
            JSONObject newJSON = jsonObjectClaims.getJSONObject(claimType);
            if (newJSON != null) {
                Iterator<?> keys = newJSON.keys();
                while (keys.hasNext()) {
                    String key = (String) keys.next();
                    if (!newJSON.isNull(key)) {
                        String value = newJSON.get(key).toString();
                        JSONObject jsonObjectValues = new JSONObject(value);
                        Iterator<?> claimKeyValues = jsonObjectValues.keys();
                        while (claimKeyValues.hasNext()) {
                            String claimKey = (String) claimKeyValues.next();
                            String claimValue = jsonObjectValues.get(claimKey).toString();
                            if (Boolean.parseBoolean(claimValue) &&
                                    claimKey.equals(OAuthConstants.OAuth20Params.ESSENTIAL)) {
                                essentialClaimsList.add(key);
                            }
                        }
                    }
                }
            }
        }
        return essentialClaimsList;
    }

    /**
     * Returns the domain name convert to upper case if the domain is not not empty, else return primary domain name.
     *
     * @param userStoreDomain
     * @return
     */
    public static String getSanitizedUserStoreDomain(String userStoreDomain) {

        if (StringUtils.isNotBlank(userStoreDomain)) {
            userStoreDomain = userStoreDomain.toUpperCase();
        } else {
            userStoreDomain = IdentityUtil.getPrimaryDomainName();
        }
        return userStoreDomain;
    }

    /**
     * Returns the mapped user store domain representation federated users according to the MapFederatedUsersToLocal
     * configuration in the identity.xml file.
     *
     * @param authenticatedUser
     * @return
     * @throws IdentityOAuth2Exception
     */
    public static String getUserStoreForFederatedUser(AuthenticatedUser authenticatedUser) throws
            IdentityOAuth2Exception {

        if (authenticatedUser == null) {
            throw new IllegalArgumentException("Authenticated user cannot be null");
        }

        String userStoreDomain = OAuth2Util.getUserStoreDomainFromUserId(authenticatedUser.toString());
        if (!OAuthServerConfiguration.getInstance().isMapFederatedUsersToLocal() && authenticatedUser.
                isFederatedUser()) {
            if (OAuth2ServiceComponentHolder.isIDPIdColumnEnabled()) {
                // When the IDP_ID column is available it was decided to set the
                // domain name for federated users to 'FEDERATED'.
                // This is a system reserved word and users stores cannot be created with this name.
                userStoreDomain = FrameworkConstants.FEDERATED_IDP_NAME;
            } else {
                userStoreDomain = OAuth2Util.getFederatedUserDomain(authenticatedUser.getFederatedIdPName());
            }
        }
        return userStoreDomain;
    }

    /**
     * Returns Base64 encoded token which have username appended.
     *
     * @param authenticatedUser
     * @param token
     * @return
     */
    public static String addUsernameToToken(AuthenticatedUser authenticatedUser, String token) {

        if (authenticatedUser == null) {
            throw new IllegalArgumentException("Authenticated user cannot be null");
        }

        if (StringUtils.isBlank(token)) {
            throw new IllegalArgumentException("Token cannot be blank");
        }

        String usernameForToken = authenticatedUser.toString();
        if (!OAuthServerConfiguration.getInstance().isMapFederatedUsersToLocal() &&
                authenticatedUser.isFederatedUser()) {
            usernameForToken = OAuth2Util.getFederatedUserDomain(authenticatedUser.getFederatedIdPName());
            usernameForToken = usernameForToken + UserCoreConstants.DOMAIN_SEPARATOR + authenticatedUser.
                    getAuthenticatedSubjectIdentifier();
        }

        //use ':' for token & userStoreDomain separation
        String tokenStrToEncode = token + ":" + usernameForToken;
        return Base64Utils.encode(tokenStrToEncode.getBytes(Charsets.UTF_8));
    }

    /**
     * Validates the json provided.
     *
     * @param redirectURL redirect url
     * @return true if a valid json
     */
    public static boolean isValidJson(String redirectURL) {

        try {
            new JSONObject(redirectURL);
        } catch (JSONException ex) {
            return false;
        }
        return true;
    }

    /**
     * This method returns essential:true claims list from the request parameter of OIDC authorization request
     *
     * @param claimRequestor                  claimrequestor is either id_token or  userinfo
     * @param requestedClaimsFromRequestParam claims defined in the value of the request parameter
     * @return the claim list which have attribute vale essentail :true
     */
    public static List<String> essentialClaimsFromRequestParam(String claimRequestor, Map<String, List<RequestedClaim>>
            requestedClaimsFromRequestParam) {

        List<String> essentialClaimsfromRequestParam = new ArrayList<>();
        List<RequestedClaim> claimsforClaimRequestor = requestedClaimsFromRequestParam.get(claimRequestor);
        if (CollectionUtils.isNotEmpty(claimsforClaimRequestor)) {
            for (RequestedClaim claimforClaimRequestor : claimsforClaimRequestor) {
                String claim = claimforClaimRequestor.getName();
                if (claimforClaimRequestor.isEssential()) {
                    essentialClaimsfromRequestParam.add(claim);
                }
            }
        }
        return essentialClaimsfromRequestParam;
    }

    /* Get authorized user from the {@link AccessTokenDO}. When getting authorized user we also make sure flag to
     * determine whether the user is federated or not is set.
     *
     * @param accessTokenDO accessTokenDO
     * @return user
     */
    public static AuthenticatedUser getAuthenticatedUser(AccessTokenDO accessTokenDO) {

        AuthenticatedUser authenticatedUser = null;
        if (accessTokenDO != null) {
            authenticatedUser = accessTokenDO.getAuthzUser();
        }
        if (authenticatedUser != null) {
            authenticatedUser.setFederatedUser(isFederatedUser(authenticatedUser));
        }
        return authenticatedUser;
    }

    /**
     * Determine whether the user represented by {@link AuthenticatedUser} object is a federated user.
     *
     * @param authenticatedUser
     * @return true if user is federated, false otherwise.
     */
    public static boolean isFederatedUser(AuthenticatedUser authenticatedUser) {

        String userStoreDomain = authenticatedUser.getUserStoreDomain();

        // We consider a user federated if the flag for federated user is set or the user store domain contain the
        // federated user store domain prefix.
        boolean isExplicitlyFederatedUser =
                StringUtils.startsWith(userStoreDomain, OAuthConstants.UserType.FEDERATED_USER_DOMAIN_PREFIX) ||
                        authenticatedUser.isFederatedUser();

        // Flag to make sure federated user is not mapped to local users.
        boolean isFederatedUserNotMappedToLocalUser =
                !OAuthServerConfiguration.getInstance().isMapFederatedUsersToLocal();

        return isExplicitlyFederatedUser && isFederatedUserNotMappedToLocalUser;
    }

    /**
     * Returns the service provider associated with the OAuth clientId.
     *
     * @param clientId     OAuth2/OIDC Client Identifier
     * @param tenantDomain
     * @return
     * @throws IdentityOAuth2Exception
     */
    public static ServiceProvider getServiceProvider(String clientId,
                                                     String tenantDomain) throws IdentityOAuth2Exception {

        ApplicationManagementService applicationMgtService = OAuth2ServiceComponentHolder.getApplicationMgtService();
        try {
            // Get the Service Provider.
            return applicationMgtService.getServiceProviderByClientId(
                    clientId, IdentityApplicationConstants.OAuth2.NAME, tenantDomain);
        } catch (IdentityApplicationManagementException e) {
            throw new IdentityOAuth2Exception("Error while obtaining the service provider for client_id: " +
                    clientId + " of tenantDomain: " + tenantDomain, e);
        }
    }

    /**
     * Returns the service provider associated with the OAuth clientId.
     *
     * @param clientId OAuth2/OIDC Client Identifier
     * @return
     * @throws IdentityOAuth2Exception
     */
    public static ServiceProvider getServiceProvider(String clientId) throws IdentityOAuth2Exception {

        ApplicationManagementService applicationMgtService = OAuth2ServiceComponentHolder.getApplicationMgtService();
        String tenantDomain = null;
        try {
            tenantDomain = getTenantDomainOfOauthApp(clientId);
            // Get the Service Provider.
            return applicationMgtService.getServiceProviderByClientId(
                    clientId, IdentityApplicationConstants.OAuth2.NAME, tenantDomain);
        } catch (IdentityApplicationManagementException e) {
            throw new IdentityOAuth2Exception("Error while obtaining the service provider for client_id: " +
                    clientId + " of tenantDomain: " + tenantDomain, e);
        } catch (InvalidOAuthClientException e) {
            throw new IdentityOAuth2ClientException("Could not find an existing app for clientId: " + clientId, e);
        }
    }

    /**
     * Returns the public certificate of the service provider associated with the OAuth consumer app as
     * an X509 @{@link Certificate} object.
     *
     * @param clientId     OAuth2/OIDC Client Identifier
     * @param tenantDomain
     * @return
     * @throws IdentityOAuth2Exception
     */
    public static Certificate getX509CertOfOAuthApp(String clientId,
                                                    String tenantDomain) throws IdentityOAuth2Exception {

        try {
            ServiceProvider serviceProvider = OAuth2Util.getServiceProvider(clientId, tenantDomain);
            // Get the certificate content.
            String certificateContent = serviceProvider.getCertificateContent();
            if (StringUtils.isNotBlank(certificateContent)) {
                // Build the Certificate object from cert content.
                return IdentityUtil.convertPEMEncodedContentToCertificate(certificateContent);
            } else {
                throw new IdentityOAuth2Exception("Public certificate not configured for Service Provider with " +
                        "client_id: " + clientId + " of tenantDomain: " + tenantDomain);
            }
        } catch (CertificateException e) {
            throw new IdentityOAuth2Exception("Error while building X509 cert of oauth app with client_id: "
                    + clientId + " of tenantDomain: " + tenantDomain, e);
        }
    }

    /**
     * Return true if the token identifier is a parsable JWT.
     *
     * @param tokenIdentifier String JWT token identifier.
     * @return true for a JWT token.
     */
    public static boolean isParsableJWT(String tokenIdentifier) {

        if (StringUtils.isBlank(tokenIdentifier)) {
            return false;
        }
        try {
            JWTParser.parse(tokenIdentifier);
            return true;
        } catch (ParseException e) {
            if (log.isDebugEnabled()) {
                log.debug("Provided token identifier is not a parsable JWT.", e);
            }
            return false;
        }
    }

    /**
     * Return true if the token identifier is JWT.
     *
     * @param tokenIdentifier String JWT token identifier.
     * @return true for a JWT token.
     */
    public static boolean isJWT(String tokenIdentifier) {
        // JWT token contains 3 base64 encoded components separated by periods.
        return StringUtils.countMatches(tokenIdentifier, DOT_SEPARATER) == 2;
    }

    /**
     * Return true if the JWT id token is encrypted.
     *
     * @param idToken String JWT ID token.
     * @return Boolean state of encryption.
     */
    public static boolean isIDTokenEncrypted(String idToken) {
        // Encrypted ID token contains 5 base64 encoded components separated by periods.
        return StringUtils.countMatches(idToken, DOT_SEPARATER) == 4;
    }

    /**
     * @deprecated We cannot determine the token issuer this way. Have a look at the
     * {@link #findAccessToken(String, boolean)} method.
     */
    @Deprecated
    public static OauthTokenIssuer getTokenIssuer(String accessToken) throws IdentityOAuth2Exception {

        OauthTokenIssuer oauthTokenIssuer = null;
        String consumerKey = null;
        if (isJWT(accessToken) || isIDTokenEncrypted(accessToken)) {
            oauthTokenIssuer = new JWTTokenIssuer();
        } else {
            try {
                consumerKey = OAuth2Util.getClientIdForAccessToken(accessToken);
                if (consumerKey != null) {
                    oauthTokenIssuer = OAuth2Util.getOAuthTokenIssuerForOAuthApp(consumerKey);
                }
            } catch (IllegalArgumentException e) {
                if (log.isDebugEnabled()) {
                    log.debug("Consumer key is not found for token identifier: " + accessToken, e);
                }
            } catch (InvalidOAuthClientException e) {
                throw new IdentityOAuth2Exception(
                        "Error while retrieving oauth issuer for the app with clientId: " + consumerKey, e);
            }
        }
        return oauthTokenIssuer;
    }

    /**
     * Publish event on token generation error.
     *
     * @param exception Exception occurred.
     * @param params Additional parameters.
     */
    public static void triggerOnTokenExceptionListeners(Throwable exception, Map<String, Object> params) {

        try {
            OAuthEventInterceptor oAuthEventInterceptorProxy =
                    OAuthComponentServiceHolder.getInstance().getOAuthEventInterceptorProxy();

            if (oAuthEventInterceptorProxy != null) {
                try {
                    oAuthEventInterceptorProxy.onTokenIssueException(exception, params);
                } catch (IdentityOAuth2Exception e) {
                    log.error("Error while invoking OAuthEventInterceptor for onTokenIssueException", e);
                }
            }
        } catch (Throwable e) {
            // Catching a throwable as we do no need to interrupt the code flow since these are logging purposes.
            if (log.isDebugEnabled()) {
                log.debug("Error occurred while executing oAuthEventInterceptorProxy for onTokenIssueException.", e);
            }
        }
    }

    /**
     * Extract information related to the token introspection and publish the event on introspection error.
     *
     * @param
     */
    public static void triggerOnIntrospectionExceptionListeners(OAuth2TokenValidationRequestDTO introspectionRequest,
            OAuth2IntrospectionResponseDTO introspectionResponse) {

        Map<String, Object> params = new HashMap<>();
        params.put("error", introspectionResponse.getError());

        try {
            OAuthEventInterceptor oAuthEventInterceptorProxy = OAuthComponentServiceHolder.getInstance()
                    .getOAuthEventInterceptorProxy();

            if (oAuthEventInterceptorProxy != null) {
                try {
                    oAuthEventInterceptorProxy.onTokenValidationException(introspectionRequest, params);
                } catch (IdentityOAuth2Exception e) {
                    log.error("Error while invoking OAuthEventInterceptor for onTokenValidationException", e);
                }
            }
        } catch (Throwable e) {
            // Catching a throwable as we do no need to interrupt the code flow since these are logging purposes.
            if (log.isDebugEnabled()) {
                log.debug("Error occurred while executing oAuthEventInterceptorProxy for onTokenValidationException.",
                        e);
            }
        }
    }

    /**
     * Get the supported oauth grant types
     *
     * @return list of grant types
     */
    public static List<String> getSupportedGrantTypes() {

        Map<String, AuthorizationGrantHandler> supportedGrantTypesMap = OAuthServerConfiguration.getInstance()
                .getSupportedGrantTypes();
        List<String> supportedGrantTypes = new ArrayList<>();
        if (supportedGrantTypesMap != null && !supportedGrantTypesMap.isEmpty()) {
            supportedGrantTypes = supportedGrantTypesMap.keySet().stream().collect(Collectors.toList());
        }
        return supportedGrantTypes;
    }

    /**
     * Get the supported client authentication methods
     *
     * @return list of client authentication methods
     */
    public static List<String> getSupportedClientAuthenticationMethods() {

        List<String> clientAuthenticationMethods = new ArrayList<>();
        clientAuthenticationMethods.add(CLIENT_SECRET_BASIC);
        clientAuthenticationMethods.add(CLIENT_SECRET_POST);

        return clientAuthenticationMethods;
    }

    /**
     * Get the supported code challenge methods.
     *
     * @return list of code challenge methods.
     */
    public static List<String> getSupportedCodeChallengeMethods() {

        List<String> codeChallengeMethods = new ArrayList<>();
        codeChallengeMethods.add(OAuthConstants.OAUTH_PKCE_S256_CHALLENGE);
        codeChallengeMethods.add(OAuthConstants.OAUTH_PKCE_PLAIN_CHALLENGE);

        return codeChallengeMethods;
    }

    /**
     * Get the supported response modes.
     *
     * @return list of response modes supported.
     */
    public static List<String> getSupportedResponseModes() {

        return OAuthServerConfiguration.getInstance().getSupportedResponseModeNames();
    }

    /**
     * Get the supported request object signing algorithms
     *
     * @return list of algorithms
     */
    public static List<String> getRequestObjectSigningAlgValuesSupported() {

        List<String> requestObjectSigningAlgValues = new ArrayList<>();
        requestObjectSigningAlgValues.add(JWSAlgorithm.RS256.getName());
        requestObjectSigningAlgValues.add(JWSAlgorithm.RS384.getName());
        requestObjectSigningAlgValues.add(JWSAlgorithm.RS512.getName());
        requestObjectSigningAlgValues.add(JWSAlgorithm.PS256.getName());
        requestObjectSigningAlgValues.add(JWSAlgorithm.NONE.getName());

        return requestObjectSigningAlgValues;
    }

    /**
     * Check whether the request object parameter is supported
     *
     * @return true if supported
     */
    public static boolean isRequestParameterSupported() {

        return Boolean.TRUE;
    }

    /**
     * Check whether the claims parameter is supported
     *
     * @return true if supported
     */
    public static boolean isClaimsParameterSupported() {

        return Boolean.TRUE;
    }

    /**
     * Returns the federated IdP resolved from the given domain.
     * For a federated user the user store domain is in the format of FEDERATED:{federated-idp-name}
     *
     * @param userStoreDomain user store domain to be resolved from
     * @return federated IdP name if user store domain is of format FEDERATED:{federated-idp-name}. Else returns null.
     */
    public static String getFederatedIdPFromDomain(String userStoreDomain) {

        if (StringUtils.startsWith(userStoreDomain, OAuthConstants.UserType.FEDERATED_USER_DOMAIN_PREFIX)) {

            String[] tokens = userStoreDomain.split(OAuthConstants.UserType.FEDERATED_USER_DOMAIN_SEPARATOR);
            if (tokens.length == 2) {
                return tokens[1];
            }
        }

        return null;
    }

    /**
     * Creates an instance on AuthenticatedUser{@link AuthenticatedUser} for the given parameters.
     * If given user store domain is of format FEDERATED:{federated-idp-name}, the authenticated user instance will
     * be flagged as a federated user.
     *
     * @param username        username of the user
     * @param userStoreDomain user store domain
     * @param tenantDomain    tenent domain
     * @return an instance of AuthenticatedUser{@link AuthenticatedUser}
     * @deprecated use {@link #createAuthenticatedUser(String, String, String, String)} instead.
     */
    @Deprecated
    public static AuthenticatedUser createAuthenticatedUser(String username, String userStoreDomain,
                                                            String tenantDomain) {

        AuthenticatedUser authenticatedUser = new AuthenticatedUser();
        authenticatedUser.setUserName(username);
        authenticatedUser.setTenantDomain(tenantDomain);
        if (StringUtils.startsWith(userStoreDomain, OAuthConstants.UserType.FEDERATED_USER_DOMAIN_PREFIX) &&
                !OAuthServerConfiguration.getInstance().isMapFederatedUsersToLocal()) {
            if (log.isDebugEnabled()) {
                log.debug("Federated prefix found in domain: " + userStoreDomain + " for user: " + username
                        + " in tenant domain: " + tenantDomain + ". Flag user as a federated user.");
            }
            authenticatedUser.setFederatedUser(true);
            authenticatedUser.setFederatedIdPName(OAuth2Util.getFederatedIdPFromDomain(userStoreDomain));
        } else {
            authenticatedUser.setUserStoreDomain(userStoreDomain);
        }

        return authenticatedUser;
    }

    /**
     * Creates an instance of AuthenticatedUser{@link AuthenticatedUser} for the given parameters.
     *
     * @param username        username of the user
     * @param userStoreDomain user store domain
     * @param tenantDomain    tenent domain
     * @param idpName         idp name
     * @return an instance of AuthenticatedUser{@link AuthenticatedUser}
     */
    public static AuthenticatedUser createAuthenticatedUser(String username, String userStoreDomain, String
            tenantDomain, String idpName) {

        AuthenticatedUser authenticatedUser = new AuthenticatedUser();
        authenticatedUser.setUserName(username);
        authenticatedUser.setTenantDomain(tenantDomain);

        /* When the IDP_ID column is available it was decided to set the
         domain name for federated users to 'FEDERATED'.
         This is a system reserved word and user stores cannot be created with this name.

         For jwt bearer grant and saml bearer grant types, assertion issuing idp is set as
         the authenticated idp, but this may not always be the idp user is in;
         i.e, for an assertion issued by IS, idp name will be 'LOCAL', yet the user could have been
         authenticated with some external idp.
         Therefore, we cannot stop setting 'FEDERATED' as the user store domain for federated users.*/
        if (StringUtils.startsWith(userStoreDomain, OAuthConstants.UserType.FEDERATED_USER_DOMAIN_PREFIX) &&
                !OAuthServerConfiguration.getInstance().isMapFederatedUsersToLocal()) {
            authenticatedUser.setFederatedUser(true);
            if (OAuth2ServiceComponentHolder.isIDPIdColumnEnabled()) {
                authenticatedUser.setFederatedIdPName(idpName);
            } else {
                authenticatedUser.setFederatedIdPName(OAuth2Util.getFederatedIdPFromDomain(userStoreDomain));
            }
            authenticatedUser.setUserId(getUserIdOfFederatedUser(username, tenantDomain, idpName));
            if (log.isDebugEnabled()) {
                log.debug("Federated prefix found in domain: " + userStoreDomain + " for user: " + username +
                        " in tenant domain: " + tenantDomain + ". Flag user as a federated user. " +
                        authenticatedUser.getFederatedIdPName() + " is set as the authenticated idp.");
            }
        } else {
            authenticatedUser.setUserStoreDomain(userStoreDomain);
            authenticatedUser.setFederatedIdPName(idpName);
        }

        return authenticatedUser;
    }

    /**
     * Get the user if of the federated user from the user session store.
     *
     * @param username     Username.
     * @param tenantDomain Tenant domain.
     * @param idpName      IDP name.
     * @return User id associated with the given federated user.
     */
    private static String getUserIdOfFederatedUser(String username, String tenantDomain, String idpName) {

        String userId = null;
        int tenantId = IdentityTenantUtil.getTenantId(tenantDomain);
        try {
            int idpId = UserSessionStore.getInstance().getIdPId(idpName, tenantId);
            userId = UserSessionStore.getInstance().getFederatedUserId(username, tenantId, idpId);
        } catch (UserSessionException e) {
            // In here we better not log the user id.
            log.error("Error occurred while resolving the user id from the username for the federated user", e);
        }
        return userId;
    }

    public static String getIdTokenIssuer(String tenantDomain) throws IdentityOAuth2Exception {

        if (IdentityTenantUtil.isTenantQualifiedUrlsEnabled()) {
            try {
                return ServiceURLBuilder.create().addPath(OAUTH2_TOKEN_EP_URL).build().getAbsolutePublicURL();
            } catch (URLBuilderException e) {
                String errorMsg = String.format("Error while building the absolute url of the context: '%s',  for the" +
                        " tenant domain: '%s'", OAUTH2_TOKEN_EP_URL, tenantDomain);
                throw new IdentityOAuth2Exception(errorMsg, e);
            }
        } else {
            return getIssuerLocation(tenantDomain);
        }
    }

    /**
     * Used to get the issuer url for a given tenant.
     *
     * @param tenantDomain Tenant domain.
     * @return Token issuer url.
     * @throws IdentityOAuth2Exception IdentityOAuth2Exception.
     */
    public static String getIssuerLocation(String tenantDomain) throws IdentityOAuth2Exception {

        /*
        * IMPORTANT:
        * This method should only honor the given tenant.
        * Do not add any auto tenant resolving logic.
        */
        if (IdentityTenantUtil.isTenantQualifiedUrlsEnabled() || isBuildIssuerWithHostname()) {
            try {
                startTenantFlow(tenantDomain);
                return ServiceURLBuilder.create().addPath(OAUTH2_TOKEN_EP_URL).build().getAbsolutePublicURL();
            } catch (URLBuilderException e) {
                String errorMsg = String.format("Error while building the absolute url of the context: '%s',  for the" +
                        " tenant domain: '%s'", OAUTH2_TOKEN_EP_URL, tenantDomain);
                throw new IdentityOAuth2Exception(errorMsg, e);
            } finally {
                endTenantFlow();
            }
        } else {
            return getResidentIdpEntityId(tenantDomain);
        }
    }

    /**
     * Retrieve entity id of the resident identity provider.
     *
     * @param tenantDomain tenant domain.
     * @return idp entity id.
     * @throws IdentityOAuth2Exception when failed to retrieve the idp entity id.
     */
    public static String getResidentIdpEntityId(String tenantDomain) throws IdentityOAuth2Exception {

        IdentityProvider identityProvider = getResidentIdp(tenantDomain);
        FederatedAuthenticatorConfig[] fedAuthnConfigs = identityProvider.getFederatedAuthenticatorConfigs();
        // Get OIDC authenticator
        FederatedAuthenticatorConfig oidcAuthenticatorConfig =
                IdentityApplicationManagementUtil.getFederatedAuthenticator(fedAuthnConfigs,
                        IdentityApplicationConstants.Authenticator.OIDC.NAME);
        return IdentityApplicationManagementUtil.getProperty(oidcAuthenticatorConfig.getProperties(),
                IDP_ENTITY_ID).getValue();
    }

    /**
     * If enabled, hostname will be used to build the issuer of the ID token instead of entity id of the resident IDP.
     *
     * @return true if hostname is to be used to build the issuer of the ID token.
     */
    private static boolean isBuildIssuerWithHostname() {

        String buildIssuerWithHostname = IdentityUtil.getProperty(OAUTH_BUILD_ISSUER_WITH_HOSTNAME);
        return Boolean.parseBoolean(buildIssuerWithHostname);
    }

    private static IdentityProvider getResidentIdp(String tenantDomain) throws IdentityOAuth2Exception {

        try {
            return IdentityProviderManager.getInstance().getResidentIdP(tenantDomain);
        } catch (IdentityProviderManagementException e) {
            String errorMsg =
                    String.format("Error while getting Resident Identity Provider of '%s' tenant.", tenantDomain);
            throw new IdentityOAuth2Exception(errorMsg, e);
        }
    }

    /**
     * Used to build an OAuth revocation request DTO.
     *
     * @param oAuthClientAuthnContext OAuth client authentication context.
     * @param accessToken             Access token to be revoked.
     * @return Returns a OAuth revocation request DTO.
     */
    public static OAuthRevocationRequestDTO buildOAuthRevocationRequest(OAuthClientAuthnContext oAuthClientAuthnContext,
                                                                        String accessToken) {

        OAuthRevocationRequestDTO revocationRequestDTO = new OAuthRevocationRequestDTO();

        revocationRequestDTO.setToken(accessToken);
        revocationRequestDTO.setOauthClientAuthnContext(oAuthClientAuthnContext);
        revocationRequestDTO.setConsumerKey(oAuthClientAuthnContext.getClientId());

        return revocationRequestDTO;
    }

    /**
     * Find access tokenDO from token identifier by chaining through all available token issuers.
     *
     * @param tokenIdentifier access token data object from the validation request.
     * @return AccessTokenDO
     * @throws IdentityOAuth2Exception
     */
    public static AccessTokenDO findAccessToken(String tokenIdentifier, boolean includeExpired)
            throws IdentityOAuth2Exception {

        AccessTokenDO accessTokenDO;

        // Get a copy of the list of token issuers .
        Map<String, OauthTokenIssuer> allOAuthTokenIssuerMap = new HashMap<>(
                OAuthServerConfiguration.getInstance().getOauthTokenIssuerMap());

        // Differentiate default token issuers and other issuers for better performance.
        Map<String, OauthTokenIssuer> defaultOAuthTokenIssuerMap = new HashMap<>();
        extractDefaultOauthTokenIssuers(allOAuthTokenIssuerMap, defaultOAuthTokenIssuerMap);

        // First try default token issuers.
        accessTokenDO = getAccessTokenDOFromMatchingTokenIssuer(tokenIdentifier, defaultOAuthTokenIssuerMap,
                includeExpired);
        if (accessTokenDO != null) {
            return accessTokenDO;
        }

        // Loop through other issuer and try to get the hash.
        accessTokenDO = getAccessTokenDOFromMatchingTokenIssuer(tokenIdentifier, allOAuthTokenIssuerMap,
                includeExpired);

        // If the lookup is only for tokens in 'ACTIVE' state, APIs calling this method expect an
        // IllegalArgumentException to be thrown to identify inactive/invalid tokens.
        if (accessTokenDO == null && !includeExpired) {
            throw new IllegalArgumentException("Invalid Access Token. ACTIVE access token is not found.");
        }
        return accessTokenDO;
    }

    /**
     * Loop through provided token issuer list and tries to get the access token DO.
     *
     * @param tokenIdentifier Provided token identifier.
     * @param tokenIssuerMap  List of token issuers.
     * @return Obtained matching access token DO if possible.
     * @throws IdentityOAuth2Exception
     */
    private static AccessTokenDO getAccessTokenDOFromMatchingTokenIssuer(String tokenIdentifier,
                                                                         Map<String, OauthTokenIssuer> tokenIssuerMap,
                                                                         boolean includeExpired)
            throws IdentityOAuth2Exception {

        AccessTokenDO accessTokenDO;
        if (tokenIssuerMap != null) {
            for (Map.Entry<String, OauthTokenIssuer> oauthTokenIssuerEntry: tokenIssuerMap.entrySet()) {
                try {
                    OauthTokenIssuer oauthTokenIssuer = oauthTokenIssuerEntry.getValue();
                    String tokenAlias = oauthTokenIssuer.getAccessTokenHash(tokenIdentifier);
                    if (oauthTokenIssuer.usePersistedAccessTokenAlias()) {
                        accessTokenDO = OAuth2Util.getAccessTokenDOFromTokenIdentifier(tokenAlias, includeExpired);
                    } else {
                        accessTokenDO = OAuth2Util.getAccessTokenDOFromTokenIdentifier(tokenIdentifier, includeExpired);
                    }
                    if (accessTokenDO != null) {
                        return accessTokenDO;
                    }
                } catch (OAuthSystemException e) {
                    if (log.isDebugEnabled()) {
                        if (IdentityUtil.isTokenLoggable(IdentityConstants.IdentityTokens.ACCESS_TOKEN)) {
                            log.debug("Token issuer: " + oauthTokenIssuerEntry.getKey() + " was tried and" +
                                    " failed to parse the received token: " + tokenIdentifier);
                        } else {
                            log.debug("Token issuer: " + oauthTokenIssuerEntry.getKey() + " was tried and" +
                                    " failed to parse the received token.");
                        }
                    }
                } catch (IllegalArgumentException e) {
                    if (log.isDebugEnabled()) {
                        if (IdentityUtil.isTokenLoggable(IdentityConstants.IdentityTokens.ACCESS_TOKEN)) {
                            log.debug("Token issuer: " + oauthTokenIssuerEntry.getKey() + " was tried and"
                                    + " failed to get the token from database: " + tokenIdentifier);
                        } else {
                            log.debug("Token issuer: " + oauthTokenIssuerEntry.getKey() + " was tried and"
                                    + " failed  to get the token from database.");
                        }
                    }
                }
            }
        }
        return null;
    }

    /**
     * Differentiate default token issuers from all available token issuers map.
     *
     * @param allOAuthTokenIssuerMap Map of all available token issuers.
     * @param defaultOAuthTokenIssuerMap default token issuers
     */
    private static void extractDefaultOauthTokenIssuers(Map<String, OauthTokenIssuer> allOAuthTokenIssuerMap,
                                                        Map<String, OauthTokenIssuer> defaultOAuthTokenIssuerMap) {

        // TODO: 4/9/19 Implement logic to read default issuer from config.
        // TODO: 4/9/19 add sorting mechanism to use JWT issuer first.
        defaultOAuthTokenIssuerMap.put(OAuthServerConfiguration.JWT_TOKEN_TYPE,
                allOAuthTokenIssuerMap.get(OAuthServerConfiguration.JWT_TOKEN_TYPE));
        allOAuthTokenIssuerMap.remove(OAuthServerConfiguration.JWT_TOKEN_TYPE);

        defaultOAuthTokenIssuerMap.put(OAuthServerConfiguration.DEFAULT_TOKEN_TYPE,
                allOAuthTokenIssuerMap.get(OAuthServerConfiguration.DEFAULT_TOKEN_TYPE));
        allOAuthTokenIssuerMap.remove(OAuthServerConfiguration.DEFAULT_TOKEN_TYPE);
    }

    /**
     * Return access token identifier from OAuth2TokenValidationResponseDTO. This method validated the token against
     * the cache and the DB.
     *
     * @param tokenResponse OAuth2TokenValidationResponseDTO object.
     * @return extracted access token identifier.
     * @throws UserInfoEndpointException
     */
    public static String getAccessTokenIdentifier(OAuth2TokenValidationResponseDTO tokenResponse)
            throws UserInfoEndpointException {

        if (tokenResponse.getAuthorizationContextToken().getTokenString() != null) {
            AccessTokenDO accessTokenDO;
            try {
                accessTokenDO = OAuth2ServiceComponentHolder.getInstance().getTokenProvider()
                        .getVerifiedAccessToken(tokenResponse.getAuthorizationContextToken().getTokenString(), false);
            } catch (IdentityOAuth2Exception e) {
                throw new UserInfoEndpointException("Error occurred while obtaining access token.", e);
            }

            if (accessTokenDO != null) {
                return accessTokenDO.getAccessToken();
            }
        }
        return null;
    }

    /**
     * Retrieves and verifies an access token data object based on the provided
     * OAuth2TokenValidationResponseDTO, excluding expired tokens from verification.
     *
     * @param tokenResponse The OAuth2TokenValidationResponseDTO containing token information.
     * @return An Optional containing the AccessTokenDO if the token is valid (ACTIVE), or an empty Optional if the
     * token is not found in ACTIVE state.
     * @throws UserInfoEndpointException If an error occurs while obtaining the access token.
     */
    public static Optional<AccessTokenDO> getAccessTokenDO(OAuth2TokenValidationResponseDTO tokenResponse)
            throws UserInfoEndpointException {

        if (tokenResponse.getAuthorizationContextToken().getTokenString() != null) {
            try {
                AccessTokenDO accessTokenDO = OAuth2ServiceComponentHolder.getInstance().getTokenProvider()
                        .getVerifiedAccessToken(tokenResponse.getAuthorizationContextToken().getTokenString(), false);
                return Optional.ofNullable(accessTokenDO);
            } catch (IdentityOAuth2Exception e) {
                throw new UserInfoEndpointException("Error occurred while obtaining access token.", e);
            }
        } else {
            return Optional.empty();
        }
    }

    /**
     * There are cases where we store an 'alias' of the token returned to the client as the token inside IS.
     * For example, in the case of JWT access tokens we store the 'jti' claim in the database instead of the
     * actual JWT. Therefore we need to cache an AccessTokenDO with the stored token identifier.
     *
     * @param newTokenBean token DO to be added to the cache.
     */
    public static void addTokenDOtoCache(AccessTokenDO newTokenBean) throws IdentityOAuth2Exception  {

        OauthTokenIssuer tokenIssuer = null;
        try {
            tokenIssuer = OAuth2Util.getOAuthTokenIssuerForOAuthApp(newTokenBean.getConsumerKey());
            String tokenAlias = tokenIssuer.getAccessTokenHash(newTokenBean.getAccessToken());
            OAuthCacheKey accessTokenCacheKey = new OAuthCacheKey(tokenAlias);
            AccessTokenDO tokenDO = AccessTokenDO.clone(newTokenBean);
            tokenDO.setAccessToken(tokenAlias);
            OAuthCache.getInstance().addToCache(accessTokenCacheKey, tokenDO);
            if (log.isDebugEnabled()) {
                if (IdentityUtil.isTokenLoggable(IdentityConstants.IdentityTokens.ACCESS_TOKEN)) {
                    log.debug("Access token DO was added to OAuthCache with cache key: "
                            + accessTokenCacheKey.getCacheKeyString());
                } else {
                    log.debug("Access token DO was added to OAuthCache");
                }
            }
        } catch (OAuthSystemException e) {
            if (IdentityUtil.isTokenLoggable(IdentityConstants.IdentityTokens.ACCESS_TOKEN)) {
                throw new IdentityOAuth2Exception("Error while getting the token alias from token issuer: " +
                        tokenIssuer.toString() + " for the token: " + newTokenBean.getAccessToken(), e);
            } else {
                throw new IdentityOAuth2Exception("Error while getting the token alias from token issuer: " +
                        tokenIssuer.toString(), e);
            }
        } catch (InvalidOAuthClientException e) {
            if (IdentityUtil.isTokenLoggable(IdentityConstants.IdentityTokens.ACCESS_TOKEN)) {
                throw new IdentityOAuth2Exception("Error while getting the token issuer for the token: " +
                        newTokenBean.getAccessToken(), e);
            } else {
                throw new IdentityOAuth2Exception("Error while getting the token issuer", e);
            }
        }
    }

    /**
     * Used to get the authenticated IDP name from a user.
     *
     * @param user Authenticated User.
     * @return Returns the authenticated IDP name.
     */
    public static String getAuthenticatedIDP(AuthenticatedUser user) {

        String authenticatedIDP;
        if (OAuth2ServiceComponentHolder.isIDPIdColumnEnabled()) {
            if (!OAuthServerConfiguration.getInstance().isMapFederatedUsersToLocal() && user.isFederatedUser()) {
                authenticatedIDP = user.getFederatedIdPName();
                if (log.isDebugEnabled()) {
                    log.debug("IDP_ID column is available. User is federated and not mapped to local users. " +
                            "Authenticated IDP is set to:" + authenticatedIDP + " for user:"
                            + user.getLoggableUserId());
                }
            } else {
                authenticatedIDP = FrameworkConstants.LOCAL_IDP_NAME;
                if (log.isDebugEnabled()) {
                    log.debug("IDP_ID column is available. Authenticated IDP is set to:" + authenticatedIDP +
                            " for user:" + user.getLoggableUserId());
                }
            }
        } else {
            authenticatedIDP = user.getFederatedIdPName();
            if (log.isDebugEnabled()) {
                log.debug("IDP_ID column is not available. Authenticated IDP is set to:" + authenticatedIDP +
                        " for user:" + user.getLoggableUserId());
            }
        }

        return authenticatedIDP;
    }

    /**
     * Used to get the user store domain name from a user.
     *
     * @param user Authenticated User.
     * @return Returns the sanitized user store domain.
     */
    public static String getUserStoreDomain(AuthenticatedUser user) {

        String userDomain;
        if (OAuth2ServiceComponentHolder.isIDPIdColumnEnabled() &&
                !OAuthServerConfiguration.getInstance().isMapFederatedUsersToLocal() && user.isFederatedUser()) {
            if (log.isDebugEnabled()) {
                log.debug("IDP_ID column is available. User is federated and not mapped to local users.");
            }
            // When the IDP_ID column is available it was decided to set the
            // domain name for federated users to 'FEDERATED'.
            // This is a system reserved word and users stores cannot be created with this name.
            userDomain = FrameworkConstants.FEDERATED_IDP_NAME;
        } else if (!OAuthServerConfiguration.getInstance().isMapFederatedUsersToLocal() && user.isFederatedUser()) {
            if (log.isDebugEnabled()) {
                log.debug("IDP_ID column is not available. User is federated and not mapped to local users.");
            }
            userDomain = OAuth2Util.getFederatedUserDomain(user.getFederatedIdPName());
        } else {
            userDomain = user.getUserStoreDomain();
            if (log.isDebugEnabled()) {
                if (OAuth2ServiceComponentHolder.isIDPIdColumnEnabled()) {
                    log.debug("IDP_ID column is available. User is not federated or mapped to local users.");
                } else {
                    log.debug("IDP_ID column is not available. User is not federated or mapped to local users.");
                }
            }
        }
        String sanitizedUserDomain = OAuth2Util.getSanitizedUserStoreDomain(userDomain);
        if (log.isDebugEnabled()) {
            log.debug("User domain is set to:" + sanitizedUserDomain  + " for user:" + user.getLoggableUserId());
        }

        return sanitizedUserDomain;
    }

    /**
     * Check if the IDP_ID column is available in the relevant tables.
     *
     * @return True if IDP_ID column is available in all the relevant table.
     */
    public static boolean checkIDPIdColumnAvailable() {

        boolean isIdpIdAvailableInAuthzCodeTable;
        boolean isIdpIdAvailableInTokenTable;
        boolean isIdpIdAvailableInTokenAuditTable;
        String columnIdpId = "IDP_ID";

        isIdpIdAvailableInAuthzCodeTable = FrameworkUtils
                .isTableColumnExists("IDN_OAUTH2_AUTHORIZATION_CODE", columnIdpId);
        isIdpIdAvailableInTokenTable = FrameworkUtils
                .isTableColumnExists("IDN_OAUTH2_ACCESS_TOKEN", columnIdpId);
        if (OAuthServerConfiguration.getInstance().useRetainOldAccessTokens()) {
            isIdpIdAvailableInTokenAuditTable = FrameworkUtils
                    .isTableColumnExists("IDN_OAUTH2_ACCESS_TOKEN_AUDIT", columnIdpId);
        } else {
            isIdpIdAvailableInTokenAuditTable = true;
            if (log.isDebugEnabled()) {
                log.debug("Retaining old access tokens in IDN_OAUTH2_ACCESS_TOKEN_AUDIT is disabled, therefore " +
                        "ignoring the availability of IDP_ID column in IDN_OAUTH2_ACCESS_TOKEN_AUDIT table.");
            }
        }

        return isIdpIdAvailableInAuthzCodeTable && isIdpIdAvailableInTokenTable && isIdpIdAvailableInTokenAuditTable;
    }

    public static boolean isAccessTokenExtendedTableExist() {

        return IdentityDatabaseUtil.isTableExists(OAuthConstants.ACCESS_TOKEN_STORE_ATTRIBUTES_TABLE);
    }

    /**
     * Check whether the CONSENTED_TOKEN column is available in IDN_OAUTH2_ACCESS_TOKEN table.
     *
     * @return True if the column is available.
     */
    public static boolean checkConsentedTokenColumnAvailable() {

        return FrameworkUtils.isTableColumnExists("IDN_OAUTH2_ACCESS_TOKEN", "CONSENTED_TOKEN");
    }

    /**
     * This can be used to load the oauth scope permissions bindings in oauth-scope-bindings.xml file.
     */
    public static void initiateOAuthScopePermissionsBindings(int tenantId) {

        if (Oauth2ScopeUtils.isSystemLevelInternalSystemScopeManagementEnabled()) {
            if (log.isDebugEnabled()) {
                log.debug("OAuth internal scopes permission binding initialization is skipped as the scopes " +
                        "are managed globally.");
            }
            return;
        }
        try {
            //Check login scope is available. If exists, assumes all scopes are loaded using the file.
            if (!hasScopesAlreadyAdded(tenantId)) {
                List<Scope> scopes = OAuth2ServiceComponentHolder.getInstance().getOauthScopeBinding();
                for (Scope scope : scopes) {
                    OAuthTokenPersistenceFactory.getInstance().getOAuthScopeDAO().addScope(scope, tenantId);
                }
                if (log.isDebugEnabled()) {
                    log.debug("OAuth scopes are loaded for the tenant : " + tenantId);
                }
            } else {
                if (log.isDebugEnabled()) {
                    log.debug("OAuth scopes are already loaded");
                }
            }
        } catch (IdentityOAuth2ScopeException e) {
            log.error("Error while registering OAuth scopes with permissions bindings", e);
        }
    }

    private static boolean hasScopesAlreadyAdded(int tenantId) throws IdentityOAuth2ScopeServerException {

        Scope loginScope = OAuthTokenPersistenceFactory.getInstance().getOAuthScopeDAO().getScopeByName(
                INTERNAL_LOGIN_SCOPE, tenantId);
        if (loginScope == null) {
            return false;
        } else {
            List<ScopeBinding> scopeBindings = loginScope.getScopeBindings();
            for (ScopeBinding scopeBinding : scopeBindings) {
                if (PERMISSIONS_BINDING_TYPE.equalsIgnoreCase(scopeBinding.getBindingType())) {
                    return true;
                }
            }
        }
        return false;
    }

    /**
     * Check whether required token binding available in the request.
     *
     * @param tokenBinding token binding.
     * @param request http request.
     * @return true if binding is valid.
     */
    public static boolean isValidTokenBinding(TokenBinding tokenBinding, HttpServletRequest request) {

        if (request == null || tokenBinding == null || StringUtils.isBlank(tokenBinding.getBindingReference())
                || StringUtils.isBlank(tokenBinding.getBindingType())) {
            return true;
        }

        Optional<TokenBinder> tokenBinderOptional = OAuth2ServiceComponentHolder.getInstance()
                .getTokenBinder(tokenBinding.getBindingType());
        if (!tokenBinderOptional.isPresent()) {
            log.warn("Token binder with type: " + tokenBinding.getBindingType() + " is not available.");
            return false;
        }

        return tokenBinderOptional.get().isValidTokenBinding(request, tokenBinding);
    }

    /**
     * Get public certificate from JWKS when kid and JWKS Uri is given.
     *
     * @param jwksUri - JWKS Uri
     * @return - X509Certificate
     * @throws IdentityOAuth2Exception - IdentityOAuth2Exception
     * @deprecated replaced with {@link #getEncryptionJWKFromJWKS(String, JWEAlgorithm)}
     */
    @Deprecated
    private static X509Certificate getPublicCertFromJWKS(String jwksUri) throws IdentityOAuth2Exception {
        if (log.isDebugEnabled()) {
            log.debug(String.format("Attempting to retrieve public certificate from the Jwks uri: %s.", jwksUri));
        }
        try {
            JWKSet publicKeys = JWKSet.load(new URL(jwksUri));
            JWK jwk = null;
            X509Certificate certificate;
            //Get the first signing JWK from the list
            List<JWK> jwkList = publicKeys.getKeys();

            for (JWK currentJwk : jwkList) {
                if (KeyUse.SIGNATURE == currentJwk.getKeyUse()) {
                    jwk = currentJwk;
                    break;
                }
            }

            if (jwk != null) {
                certificate = jwk.getParsedX509CertChain().get(0);
                if (log.isDebugEnabled()) {
                    log.debug(String.format("Retrieved the public signing certificate successfully from the " +
                            "jwks uri: %s", jwksUri));
                }
                return certificate;
            } else {
                throw new IdentityOAuth2Exception(String.format("Failed to retrieve public certificate from " +
                        "jwks uri: %s", jwksUri));
            }
        } catch (ParseException | IOException e) {
            throw new IdentityOAuth2Exception(String.format("Failed to retrieve public certificate from " +
                    "jwks uri: %s", jwksUri), e);
        }
    }

    /**
     * Get Jwks uri of SP when clientId and spTenantDomain is provided.
     *
     * @param clientId       - ClientId
     * @param spTenantDomain - Tenant domain
     * @return Jwks Url
     * @throws IdentityOAuth2Exception
     */
    public static String getSPJwksUrl(String clientId, String spTenantDomain) throws IdentityOAuth2Exception {

        ServiceProvider serviceProvider = OAuth2Util.getServiceProvider(clientId, spTenantDomain);
        String jwksUri = serviceProvider.getJwksUri();
        if (StringUtils.isNotBlank(jwksUri)) {
            if (log.isDebugEnabled()) {
                log.debug(String.format("Retrieved jwks uri: %s for the service provider associated with client_id: %s",
                        jwksUri, clientId));
            }
        }
        return jwksUri;
    }

    /**
     * Method to extract the SHA-256 JWK thumbprint from certificates.
     *
     * @param certificate x509 certificate
     * @return String thumbprint
     * @throws IdentityOAuth2Exception When failed to extract thumbprint
     */
    public static String getJwkThumbPrint(Certificate certificate) throws IdentityOAuth2Exception {

        if (log.isDebugEnabled()) {
            log.debug(String.format("Calculating SHA-256 JWK thumb-print for certificate: %s", certificate.toString()));
        }
        try {
            CertificateFactory cf = CertificateFactory.getInstance(Constants.X509);
            ByteArrayInputStream bais = new ByteArrayInputStream(certificate.getEncoded());
            X509Certificate x509 = (X509Certificate) cf.generateCertificate(bais);
            Base64URL jwkThumbprint;
            // check config to maintain backward compatibility with SHA-1 thumbprint
            if (Boolean.parseBoolean(IdentityUtil.getProperty(
                    IdentityConstants.OAuth.ENABLE_SHA256_JWK_THUMBPRINT))) {
                jwkThumbprint = RSAKey.parse(x509).computeThumbprint(Constants.SHA256);
            } else {
                jwkThumbprint = RSAKey.parse(x509).computeThumbprint(Constants.SHA1);
            }

            String thumbprintString = jwkThumbprint.toString();
            if (log.isDebugEnabled()) {
                log.debug(String.format("Calculated SHA-1 JWK thumbprint %s from the certificate",
                        thumbprintString));
            }
            return thumbprintString;
        } catch (CertificateException | JOSEException e) {
            throw new IdentityOAuth2Exception("Error occurred while generating SHA-1 JWK thumbprint", e);
        }
    }

    /**
     * Validates whether the tenant domain set in context matches with the app's tenant domain in tenant qualified
     * URL mode.
     *
     * @param tenantDomainOfApp Tenant domain of the app.
     * @throws InvalidOAuthClientException
     */
    public static void validateRequestTenantDomain(String tenantDomainOfApp) throws InvalidOAuthClientException {

        if (IdentityTenantUtil.isTenantQualifiedUrlsEnabled()) {

            String tenantDomainFromContext = IdentityTenantUtil.resolveTenantDomain();
            if (!StringUtils.equals(tenantDomainFromContext, tenantDomainOfApp)) {
                // This means the tenant domain sent in the request and app's tenant domain do not match.
                if (log.isDebugEnabled()) {
                    log.debug("A valid client with the given client_id cannot be found in " +
                            "tenantDomain: " + tenantDomainFromContext);
                }
                throw new InvalidOAuthClientException("no.valid.client.in.tenant");
            }
        }
    }

    /**
     * Validates whether the tenant domain set in context matches with the app's tenant domain in tenant qualified
     * URL mode.
     *
     * @param tenantDomainOfApp Tenant domain of the app.
     * @param tokenReqDTO       Access token request DTO object that contains request parameters.
     * @throws InvalidOAuthClientException
     */
    public static void validateRequestTenantDomain(String tenantDomainOfApp, OAuth2AccessTokenReqDTO tokenReqDTO)
            throws InvalidOAuthClientException {

        if (IdentityTenantUtil.isTenantQualifiedUrlsEnabled()) {

            Optional<String> contextTenantDomainFromTokenReqDTO = getContextTenantDomainFromTokenReqDTO(tokenReqDTO);
            String tenantDomainFromContext;
            if (contextTenantDomainFromTokenReqDTO.isPresent()) {
                tenantDomainFromContext = contextTenantDomainFromTokenReqDTO.get();
                if (StringUtils.isBlank(tenantDomainFromContext)) {
                    tenantDomainFromContext = IdentityTenantUtil.resolveTenantDomain();
                }

                if (!StringUtils.equals(tenantDomainFromContext, tenantDomainOfApp)) {
                    // This means the tenant domain sent in the request and app's tenant domain do not match.
                    throw new InvalidOAuthClientException("A valid client with the given client_id cannot be found in "
                            + "tenantDomain: " + tenantDomainFromContext);
                }
            } else {
                validateRequestTenantDomain(tenantDomainOfApp);
            }
        }
    }

    private static Optional<String> getContextTenantDomainFromTokenReqDTO(OAuth2AccessTokenReqDTO tokenReqDTO) {

        if (tokenReqDTO == null || tokenReqDTO.getParameters() == null) {
            return Optional.empty();
        }

       String tenantDomainFromContext =
               tokenReqDTO.getParameters().get(OAuthConstants.TENANT_DOMAIN_FROM_CONTEXT);
        if (StringUtils.isNotBlank(tenantDomainFromContext)) {
            return Optional.of(tenantDomainFromContext);
        }
        return Optional.empty();
    }

    private static void startTenantFlow(String tenantDomain) {

        PrivilegedCarbonContext.startTenantFlow();
        PrivilegedCarbonContext.getThreadLocalCarbonContext().setTenantDomain(tenantDomain);
        PrivilegedCarbonContext.getThreadLocalCarbonContext().setTenantId(IdentityTenantUtil.getTenantId(tenantDomain));
    }

    private static void endTenantFlow() {

        PrivilegedCarbonContext.endTenantFlow();
    }

    /**
     * Determines if the scope is specified in the allowed scopes list.
     *
     * @param allowedScopesList Allowed scopes list
     * @param scope             The scope key to check.
     * @return - 'true' if the scope is allowed. 'false' if not.
     */
    public static boolean isAllowedScope(List<String> allowedScopesList, String scope) {

        for (String scopeTobeSkipped : allowedScopesList) {
            if (scope.matches(scopeTobeSkipped)) {
                if (log.isDebugEnabled()) {
                    log.debug(scope + " is found in the allowed list of scopes.");
                }
                return true;
            }
        }
        return false;
    }

    /**
     * Util method to get Identity Provider by name and tenant domain.
     *
     * @param identityProviderName Identity provider
     * @param tenantDomain         Tenant domain
     * @return Identity Provider
     * @throws IdentityOAuth2Exception If were unable to get Identity provider.
     */
    public static IdentityProvider getIdentityProvider(String identityProviderName, String tenantDomain)
            throws IdentityOAuth2Exception {

        try {
            if (OAuth2ServiceComponentHolder.getInstance().getIdpManager() != null) {
                return OAuth2ServiceComponentHolder.getInstance().getIdpManager().getIdPByName(identityProviderName,
                        tenantDomain);
            } else {
                String errorMsg = String.format("Unable to retrieve Idp manager. Error while " +
                        "getting '%s' Identity  Provider of '%s' tenant.", identityProviderName, tenantDomain);
                throw new IdentityOAuth2Exception(errorMsg);
            }
        } catch (IdentityProviderManagementException e) {
            String errorMsg =
                    String.format("Error while getting '%s' Identity Provider of '%s' tenant.", identityProviderName,
                            tenantDomain);
            throw new IdentityOAuth2Exception(errorMsg, e);
        }
    }

    /**
     * Get Internal/everyone role for corresponding user using realm configuration.
     *
     * @param user Authenticated user
     * @return Internal/everyone role
     * @throws IdentityOAuth2Exception IdentityOAuth2Exception
     */
    public static String getInternalEveryoneRole(AuthenticatedUser user) throws IdentityOAuth2Exception {

        try {
            RealmConfiguration realmConfiguration;
            RealmService realmService = OAuthComponentServiceHolder.getInstance().getRealmService();
            int tenantId = getTenantId(user.getTenantDomain());
            if (realmService != null && tenantId != org.wso2.carbon.base.MultitenantConstants.INVALID_TENANT_ID) {
                UserStoreManager userStoreManager;
                userStoreManager = (UserStoreManager) realmService.getTenantUserRealm(tenantId).getUserStoreManager();
                if (userStoreManager != null) {
                    realmConfiguration = userStoreManager.getRealmConfiguration();
                    return realmConfiguration.getEveryOneRoleName();
                }
            }
            return null;
        } catch (UserStoreException e) {
            String errorMsg =
                    "Error while getting Realm configuration of tenant " + user.getTenantDomain();
            throw new IdentityOAuth2Exception(errorMsg, e);
        }
    }

    /**
     * Get a filtered set of scopes after dropping unregistered scopes.
     *
     * @param requestedScopesArr Array of requested scopes.
     * @param tenantDomain Tenant domain.
     * @return Filtered set of scopes after dropping unregistered scopes.
     * @throws IdentityOAuth2Exception IdentityOAuth2Exception
     */
    public static String[] dropUnregisteredScopes(String[] requestedScopesArr, String tenantDomain)
            throws IdentityOAuth2Exception {

        if (ArrayUtils.isEmpty(requestedScopesArr)) {
            if (log.isDebugEnabled()) {
                log.debug("Scope string is empty. No scopes to check for unregistered scopes.");
            }
            return requestedScopesArr;
        }
        try {
            int tenantId = IdentityTenantUtil.getTenantId(tenantDomain);
            String requestedScopes = StringUtils.join(requestedScopesArr, " ");
            Set<Scope> registeredScopeSet = OAuthTokenPersistenceFactory.getInstance().getOAuthScopeDAO()
                    .getRequestedScopesOnly(tenantId, true, requestedScopes);
            List<String> filteredScopes = new ArrayList<>();
            registeredScopeSet.forEach(scope -> filteredScopes.add(scope.getName()));

            if (log.isDebugEnabled()) {
                log.debug(String.format("Dropping unregistered scopes. Requested scopes: %s | Filtered result: %s",
                        requestedScopes,
                        StringUtils.join(filteredScopes, " ")));
            }
            return filteredScopes.toArray(new String[0]);
        } catch (IdentityOAuth2ScopeServerException e) {
            throw new IdentityOAuth2Exception("Error occurred while retrieving registered scopes.", e);
        }
    }

    public static String resolveUsernameFromUserId(String tenantDomain, String userId) throws UserStoreException {

        RealmService realmService = OAuthComponentServiceHolder.getInstance().getRealmService();

        int tenantId = realmService.getTenantManager().getTenantId(tenantDomain);

        AbstractUserStoreManager userStoreManager
                = (AbstractUserStoreManager) realmService.getTenantUserRealm(tenantId).getUserStoreManager();
        return userStoreManager.getUserNameFromUserID(userId);
    }

    /**
     * Resolve tenant domain from the httpServlet request.
     *
     * @param request HttpServlet Request.
     * @return Tenant Domain.
     */
    public static String resolveTenantDomain(HttpServletRequest request) {

        if (!IdentityTenantUtil.isTenantedSessionsEnabled()) {
            return MultitenantConstants.SUPER_TENANT_DOMAIN_NAME;
        }
        return IdentityTenantUtil.resolveTenantDomain();
    }

    /**
     * Get user role list from federated user attributes.
     *
     * @param userAttributes User attribute.
     * @return User role-list.
     */
    public static List<String> getRolesFromFederatedUserAttributes(Map<ClaimMapping, String> userAttributes) {

        Optional<ClaimMapping> roleClaimMapping = Optional.ofNullable(userAttributes).get().entrySet().stream()
                .map(entry -> entry.getKey())
                .filter(claim -> StringUtils.equals(OIDC_ROLE_CLAIM_URI, claim.getRemoteClaim().getClaimUri()))
                .findFirst();

        if (roleClaimMapping.isPresent()) {
            return Arrays.asList(userAttributes.get(roleClaimMapping.get())
                    .split(Pattern.quote(FrameworkUtils.getMultiAttributeSeparator())));
        }

        return Collections.emptyList();
    }

    /**
     * Check federated role based authorization enabled or not.
     *
     * @param requestMsgCtx Token request message context.
     * @return Role based authz flow enabled or not.
     * @throws IdentityOAuth2Exception IdentityOAuth2Exception.
     */
    public static boolean isFederatedRoleBasedAuthzEnabled(OAuthTokenReqMessageContext requestMsgCtx)
            throws IdentityOAuth2Exception {

        String clientId = requestMsgCtx.getOauth2AccessTokenReqDTO().getClientId();
        return isFederatedRoleBasedAuthzEnabled(clientId);
    }

    /**
     * Check federated role based authorization enabled or not.
     *
     * @param oauthAuthzMsgCtx OAuth authorization request message context.
     * @return Role based authz flow enabled or not.
     * @throws IdentityOAuth2Exception IdentityOAuth2Exception.
     */
    public static boolean isFederatedRoleBasedAuthzEnabled(OAuthAuthzReqMessageContext oauthAuthzMsgCtx)
            throws IdentityOAuth2Exception {

        String clientId = oauthAuthzMsgCtx.getAuthorizationReqDTO().getConsumerKey();
        return isFederatedRoleBasedAuthzEnabled(clientId);
    }

    /**
     * Check federated role based authorization enabled or not.
     *
     * @param clientId Application's client ID.
     * @return Role based authz flow enabled or not.
     * @throws IdentityOAuth2Exception IdentityOAuth2Exception.
     */
    public static boolean isFederatedRoleBasedAuthzEnabled(String clientId) throws IdentityOAuth2Exception {

        List<String> federatedRoleBasedAuthzApps = IdentityUtil.getPropertyAsList(FIDP_ROLE_BASED_AUTHZ_APP_CONFIG);
        boolean isFederatedRoleBasedAuthzEnabled = false;
        if (!federatedRoleBasedAuthzApps.isEmpty()) {
            OAuthAppDO app = null;
            try {
                app = getAppInformationByClientId(clientId);
            } catch (InvalidOAuthClientException e) {
                if (log.isDebugEnabled()) {
                    log.debug("Error while retrieving the Application Information for client id: "
                            + clientId, e);
                }
                throw new IdentityOAuth2Exception(e.getMessage(), e);
            }
            String appTenantDomain = getTenantDomainOfOauthApp(app);
            if (StringUtils.equals(MultitenantConstants.SUPER_TENANT_DOMAIN_NAME, appTenantDomain)
                    && federatedRoleBasedAuthzApps.contains(app.getApplicationName())) {
                isFederatedRoleBasedAuthzEnabled = true;
            }
        }
        return isFederatedRoleBasedAuthzEnabled;
    }

    /**
     * Get allowed grant type list for renewing token without revoking existing token.
     *
     * @return Allowed grant type list.
     */
    public static ArrayList<String> getJWTRenewWithoutRevokeAllowedGrantTypes() {

        ArrayList<String> allowedGrantTypes;
        Object value = IdentityConfigParser.getInstance().getConfiguration()
                .get(RENEW_TOKEN_WITHOUT_REVOKING_EXISTING_ALLOWED_GRANT_TYPES_CONFIG);
        if (value == null) {
            allowedGrantTypes = new ArrayList<>(Arrays.asList(OAuthConstants.GrantTypes.CLIENT_CREDENTIALS));
        } else if (value instanceof ArrayList) {
            allowedGrantTypes = (ArrayList) value;
        } else {
            allowedGrantTypes = new ArrayList<>(Collections.singletonList((String) value));
        }
        if (log.isDebugEnabled()) {
            log.debug("Allowed grant types for renewing token without revoking existing token: " + allowedGrantTypes);
        }

        return allowedGrantTypes;
    }

    /**
     * Get the external consent page url configured for the tenant domain.
     *
     * @param tenantDomain Tenant Domain.
     * @return External consent page url.
     * @throws IdentityOAuth2Exception IdentityOAuth2Exception.
     */
    public static String resolveExternalConsentPageUrl(String tenantDomain) throws IdentityOAuth2Exception {

        String externalConsentPageUrl = "";
        try {
            externalConsentPageUrl = OAuth2ServiceComponentHolder.getConsentServerConfigsManagementService()
                    .getExternalConsentPageUrl(tenantDomain);

        } catch (ConsentServerConfigsMgtException e) {
            throw new IdentityOAuth2Exception("Error while retrieving external consent page url from the " +
                    "configuration store for tenant domain : " + tenantDomain, e);
        }

        return externalConsentPageUrl;
    }

    /**
     * Check whether the application should be FAPI conformant.
     *
     * @param clientId       Client ID of the application.
     * @return Whether the application should be FAPI conformant.
     * @throws IdentityOAuth2Exception InvalidOAuthClientException
     */
    public static boolean isFapiConformantApp(String clientId)
            throws IdentityOAuth2Exception, InvalidOAuthClientException {

        if (!Boolean.parseBoolean(IdentityUtil.getProperty(OAuthConstants.ENABLE_FAPI))) {
            return false;
        }
        String tenantDomain = IdentityTenantUtil.resolveTenantDomain();
        OAuthAppDO oAuthAppDO = OAuth2Util.getAppInformationByClientId(clientId, tenantDomain);
        return oAuthAppDO.isFapiConformanceEnabled();
    }

    /**
     * Check whether basic authorization header exists in a request.
     *
     * @param request Http servlet request.
     * @return True if basic authorization header exists.
     */
    public static boolean isBasicAuthorizationHeaderExists(HttpServletRequest request) {

        String authorizationHeader = request.getHeader(HTTPConstants.HEADER_AUTHORIZATION);
        if (StringUtils.isEmpty(authorizationHeader)) {
            authorizationHeader = request.getHeader(HTTPConstants.HEADER_AUTHORIZATION.toLowerCase());
        }
        /*
            authorizationHeader should be case-insensitive according to the
            "The 'Basic' HTTP Authentication Scheme" spec (https://tools.ietf.org/html/rfc7617#page-3),
            "Note that both scheme and parameter names are matched case-insensitively."
         */
        return StringUtils.isNotEmpty(authorizationHeader)
                && authorizationHeader.toUpperCase().startsWith(BASIC_AUTHORIZATION_PREFIX.toUpperCase());
    }

    /**
     * Get the oauth credentials from the oauth header.
     *
     * @param request Http servlet request.
     * @return An array of string credentials.
     * @throws OAuthClientAuthnException If an error occurs.
     */
    public static String[] extractCredentialsFromAuthzHeader(HttpServletRequest request)
            throws OAuthClientAuthnException {

        if (!isBasicAuthorizationHeaderExists(request)) {
            String errMsg = "Basic authorization header is not available in the request.";
            throw new OAuthClientAuthnException(errMsg, OAuth2ErrorCodes.INVALID_REQUEST);
        }

        String authorizationHeader = request.getHeader(HTTPConstants.HEADER_AUTHORIZATION);
        if (StringUtils.isEmpty(authorizationHeader)) {
            authorizationHeader = request.getHeader(HTTPConstants.HEADER_AUTHORIZATION.toLowerCase());
        }

        return OAuthUtils.decodeClientAuthenticationHeader(authorizationHeader);
    }
  
    /**
     * Retrieve the list of client authentication methods supported by the server.
     *
     * @return     Client authentication methods supported by the server.
     */
    public static String[] getSupportedClientAuthMethods() {

        HashSet<ClientAuthenticationMethodModel> clientAuthenticators = OAuth2Util.getSupportedAuthenticationMethods();
        HashSet<String> supportedClientAuthMethods = new HashSet<>();
        for (ClientAuthenticationMethodModel authMethod : clientAuthenticators) {
            supportedClientAuthMethods.add(authMethod.getName());
        }
        return supportedClientAuthMethods.toArray(new String[0]);
    }

    /**
     * Retrieve the list of client authentication methods supported by the server with the authenticator display name.
     *
     * @return     Client authentication methods supported by the server.
     */
    public static HashSet<ClientAuthenticationMethodModel> getSupportedAuthenticationMethods() {

        List<OAuthClientAuthenticator> clientAuthenticators = OAuth2ServiceComponentHolder.getAuthenticationHandlers();
        HashSet<ClientAuthenticationMethodModel> supportedClientAuthMethods = new HashSet<>();
        for (OAuthClientAuthenticator clientAuthenticator : clientAuthenticators) {
            List<ClientAuthenticationMethodModel> supportedAuthMethods = clientAuthenticator
                    .getSupportedClientAuthenticationMethods();
            if (!supportedAuthMethods.isEmpty()) {
                supportedClientAuthMethods.addAll(supportedAuthMethods);
            }
        }
        return supportedClientAuthMethods;
    }

    /**
     * Check if token persistence is enabled.
     *
     * @return True if token persistence is enabled.
     */
    public static boolean isTokenPersistenceEnabled() {

        if (IdentityUtil.getProperty(OAuth2Constants.OAUTH_TOKEN_PERSISTENCE_ENABLE) != null) {
            return Boolean.parseBoolean(IdentityUtil.getProperty(OAuth2Constants.OAUTH_TOKEN_PERSISTENCE_ENABLE));
        }
        return OAuth2Constants.DEFAULT_PERSIST_ENABLED;
    }

    /**
     * Resolves the grant type from the response type for implicit and hybrid flows.
     *
     * @param responseType Response type Eg: token, id_token
     * @return Grant type
     */
    public static String getGrantType(String responseType) {

        String grantType;
        if (StringUtils.contains(responseType, OAuthConstants.GrantTypes.TOKEN)) {
            // This sets the grant type for implicit when response_type contains 'token' or 'id_token'.
            grantType = OAuthConstants.GrantTypes.IMPLICIT;
        } else {
            grantType = responseType;
        }
        return grantType;
    }

    /**
<<<<<<< HEAD
     * Check if oauth code persistence is enabled.
     *
     * @return True if oauth code persistence is enabled.
     */
    public static boolean isAuthCodePersistenceEnabled() {

        if (IdentityUtil.getProperty(OAuth2Constants.OAUTH_CODE_PERSISTENCE_ENABLE) != null) {
            return Boolean.parseBoolean(IdentityUtil.getProperty(OAuth2Constants.OAUTH_CODE_PERSISTENCE_ENABLE));
        }
        return OAuth2Constants.DEFAULT_PERSIST_ENABLED;
=======
     * Retrieve the list of token binding types supported by the server.
     *
     * @return     Token binding types supported by the server.
     */
    public static List<String> getSupportedTokenBindingTypes() {

        List<TokenBindingMetaDataDTO> supportedTokenBindings = OAuthComponentServiceHolder.getInstance()
                .getTokenBindingMetaDataDTOs();
        List<String> supportedBindingTypes = new ArrayList<>();
        for (TokenBindingMetaDataDTO tokenBindingMetaDataDTO : supportedTokenBindings) {
            supportedBindingTypes.add(tokenBindingMetaDataDTO.getTokenBindingType());
        }
        return supportedBindingTypes;
    }

    /**
     * Utility method to check if server compatible with client ID tenant unification.
     * With the client ID tenant unification, the OAuth client ID will be unique only for the tenant. This
     * requires enabling both the tenant qualified URLs and tenanted sessions. If any of these configs are disabled,
     * the IDN_OAUTH_CONSUMER_APPS table need to have a unique key constraint for the consumer_key column.
     *
     * @return true if compliant.
     */
    public static boolean isCompliantWithClientIDTenantUnification() throws IdentityOAuth2Exception {

        boolean isClientIdUnique = new OAuthAppDAO().isClientIDUniqueConstraintExistsInConsumerAppsTable();

        if (isClientIdUnique) {
            return true;
        } else {
            return IdentityTenantUtil.isTenantQualifiedUrlsEnabled() && IdentityTenantUtil.isTenantedSessionsEnabled();
        }
>>>>>>> 030c8fd7
    }
}<|MERGE_RESOLUTION|>--- conflicted
+++ resolved
@@ -5074,18 +5074,6 @@
     }
 
     /**
-<<<<<<< HEAD
-     * Check if oauth code persistence is enabled.
-     *
-     * @return True if oauth code persistence is enabled.
-     */
-    public static boolean isAuthCodePersistenceEnabled() {
-
-        if (IdentityUtil.getProperty(OAuth2Constants.OAUTH_CODE_PERSISTENCE_ENABLE) != null) {
-            return Boolean.parseBoolean(IdentityUtil.getProperty(OAuth2Constants.OAUTH_CODE_PERSISTENCE_ENABLE));
-        }
-        return OAuth2Constants.DEFAULT_PERSIST_ENABLED;
-=======
      * Retrieve the list of token binding types supported by the server.
      *
      * @return     Token binding types supported by the server.
@@ -5118,6 +5106,18 @@
         } else {
             return IdentityTenantUtil.isTenantQualifiedUrlsEnabled() && IdentityTenantUtil.isTenantedSessionsEnabled();
         }
->>>>>>> 030c8fd7
+    }
+
+    /**
+     * Check if oauth code persistence is enabled.
+     *
+     * @return True if oauth code persistence is enabled.
+     */
+    public static boolean isAuthCodePersistenceEnabled() {
+
+        if (IdentityUtil.getProperty(OAuth2Constants.OAUTH_CODE_PERSISTENCE_ENABLE) != null) {
+            return Boolean.parseBoolean(IdentityUtil.getProperty(OAuth2Constants.OAUTH_CODE_PERSISTENCE_ENABLE));
+        }
+        return OAuth2Constants.DEFAULT_PERSIST_ENABLED;
     }
 }