/*
 * Copyright (c) 2013-2023, WSO2 LLC. (http://www.wso2.com).
 *
 * WSO2 LLC. licenses this file to you under the Apache License,
 * Version 2.0 (the "License"); you may not use this file except
 * in compliance with the License.
 * You may obtain a copy of the License at
 *
 * http://www.apache.org/licenses/LICENSE-2.0
 *
 * Unless required by applicable law or agreed to in writing,
 * software distributed under the License is distributed on an
 * "AS IS" BASIS, WITHOUT WARRANTIES OR CONDITIONS OF ANY
 * KIND, either express or implied.  See the License for the
 * specific language governing permissions and limitations
 * under the License.
 */

package org.wso2.carbon.identity.oauth2.util;

import com.nimbusds.jose.Algorithm;
import com.nimbusds.jose.EncryptionMethod;
import com.nimbusds.jose.JOSEException;
import com.nimbusds.jose.JWEAlgorithm;
import com.nimbusds.jose.JWEEncrypter;
import com.nimbusds.jose.JWEHeader;
import com.nimbusds.jose.JWEObject;
import com.nimbusds.jose.JWSAlgorithm;
import com.nimbusds.jose.JWSHeader;
import com.nimbusds.jose.JWSSigner;
import com.nimbusds.jose.JWSVerifier;
import com.nimbusds.jose.Payload;
import com.nimbusds.jose.crypto.RSAEncrypter;
import com.nimbusds.jose.crypto.RSASSASigner;
import com.nimbusds.jose.crypto.RSASSAVerifier;
import com.nimbusds.jose.jwk.JWK;
import com.nimbusds.jose.jwk.JWKMatcher;
import com.nimbusds.jose.jwk.JWKSelector;
import com.nimbusds.jose.jwk.JWKSet;
import com.nimbusds.jose.jwk.KeyUse;
import com.nimbusds.jose.jwk.RSAKey;
import com.nimbusds.jose.util.Base64URL;
import com.nimbusds.jwt.EncryptedJWT;
import com.nimbusds.jwt.JWT;
import com.nimbusds.jwt.JWTClaimsSet;
import com.nimbusds.jwt.JWTParser;
import com.nimbusds.jwt.SignedJWT;
import edu.umd.cs.findbugs.annotations.SuppressFBWarnings;
import org.apache.axiom.om.OMElement;
import org.apache.axiom.util.base64.Base64Utils;
import org.apache.axis2.transport.http.HTTPConstants;
import org.apache.commons.codec.binary.Base64;
import org.apache.commons.codec.digest.DigestUtils;
import org.apache.commons.collections.CollectionUtils;
import org.apache.commons.io.Charsets;
import org.apache.commons.lang.ArrayUtils;
import org.apache.commons.lang.StringUtils;
import org.apache.commons.logging.Log;
import org.apache.commons.logging.LogFactory;
import org.apache.http.client.utils.URIBuilder;
import org.apache.oltu.oauth2.common.exception.OAuthRuntimeException;
import org.apache.oltu.oauth2.common.exception.OAuthSystemException;
import org.apache.oltu.oauth2.common.utils.OAuthUtils;
import org.json.JSONException;
import org.json.JSONObject;
import org.wso2.carbon.context.PrivilegedCarbonContext;
import org.wso2.carbon.core.util.KeyStoreManager;
import org.wso2.carbon.identity.application.authentication.framework.exception.UserIdNotFoundException;
import org.wso2.carbon.identity.application.authentication.framework.exception.UserSessionException;
import org.wso2.carbon.identity.application.authentication.framework.model.AuthenticatedUser;
import org.wso2.carbon.identity.application.authentication.framework.store.UserSessionStore;
import org.wso2.carbon.identity.application.authentication.framework.util.FrameworkConstants;
import org.wso2.carbon.identity.application.authentication.framework.util.FrameworkUtils;
import org.wso2.carbon.identity.application.common.IdentityApplicationManagementException;
import org.wso2.carbon.identity.application.common.model.ClaimMapping;
import org.wso2.carbon.identity.application.common.model.FederatedAuthenticatorConfig;
import org.wso2.carbon.identity.application.common.model.IdentityProvider;
import org.wso2.carbon.identity.application.common.model.ServiceProvider;
import org.wso2.carbon.identity.application.common.util.IdentityApplicationConstants;
import org.wso2.carbon.identity.application.common.util.IdentityApplicationManagementUtil;
import org.wso2.carbon.identity.application.mgt.ApplicationManagementService;
import org.wso2.carbon.identity.base.IdentityConstants;
import org.wso2.carbon.identity.base.IdentityException;
import org.wso2.carbon.identity.central.log.mgt.utils.LogConstants;
import org.wso2.carbon.identity.central.log.mgt.utils.LoggerUtils;
import org.wso2.carbon.identity.consent.server.configs.mgt.exceptions.ConsentServerConfigsMgtException;
import org.wso2.carbon.identity.core.ServiceURLBuilder;
import org.wso2.carbon.identity.core.URLBuilderException;
import org.wso2.carbon.identity.core.util.IdentityConfigParser;
import org.wso2.carbon.identity.core.util.IdentityCoreConstants;
import org.wso2.carbon.identity.core.util.IdentityDatabaseUtil;
import org.wso2.carbon.identity.core.util.IdentityTenantUtil;
import org.wso2.carbon.identity.core.util.IdentityUtil;
import org.wso2.carbon.identity.oauth.IdentityOAuthAdminException;
import org.wso2.carbon.identity.oauth.cache.AppInfoCache;
import org.wso2.carbon.identity.oauth.cache.CacheEntry;
import org.wso2.carbon.identity.oauth.cache.OAuthCache;
import org.wso2.carbon.identity.oauth.cache.OAuthCacheKey;
import org.wso2.carbon.identity.oauth.common.OAuth2ErrorCodes;
import org.wso2.carbon.identity.oauth.common.OAuthConstants;
import org.wso2.carbon.identity.oauth.common.exception.InvalidOAuthClientException;
import org.wso2.carbon.identity.oauth.config.OAuthServerConfiguration;
import org.wso2.carbon.identity.oauth.dao.OAuthAppDAO;
import org.wso2.carbon.identity.oauth.dao.OAuthAppDO;
import org.wso2.carbon.identity.oauth.dao.OAuthConsumerDAO;
import org.wso2.carbon.identity.oauth.dto.ScopeDTO;
import org.wso2.carbon.identity.oauth.dto.TokenBindingMetaDataDTO;
import org.wso2.carbon.identity.oauth.event.OAuthEventInterceptor;
import org.wso2.carbon.identity.oauth.internal.OAuthComponentServiceHolder;
import org.wso2.carbon.identity.oauth.tokenprocessor.PlainTextPersistenceProcessor;
import org.wso2.carbon.identity.oauth.tokenprocessor.TokenPersistenceProcessor;
import org.wso2.carbon.identity.oauth.user.UserInfoEndpointException;
import org.wso2.carbon.identity.oauth2.IdentityOAuth2ClientException;
import org.wso2.carbon.identity.oauth2.IdentityOAuth2Exception;
import org.wso2.carbon.identity.oauth2.IdentityOAuth2ScopeException;
import org.wso2.carbon.identity.oauth2.IdentityOAuth2ScopeServerException;
import org.wso2.carbon.identity.oauth2.OAuth2Constants;
import org.wso2.carbon.identity.oauth2.authz.OAuthAuthzReqMessageContext;
import org.wso2.carbon.identity.oauth2.bean.OAuthClientAuthnContext;
import org.wso2.carbon.identity.oauth2.bean.Scope;
import org.wso2.carbon.identity.oauth2.bean.ScopeBinding;
import org.wso2.carbon.identity.oauth2.client.authentication.OAuthClientAuthenticator;
import org.wso2.carbon.identity.oauth2.client.authentication.OAuthClientAuthnException;
import org.wso2.carbon.identity.oauth2.config.SpOAuth2ExpiryTimeConfiguration;
import org.wso2.carbon.identity.oauth2.dao.OAuthTokenPersistenceFactory;
import org.wso2.carbon.identity.oauth2.dto.OAuth2AccessTokenReqDTO;
import org.wso2.carbon.identity.oauth2.dto.OAuth2IntrospectionResponseDTO;
import org.wso2.carbon.identity.oauth2.dto.OAuth2TokenValidationRequestDTO;
import org.wso2.carbon.identity.oauth2.dto.OAuth2TokenValidationResponseDTO;
import org.wso2.carbon.identity.oauth2.dto.OAuthRevocationRequestDTO;
import org.wso2.carbon.identity.oauth2.internal.OAuth2ServiceComponentHolder;
import org.wso2.carbon.identity.oauth2.model.AccessTokenDO;
import org.wso2.carbon.identity.oauth2.model.ClientAuthenticationMethodModel;
import org.wso2.carbon.identity.oauth2.model.ClientCredentialDO;
import org.wso2.carbon.identity.oauth2.token.JWTTokenIssuer;
import org.wso2.carbon.identity.oauth2.token.OAuthTokenReqMessageContext;
import org.wso2.carbon.identity.oauth2.token.OauthTokenIssuer;
import org.wso2.carbon.identity.oauth2.token.bindings.TokenBinder;
import org.wso2.carbon.identity.oauth2.token.bindings.TokenBinding;
import org.wso2.carbon.identity.oauth2.token.handlers.grant.AuthorizationGrantHandler;
import org.wso2.carbon.identity.openidconnect.model.Constants;
import org.wso2.carbon.identity.openidconnect.model.RequestedClaim;
import org.wso2.carbon.idp.mgt.IdentityProviderManagementException;
import org.wso2.carbon.idp.mgt.IdentityProviderManager;
import org.wso2.carbon.registry.core.Registry;
import org.wso2.carbon.registry.core.Resource;
import org.wso2.carbon.registry.core.exceptions.RegistryException;
import org.wso2.carbon.user.api.RealmConfiguration;
import org.wso2.carbon.user.api.UserStoreException;
import org.wso2.carbon.user.core.UserCoreConstants;
import org.wso2.carbon.user.core.UserStoreManager;
import org.wso2.carbon.user.core.common.AbstractUserStoreManager;
import org.wso2.carbon.user.core.service.RealmService;
import org.wso2.carbon.user.core.tenant.TenantManager;
import org.wso2.carbon.user.core.util.UserCoreUtil;
import org.wso2.carbon.utils.DiagnosticLog;
import org.wso2.carbon.utils.multitenancy.MultitenantConstants;
import org.wso2.carbon.utils.multitenancy.MultitenantUtils;

import java.io.ByteArrayInputStream;
import java.io.IOException;
import java.net.URI;
import java.net.URISyntaxException;
import java.net.URL;
import java.nio.charset.StandardCharsets;
import java.security.Key;
import java.security.KeyStore;
import java.security.KeyStoreException;
import java.security.MessageDigest;
import java.security.NoSuchAlgorithmException;
import java.security.cert.Certificate;
import java.security.cert.CertificateEncodingException;
import java.security.cert.CertificateException;
import java.security.cert.CertificateFactory;
import java.security.cert.X509Certificate;
import java.security.interfaces.RSAPrivateKey;
import java.security.interfaces.RSAPublicKey;
import java.sql.Timestamp;
import java.text.ParseException;
import java.util.ArrayList;
import java.util.Arrays;
import java.util.Collections;
import java.util.HashMap;
import java.util.HashSet;
import java.util.Iterator;
import java.util.List;
import java.util.Map;
import java.util.Optional;
import java.util.Set;
import java.util.TreeMap;
import java.util.concurrent.ConcurrentHashMap;
import java.util.function.Supplier;
import java.util.regex.Matcher;
import java.util.regex.Pattern;
import java.util.stream.Collectors;

import javax.servlet.http.HttpServletRequest;
import javax.xml.namespace.QName;

import static org.wso2.carbon.identity.oauth.common.OAuthConstants.OAUTH_BUILD_ISSUER_WITH_HOSTNAME;
import static org.wso2.carbon.identity.oauth.common.OAuthConstants.OAuth10AEndpoints.OAUTH_AUTHZ_EP_URL;
import static org.wso2.carbon.identity.oauth.common.OAuthConstants.OAuth10AEndpoints.OAUTH_REQUEST_TOKEN_EP_URL;
import static org.wso2.carbon.identity.oauth.common.OAuthConstants.OAuth10AEndpoints.OAUTH_TOKEN_EP_URL;
import static org.wso2.carbon.identity.oauth.common.OAuthConstants.OAuth20Endpoints.DEVICE_AUTHZ_EP_URL;
import static org.wso2.carbon.identity.oauth.common.OAuthConstants.OAuth20Endpoints.OAUTH2_AUTHZ_EP_URL;
import static org.wso2.carbon.identity.oauth.common.OAuthConstants.OAuth20Endpoints.OAUTH2_CONSENT_EP_URL;
import static org.wso2.carbon.identity.oauth.common.OAuthConstants.OAuth20Endpoints.OAUTH2_DCR_EP_URL;
import static org.wso2.carbon.identity.oauth.common.OAuthConstants.OAuth20Endpoints.OAUTH2_DISCOVERY_EP_URL;
import static org.wso2.carbon.identity.oauth.common.OAuthConstants.OAuth20Endpoints.OAUTH2_ERROR_EP_URL;
import static org.wso2.carbon.identity.oauth.common.OAuthConstants.OAuth20Endpoints.OAUTH2_INTROSPECT_EP_URL;
import static org.wso2.carbon.identity.oauth.common.OAuthConstants.OAuth20Endpoints.OAUTH2_JWKS_EP_URL;
import static org.wso2.carbon.identity.oauth.common.OAuthConstants.OAuth20Endpoints.OAUTH2_PAR_EP_URL;
import static org.wso2.carbon.identity.oauth.common.OAuthConstants.OAuth20Endpoints.OAUTH2_REVOKE_EP_URL;
import static org.wso2.carbon.identity.oauth.common.OAuthConstants.OAuth20Endpoints.OAUTH2_TOKEN_EP_URL;
import static org.wso2.carbon.identity.oauth.common.OAuthConstants.OAuth20Endpoints.OAUTH2_USER_INFO_EP_URL;
import static org.wso2.carbon.identity.oauth.common.OAuthConstants.OAuth20Endpoints.OIDC_CONSENT_EP_URL;
import static org.wso2.carbon.identity.oauth.common.OAuthConstants.OAuth20Endpoints.OIDC_WEB_FINGER_EP_URL;
import static org.wso2.carbon.identity.oauth.common.OAuthConstants.RENEW_TOKEN_WITHOUT_REVOKING_EXISTING_ALLOWED_GRANT_TYPES_CONFIG;
import static org.wso2.carbon.identity.oauth.common.OAuthConstants.SignatureAlgorithms.KID_HASHING_ALGORITHM;
import static org.wso2.carbon.identity.oauth.common.OAuthConstants.SignatureAlgorithms.PREVIOUS_KID_HASHING_ALGORITHM;
import static org.wso2.carbon.identity.oauth2.Oauth2ScopeConstants.PERMISSIONS_BINDING_TYPE;
import static org.wso2.carbon.identity.oauth2.device.constants.Constants.DEVICE_SUCCESS_ENDPOINT_PATH;

/**
 * Utility methods for OAuth 2.0 implementation.
 */
public class OAuth2Util {

    public static final String REMOTE_ACCESS_TOKEN = "REMOTE_ACCESS_TOKEN";
    public static final String JWT_ACCESS_TOKEN = "JWT_ACCESS_TOKEN";
    public static final String ACCESS_TOKEN_DO = "AccessTokenDo";
    public static final String OAUTH2_VALIDATION_MESSAGE_CONTEXT = "OAuth2TokenValidationMessageContext";
    public static final String CONFIG_ELEM_OAUTH = "OAuth";
    public static final String OPENID_CONNECT = "OpenIDConnect";
    public static final String ENABLE_OPENID_CONNECT_AUDIENCES = "EnableAudiences";
    public static final String OPENID_CONNECT_AUDIENCE = "audience";
    public static final String OPENID_SCOPE = "openid";
    /*
     * Maintain a separate parameter "OPENID_CONNECT_AUDIENCE_IDENTITY_CONFIG" to get the audience from the identity.xml
     * when user didn't add any audience in the UI while creating service provider.
     */
    public static final String OPENID_CONNECT_AUDIENCE_IDENTITY_CONFIG = "Audience";
    private static final String OPENID_CONNECT_AUDIENCES = "Audiences";
    private static final String DOT_SEPARATER = ".";
    private static final String IDP_ENTITY_ID = "IdPEntityId";
    public static final String OIDC_ROLE_CLAIM_URI = "roles";

    public static final String DEFAULT_TOKEN_TYPE = "Default";

    /*
     * OPTIONAL. A JSON string containing a space-separated list of scopes associated with this token, in the format
     * described in Section 3.3 of OAuth 2.0
     */
    public static final String SCOPE = "scope";
    public static final String INTERNAL_LOGIN_SCOPE = "internal_login";

    /*
     * OPTIONAL. Client identifier for the OAuth 2.0 client that requested this token.
     */
    public static final String CLIENT_ID = "client_id";

    /*
     * OPTIONAL. Human-readable identifier for the resource owner who authorized this token.
     */
    public static final String USERNAME = "username";

    /*
     * OPTIONAL. Type of the token as defined in Section 5.1 of OAuth 2.0
     */
    public static final String TOKEN_TYPE = "token_type";

    /*
     * OPTIONAL. Integer time-stamp, measured in the number of seconds since January 1 1970 UTC, indicating when this
     * token is not to be used before, as defined in JWT
     */
    public static final String NBF = "nbf";

    /*
     * OPTIONAL. Service-specific string identifier or list of string identifiers representing the intended audience for
     * this token, as defined in JWT
     */
    public static final String AUD = "aud";

    /*
     * OPTIONAL. String representing the issuer of this token, as defined in JWT
     */
    public static final String ISS = "iss";

    /*
     * OPTIONAL. String identifier for the token, as defined in JWT
     */
    public static final String JTI = "jti";

    /*
     * OPTIONAL. Subject of the token, as defined in JWT [RFC7519]. Usually a machine-readable identifier of the
     * resource owner who authorized this token.
     */
    public static final String SUB = "sub";

    /*
     * OPTIONAL. Integer time-stamp, measured in the number of seconds since January 1 1970 UTC, indicating when this
     * token will expire, as defined in JWT
     */
    public static final String EXP = "exp";

    /*
     * OPTIONAL. Integer time-stamp, measured in the number of seconds since January 1 1970 UTC, indicating when this
     * token was originally issued, as defined in JWT
     */
    public static final String IAT = "iat";

    /***
     * Constant for user access token expiry time.
     */
    public static final String USER_ACCESS_TOKEN_EXP_TIME_IN_MILLISECONDS = "userAccessTokenExpireTime";

    /***
     * Constant for refresh token expiry time.
     */
    public static final String REFRESH_TOKEN_EXP_TIME_IN_MILLISECONDS = "refreshTokenExpireTime";

    /***
     * Constant for application access token expiry time.
     */
    public static final String APPLICATION_ACCESS_TOKEN_EXP_TIME_IN_MILLISECONDS = "applicationAccessTokenExpireTime";

    /**
     * FIdp Role Based authentication application config.
     */
    public static final String FIDP_ROLE_BASED_AUTHZ_APP_CONFIG = "FIdPRoleBasedAuthzApplications.AppName";

    private static final String INBOUND_AUTH2_TYPE = "oauth2";
    private static final Log log = LogFactory.getLog(OAuth2Util.class);
    private static final Log diagnosticLog = LogFactory.getLog("diagnostics");
    public static final String JWT = "JWT";
    private static long timestampSkew = OAuthServerConfiguration.getInstance().getTimeStampSkewInSeconds() * 1000;
    private static ThreadLocal<Integer> clientTenantId = new ThreadLocal<>();
    private static ThreadLocal<OAuthTokenReqMessageContext> tokenRequestContext = new ThreadLocal<>();
    private static ThreadLocal<OAuthAuthzReqMessageContext> authzRequestContext = new ThreadLocal<>();
    //Precompile PKCE Regex pattern for performance improvement
    private static Pattern pkceCodeVerifierPattern = Pattern.compile("[\\w\\-\\._~]+");
    // System flag to allow the weak keys (key length less than 2048) to be used for the signing.
    private static final String ALLOW_WEAK_RSA_SIGNER_KEY = "allow_weak_rsa_signer_key";

    private static Map<Integer, Certificate> publicCerts = new ConcurrentHashMap<Integer, Certificate>();
    private static Map<Integer, Key> privateKeys = new ConcurrentHashMap<Integer, Key>();

    // Supported Signature Algorithms
    private static final String NONE = "NONE";
    private static final String SHA256_WITH_RSA = "SHA256withRSA";
    private static final String SHA384_WITH_RSA = "SHA384withRSA";
    private static final String SHA512_WITH_RSA = "SHA512withRSA";
    private static final String SHA256_WITH_HMAC = "SHA256withHMAC";
    private static final String SHA384_WITH_HMAC = "SHA384withHMAC";
    private static final String SHA512_WITH_HMAC = "SHA512withHMAC";
    private static final String SHA256_WITH_EC = "SHA256withEC";
    private static final String SHA384_WITH_EC = "SHA384withEC";
    private static final String SHA512_WITH_EC = "SHA512withEC";
    private static final String SHA256_WITH_PS = "SHA256withPS";
    private static final String PS256 = "PS256";
    private static final String ES256 = "ES256";
    private static final String SHA256 = "SHA-256";
    private static final String SHA384 = "SHA-384";
    private static final String SHA512 = "SHA-512";

    // Supported Client Authentication Methods
    private static final String CLIENT_SECRET_BASIC = "client_secret_basic";
    private static final String CLIENT_SECRET_POST = "client_secret_post";
    private static final String PRIVATE_KEY_JWT = "private_key_jwt";

    public static final String ACCESS_TOKEN_IS_NOT_ACTIVE_ERROR_MESSAGE = "Invalid Access Token. Access token is " +
            "not ACTIVE.";
    public static final String IS_EXTENDED_TOKEN = "isExtendedToken";
    public static final String DYNAMIC_TOKEN_DATA_FUNCTION = "dynamicTokenData";
    public static final String ACCESS_TOKEN_JS_OBJECT = "access_token";
    public static final int EXTENDED_REFRESH_TOKEN_DEFAULT_TIME = -2;

    private static final String EXTERNAL_CONSENT_PAGE_CONFIGURATIONS = "external_consent_page_configurations";
    private static final String EXTERNAL_CONSENT_PAGE = "external_consent_page";
    private static final String EXTERNAL_CONSENT_PAGE_URL = "external_consent_page_url";

    private static final String BASIC_AUTHORIZATION_PREFIX = "Basic ";

    private OAuth2Util() {

    }

    /**
     * @return
     */
    public static OAuthAuthzReqMessageContext getAuthzRequestContext() {

        if (log.isDebugEnabled()) {
            log.debug("Retreived OAuthAuthzReqMessageContext from threadlocal");
        }
        return authzRequestContext.get();
    }

    /**
     * @param context
     */
    public static void setAuthzRequestContext(OAuthAuthzReqMessageContext context) {

        authzRequestContext.set(context);
        if (log.isDebugEnabled()) {
            log.debug("Added OAuthAuthzReqMessageContext to threadlocal");
        }
    }

    /**
     *
     */
    public static void clearAuthzRequestContext() {

        authzRequestContext.remove();
        if (log.isDebugEnabled()) {
            log.debug("Cleared OAuthAuthzReqMessageContext");
        }
    }

    /**
     * @return
     */
    public static OAuthTokenReqMessageContext getTokenRequestContext() {

        if (log.isDebugEnabled()) {
            log.debug("Retreived OAuthTokenReqMessageContext from threadlocal");
        }
        return tokenRequestContext.get();
    }

    /**
     * @param context
     */
    public static void setTokenRequestContext(OAuthTokenReqMessageContext context) {

        tokenRequestContext.set(context);
        if (log.isDebugEnabled()) {
            log.debug("Added OAuthTokenReqMessageContext to threadlocal");
        }
    }

    /**
     *
     */
    public static void clearTokenRequestContext() {

        tokenRequestContext.remove();
        if (log.isDebugEnabled()) {
            log.debug("Cleared OAuthTokenReqMessageContext");
        }
    }

    /**
     * @return
     */
    public static int getClientTenatId() {

        if (clientTenantId.get() == null) {
            return -1;
        }
        return clientTenantId.get();
    }

    /**
     * @param tenantId
     */
    public static void setClientTenatId(int tenantId) {

        Integer id = tenantId;
        clientTenantId.set(id);
    }

    /**
     *
     */
    public static void clearClientTenantId() {

        clientTenantId.remove();
    }

    /**
     * Build a comma separated list of scopes passed as a String set by OLTU.
     *
     * @param scopes set of scopes
     * @return Comma separated list of scopes
     */
    public static String buildScopeString(String[] scopes) {

        if (scopes != null) {
            Arrays.sort(scopes);
            return StringUtils.join(scopes, " ");
        }
        return null;
    }

    /**
     * @param scopeStr
     * @return
     */
    public static String[] buildScopeArray(String scopeStr) {

        if (StringUtils.isNotBlank(scopeStr)) {
            scopeStr = scopeStr.trim();
            return scopeStr.split("\\s");
        }
        return new String[0];
    }

    /**
     * Authenticate the OAuth Consumer.
     * This method is deprecated as it uses the tenant present in thread local to retrieve the consumer app.
     * Use {@link #authenticateClient(String, String, String)} instead.
     *
     * @param clientId             Consumer Key/Id
     * @param clientSecretProvided Consumer Secret issued during the time of registration
     * @return true, if the authentication is successful, false otherwise.
     * @throws IdentityOAuthAdminException Error when looking up the credentials from the database
     */
    @Deprecated
    public static boolean authenticateClient(String clientId, String clientSecretProvided)
            throws IdentityOAuthAdminException, IdentityOAuth2Exception, InvalidOAuthClientException {

        OAuthAppDO appDO = OAuth2Util.getAppInformationByClientId(clientId);
        if (appDO == null) {
            if (log.isDebugEnabled()) {
                log.debug("Cannot find a valid application with the provided client_id: " + clientId);
            }
            return false;
        }

        String tenantDomain = null;
        try {
            tenantDomain = appDO.getAppOwner().getTenantDomain();
        } catch (NullPointerException e) {
            // Ignore and proceed.
        }
        if (tenantDomain != null && !isTenantActive(tenantDomain)) {
            log.error("Cannot retrieve application inside deactivated tenant: " + tenantDomain);
            throw new InvalidOAuthClientException("Cannot retrieve application inside deactivated tenant: "
                    + tenantDomain);
        }

        // Cache miss
        boolean isHashDisabled = isHashDisabled();
        String appClientSecret = appDO.getOauthConsumerSecret();
        if (isHashDisabled) {
            if (!StringUtils.equals(appClientSecret, clientSecretProvided)) {
                if (log.isDebugEnabled()) {
                    log.debug("Provided the Client ID : " + clientId +
                            " and Client Secret do not match with the issued credentials.");
                }
                return false;
            }
        } else {
            TokenPersistenceProcessor persistenceProcessor = getPersistenceProcessor();
            // We convert the provided client_secret to the processed form stored in the DB.
            String processedProvidedClientSecret = persistenceProcessor.getProcessedClientSecret(clientSecretProvided);

            if (!StringUtils.equals(appClientSecret, processedProvidedClientSecret)) {
                if (log.isDebugEnabled()) {
                    log.debug("Provided the Client ID : " + clientId +
                            " and Client Secret do not match with the issued credentials.");
                }
                return false;
            }
        }

        if (log.isDebugEnabled()) {
            log.debug("Successfully authenticated the client with client id : " + clientId);
        }

        return true;
    }

    /**
     * Authenticate the OAuth Consumer.
     *
     * @param clientId             Consumer Key/ Id.
     * @param clientSecretProvided Consumer Secret issued during the time of registration.
     * @param appTenant            Tenant domain of the application.
     * @return true, if the authentication is successful, false otherwise.
     * @throws IdentityOAuthAdminException Error when looking up the credentials from the database
     */
    public static boolean authenticateClient(String clientId, String clientSecretProvided, String appTenant)
            throws IdentityOAuthAdminException, IdentityOAuth2Exception, InvalidOAuthClientException {

        OAuthAppDO appDO = OAuth2Util.getAppInformationByClientId(clientId, appTenant);
        if (appDO == null) {
            if (log.isDebugEnabled()) {
                log.debug("Cannot find a valid application with the provided client_id: " + clientId);
            }
            return false;
        }

        if (StringUtils.isNotEmpty(appTenant) && !isTenantActive(appTenant)) {
            throw new InvalidOAuthClientException("Cannot retrieve application inside deactivated tenant: "
                    + appTenant);
        }

        // Cache miss
        boolean isHashDisabled = isHashDisabled();
        String appClientSecret = appDO.getOauthConsumerSecret();
        if (isHashDisabled) {
            if (!StringUtils.equals(appClientSecret, clientSecretProvided)) {
                if (log.isDebugEnabled()) {
                    log.debug("Provided the Client ID : " + clientId +
                            " and Client Secret do not match with the issued credentials.");
                }
                return false;
            }
        } else {
            TokenPersistenceProcessor persistenceProcessor = getPersistenceProcessor();
            // We convert the provided client_secret to the processed form stored in the DB.
            String processedProvidedClientSecret = persistenceProcessor.getProcessedClientSecret(clientSecretProvided);

            if (!StringUtils.equals(appClientSecret, processedProvidedClientSecret)) {
                if (log.isDebugEnabled()) {
                    log.debug("Provided the Client ID : " + clientId +
                            " and Client Secret do not match with the issued credentials.");
                }
                return false;
            }
        }

        if (log.isDebugEnabled()) {
            log.debug("Successfully authenticated the client with client id : " + clientId);
        }

        return true;
    }

    private static boolean isTenantActive(String tenantDomain) throws IdentityOAuth2Exception {
        try {
            TenantManager tenantManager = OAuthComponentServiceHolder.getInstance()
                    .getRealmService().getTenantManager();
            int tenantId = tenantManager.getTenantId(tenantDomain);
            return tenantManager.isTenantActive(tenantId);
        } catch (UserStoreException e) {
            String error = "Error in obtaining tenant ID from tenant domain : " + tenantDomain;
            throw new IdentityOAuth2Exception(error, e);
        }
    }

    public static TokenPersistenceProcessor getPersistenceProcessor() {

        TokenPersistenceProcessor persistenceProcessor;
        try {
            persistenceProcessor = OAuthServerConfiguration.getInstance().getPersistenceProcessor();
        } catch (IdentityOAuth2Exception e) {
            String msg = "Error retrieving TokenPersistenceProcessor configured in OAuth.TokenPersistenceProcessor " +
                    "in identity.xml. Defaulting to PlainTextPersistenceProcessor.";
            log.warn(msg);
            if (log.isDebugEnabled()) {
                log.debug(msg, e);
            }
            persistenceProcessor = new PlainTextPersistenceProcessor();
        }
        return persistenceProcessor;
    }

    /**
     * Check whether hashing oauth keys (consumer secret, access token, refresh token and authorization code)
     * configuration is disabled or not in identity.xml file.
     *
     * @return Whether hash feature is disabled or not.
     */
    public static boolean isHashDisabled() {

        boolean isHashEnabled = OAuthServerConfiguration.getInstance().isClientSecretHashEnabled();
        return !isHashEnabled;

    }

    /**
     * Check whether hashing oauth keys (consumer secret, access token, refresh token and authorization code)
     * configuration is enabled or not in identity.xml file.
     *
     * @return Whether hash feature is enable or not.
     */
    public static boolean isHashEnabled() {

        boolean isHashEnabled = OAuthServerConfiguration.getInstance().isClientSecretHashEnabled();
        return isHashEnabled;
    }

    /**
     * @param clientId             Consumer Key/Id
     * @param clientSecretProvided Consumer Secret issued during the time of registration
     * @return Username of the user which own client id and client secret if authentication is
     * successful. Empty string otherwise.
     * @throws IdentityOAuthAdminException Error when looking up the credentials from the database
     * @deprecated Authenticate the OAuth consumer and return the username of user which own the provided client id
     * and client secret.
     */
    @Deprecated
    public static String getAuthenticatedUsername(String clientId, String clientSecretProvided)
            throws IdentityOAuthAdminException, IdentityOAuth2Exception, InvalidOAuthClientException {

        boolean cacheHit = false;
        String username = null;
        boolean isUsernameCaseSensitive = IdentityUtil.isUserStoreInUsernameCaseSensitive(username);

        if (OAuth2Util.authenticateClient(clientId, clientSecretProvided)) {

            CacheEntry cacheResult =
                    OAuthCache.getInstance().getValueFromCache(new OAuthCacheKey(clientId + ":" + username));
            if (cacheResult != null && cacheResult instanceof ClientCredentialDO) {
                // Ugh. This is fugly. Have to have a generic way of caching a key:value pair
                username = ((ClientCredentialDO) cacheResult).getClientSecret();
                cacheHit = true;
                if (log.isDebugEnabled()) {
                    log.debug("Username was available in the cache : " + username);
                }
            }

            if (username == null) {
                // Cache miss
                OAuthConsumerDAO oAuthConsumerDAO = new OAuthConsumerDAO();
                username = oAuthConsumerDAO.getAuthenticatedUsername(clientId, clientSecretProvided);
                if (log.isDebugEnabled()) {
                    log.debug("Username fetch from the database");
                }
            }

            if (username != null && !cacheHit) {
                /*
                  Using the same ClientCredentialDO to host username. Semantically wrong since ClientCredentialDo
                  accept a client secret and we're storing a username in the secret variable. Do we have to make our
                  own cache key and cache entry class every time we need to put something to it? Ideal solution is
                  to have a generalized way of caching a key:value pair
                 */
                if (isUsernameCaseSensitive) {
                    OAuthCache.getInstance()
                            .addToCache(new OAuthCacheKey(clientId + ":" + username), new ClientCredentialDO(username));
                } else {
                    OAuthCache.getInstance().addToCache(new OAuthCacheKey(clientId + ":" + username.toLowerCase()),
                            new ClientCredentialDO(username));
                }
                if (log.isDebugEnabled()) {
                    log.debug("Caching username : " + username);
                }

            }
        }
        return username;
    }

    /**
     * Build the cache key string when storing Authz Code info in cache
     *
     * @param clientId  Client Id representing the client
     * @param authzCode Authorization Code issued to the client
     * @return concatenated <code>String</code> of clientId:authzCode
     */
    public static String buildCacheKeyStringForAuthzCode(String clientId, String authzCode) {

        return clientId + ":" + authzCode;
    }

    /**
     * Build the cache key string when storing token info in cache
     *
     * @param clientId
     * @param scope
     * @param authorizedUser
     * @return
     * @deprecated To make the cache key completely unique the authenticated IDP should also be introduced.
     * Use {@link #buildCacheKeyStringForTokenWithUserId(String, String, String, String, String)} instead.
     */
    @Deprecated
    public static String buildCacheKeyStringForToken(String clientId, String scope, String authorizedUser) {


        AuthenticatedUser authenticatedUser = OAuth2Util.getUserFromUserName(authorizedUser);
        try {
            return clientId + ":" + authenticatedUser.getUserId() + ":" + scope;
        } catch (UserIdNotFoundException e) {
            if (log.isDebugEnabled()) {
                log.debug("Cache could not be built for user: " + authorizedUser, e);
            }
        }
        return null;
    }

    /**
     * Build the cache key string when storing token info in cache.
     *
     * @param clientId         ClientId of the App.
     * @param scope            Scopes used.
     * @param authorizedUser   Authorised user.
     * @param authenticatedIDP Authenticated IdP.
     * @return Cache key string combining the input parameters.
     * @deprecated use {@link #buildCacheKeyStringForTokenWithUserId(String, String, String, String, String)} instead.
     */
    @Deprecated
    public static String buildCacheKeyStringForToken(String clientId, String scope, String authorizedUser,
                                                     String authenticatedIDP) {

        AuthenticatedUser authenticatedUser = OAuth2Util.getUserFromUserName(authorizedUser);
        try {
            return clientId + ":" + authenticatedUser.getUserId() + ":" + scope + ":" + authenticatedIDP;
        } catch (UserIdNotFoundException e) {
            log.error("Cache could not be built for user: " + authorizedUser, e);
        }
        return null;
    }

    /**
     * Build the cache key string when storing token info in cache.
     * Use {@link #buildCacheKeyStringForTokenWithUserId(String, String, String, String, String)} instead.
     *
     * @param clientId         ClientId of the App.
     * @param scope            Scopes used.
     * @param authorizedUser   Authorised user.
     * @param authenticatedIDP Authenticated IdP.
     * @param tokenBindingReference Token binding reference.
     * @return Cache key string combining the input parameters.
     */
    @Deprecated
    public static String buildCacheKeyStringForToken(String clientId, String scope, String authorizedUser,
            String authenticatedIDP, String tokenBindingReference) {

        AuthenticatedUser authenticatedUser = OAuth2Util.getUserFromUserName(authorizedUser);
        try {
            return clientId + ":" + authenticatedUser.getUserId() + ":" + scope + ":" + authenticatedIDP + ":"
                    + tokenBindingReference;
        } catch (UserIdNotFoundException e) {
            log.error("Cache could not be built for user: " + authorizedUser, e);
        }
        return null;
    }

    /**
     * Build the cache key string when storing token info in cache.
     *
     * @param clientId         ClientId of the App.
     * @param scope            Scopes used.
     * @param authorizedUserId   Authorised user.
     * @param authenticatedIDP Authenticated IdP.
     * @param tokenBindingReference Token binding reference.
     * @return Cache key string combining the input parameters.
     */
    @Deprecated
    public static String buildCacheKeyStringForTokenWithUserId(String clientId, String scope, String authorizedUserId,
                                                     String authenticatedIDP, String tokenBindingReference) {

        String oauthCacheKey =
                clientId + ":" + authorizedUserId + ":" + scope + ":" + authenticatedIDP + ":" + tokenBindingReference;
        if (log.isDebugEnabled()) {
            log.debug(String.format("Building cache key: %s to access OAuthCache.", oauthCacheKey));
        }
        return oauthCacheKey;
    }

    /**
     * Build the cache key string when storing token info in cache.
     *
     * @param clientId         ClientId of the App.
     * @param scope            Scopes used.
     * @param authorizedUserId   Authorised user.
     * @param authenticatedIDP Authenticated IdP.
     * @param tokenBindingReference Token binding reference.
     * @return Cache key string combining the input parameters.
     */
    public static String buildCacheKeyStringForTokenWithUserIdOrgId(String clientId, String scope,
                                                                    String authorizedUserId, String authenticatedIDP,
                                                                    String tokenBindingReference,
                                                                    String authorizedOrganization) {

        String oauthCacheKey =
                clientId + ":" + authorizedUserId + ":" + scope + ":" + authenticatedIDP + ":" + tokenBindingReference +
                        ":" + authorizedOrganization;
        if (log.isDebugEnabled()) {
            log.debug(String.format("Building cache key: %s to access OAuthCache.", oauthCacheKey));
        }
        return oauthCacheKey;
    }
    /**
     * Build the cache key string when storing token info in cache.
     *
     * @param clientId         ClientId of the App.
     * @param scope            Scopes used.
     * @param authorizedUserId   Authorised user.
     * @param authenticatedIDP Authenticated IdP.
     * @return Cache key string combining the input parameters.
     */
    public static String buildCacheKeyStringForTokenWithUserId(String clientId, String scope, String authorizedUserId,
                                                               String authenticatedIDP) {

        return clientId + ":" + authorizedUserId + ":" + scope + ":" + authenticatedIDP;
    }

    @SuppressFBWarnings("WEAK_MESSAGE_DIGEST_MD5")
    public static String getTokenBindingReference(String tokenBindingValue) {

        if (StringUtils.isBlank(tokenBindingValue)) {
            return null;
        }
        return DigestUtils.md5Hex(tokenBindingValue);
    }

    public static AccessTokenDO validateAccessTokenDO(AccessTokenDO accessTokenDO) {

        long validityPeriodMillis = accessTokenDO.getValidityPeriodInMillis();
        long issuedTime = accessTokenDO.getIssuedTime().getTime();

        //check the validity of cached OAuth2AccessToken Response
        long accessTokenValidityMillis = getTimeToExpire(issuedTime, validityPeriodMillis);

        if (accessTokenValidityMillis > 1000) {
            long refreshValidityPeriodMillis = OAuthServerConfiguration.getInstance()
                    .getRefreshTokenValidityPeriodInSeconds() * 1000;
            long refreshTokenValidityMillis = getTimeToExpire(issuedTime, refreshValidityPeriodMillis);
            if (refreshTokenValidityMillis > 1000) {
                //Set new validity period to response object
                accessTokenDO.setValidityPeriodInMillis(accessTokenValidityMillis);
                accessTokenDO.setRefreshTokenValidityPeriodInMillis(refreshTokenValidityMillis);
                //Set issued time period to response object
                accessTokenDO.setIssuedTime(new Timestamp(issuedTime));
                return accessTokenDO;
            }
        }
        //returns null if cached OAuth2AccessToken response object is expired
        return null;
    }

    public static boolean checkAccessTokenPartitioningEnabled() {

        return OAuthServerConfiguration.getInstance().isAccessTokenPartitioningEnabled();
    }

    public static boolean checkUserNameAssertionEnabled() {

        return OAuthServerConfiguration.getInstance().isUserNameAssertionEnabled();
    }

    public static String getAccessTokenPartitioningDomains() {

        return OAuthServerConfiguration.getInstance().getAccessTokenPartitioningDomains();
    }

    public static Map<String, String> getAvailableUserStoreDomainMappings() throws
            IdentityOAuth2Exception {
        // TreeMap is used to ignore the case sensitivity of key. Because when user logged in, the case of the
        // username is ignored.
        Map<String, String> userStoreDomainMap = new TreeMap<String, String>(String.CASE_INSENSITIVE_ORDER);
        String domainsStr = getAccessTokenPartitioningDomains();
        if (domainsStr != null) {
            String[] userStoreDomainsArr = domainsStr.split(",");
            for (String userStoreDomains : userStoreDomainsArr) {
                String[] mapping = userStoreDomains.trim().split(":"); //A:foo.com , B:bar.com
                if (mapping.length < 2) {
                    throw new IdentityOAuth2Exception("Domain mapping has not defined correctly");
                }
                userStoreDomainMap.put(mapping[1].trim(), mapping[0].trim()); //key=domain & value=mapping
            }
        }
        return userStoreDomainMap;
    }

    /**
     * Returns the mapped user store if a mapping is defined for this user store in AccessTokenPartitioningDomains
     * element in identity.xml, or the original userstore domain if the mapping is not available.
     *
     * @param userStoreDomain
     * @return
     * @throws IdentityOAuth2Exception
     */
    public static String getMappedUserStoreDomain(String userStoreDomain) throws IdentityOAuth2Exception {

        String mappedUserStoreDomain = userStoreDomain;

        Map<String, String> availableDomainMappings = OAuth2Util.getAvailableUserStoreDomainMappings();
        if (userStoreDomain != null && availableDomainMappings.containsKey(userStoreDomain)) {
            mappedUserStoreDomain = availableDomainMappings.get(userStoreDomain);
        }

        return mappedUserStoreDomain;
    }

    /**
     * Returns the updated table name using user store domain if a mapping is defined for this users store in
     * AccessTokenPartitioningDomains element in identity.xml,
     * or the original table name if the mapping is not available.
     * <p>
     * Updated table name derived by appending a underscore and mapped user store domain name to the origin table name.
     *
     * @param userStoreDomain
     * @return
     * @throws IdentityOAuth2Exception
     */
    public static String getPartitionedTableByUserStore(String tableName, String userStoreDomain)
            throws IdentityOAuth2Exception {

        if (StringUtils.isNotBlank(tableName) && StringUtils.isNotBlank(userStoreDomain) &&
                !IdentityUtil.getPrimaryDomainName().equalsIgnoreCase(userStoreDomain)) {
            String mappedUserStoreDomain = OAuth2Util.getMappedUserStoreDomain(userStoreDomain);
            tableName = tableName + "_" + mappedUserStoreDomain;
        }

        return tableName;
    }

    /**
     * Returns the updated sql using user store domain if access token partitioning enabled & username assertion enabled
     * or the original sql otherwise.
     * <p>
     * Updated sql derived by replacing original table names IDN_OAUTH2_ACCESS_TOKEN & IDN_OAUTH2_ACCESS_TOKEN_SCOPE
     * with the updated table names which derived using {@code getPartitionedTableByUserStore()} method.
     *
     * @param sql
     * @param userStoreDomain
     * @return
     * @throws IdentityOAuth2Exception
     */
    public static String getTokenPartitionedSqlByUserStore(String sql, String userStoreDomain)
            throws IdentityOAuth2Exception {

        String partitionedSql = sql;

        if (OAuth2Util.checkAccessTokenPartitioningEnabled() && OAuth2Util.checkUserNameAssertionEnabled()) {

            String partitionedAccessTokenTable = OAuth2Util.getPartitionedTableByUserStore(OAuthConstants.
                    ACCESS_TOKEN_STORE_TABLE, userStoreDomain);

            String accessTokenScopeTable = "IDN_OAUTH2_ACCESS_TOKEN_SCOPE";
            String partitionedAccessTokenScopeTable = OAuth2Util.getPartitionedTableByUserStore(accessTokenScopeTable,
                    userStoreDomain);

            if (log.isDebugEnabled()) {
                log.debug("PartitionedAccessTokenTable: " + partitionedAccessTokenTable +
                        " & PartitionedAccessTokenScopeTable: " + partitionedAccessTokenScopeTable +
                        " for user store domain: " + userStoreDomain);
            }

            String wordBoundaryRegex = "\\b";
            partitionedSql = sql.replaceAll(wordBoundaryRegex + OAuthConstants.ACCESS_TOKEN_STORE_TABLE
                    + wordBoundaryRegex, partitionedAccessTokenTable);
            partitionedSql = partitionedSql.replaceAll(wordBoundaryRegex + accessTokenScopeTable + wordBoundaryRegex,
                    partitionedAccessTokenScopeTable);
            partitionedSql = partitionedSql.replaceAll(
                    wordBoundaryRegex + OAuthConstants.ACCESS_TOKEN_STORE_ATTRIBUTES_TABLE + wordBoundaryRegex,
                    partitionedAccessTokenTable);
            if (log.isDebugEnabled()) {
                log.debug("Original SQL: " + sql);
                log.debug("Partitioned SQL: " + partitionedSql);
            }
        }

        return partitionedSql;
    }

    /**
     * Returns the updated sql using username.
     * <p>
     * If the username contains the domain separator, updated sql derived using
     * {@code getTokenPartitionedSqlByUserStore()} method. Returns the original sql otherwise.
     *
     * @param sql
     * @param username
     * @return
     * @throws IdentityOAuth2Exception
     */
    public static String getTokenPartitionedSqlByUserId(String sql, String username) throws IdentityOAuth2Exception {

        String partitionedSql = sql;

        if (OAuth2Util.checkAccessTokenPartitioningEnabled() && OAuth2Util.checkUserNameAssertionEnabled()) {
            if (log.isDebugEnabled()) {
                log.debug("Calculating partitioned sql for username: " + username);
            }

            String userStore = null;
            if (username != null) {
                String[] strArr = username.split(UserCoreConstants.DOMAIN_SEPARATOR);
                if (strArr != null && strArr.length > 1) {
                    userStore = strArr[0];
                }
            }

            partitionedSql = OAuth2Util.getTokenPartitionedSqlByUserStore(sql, userStore);
        }

        return partitionedSql;
    }

    /**
     * Returns the updated sql using token.
     * <p>
     * If the token contains the username appended, updated sql derived using
     * {@code getTokenPartitionedSqlByUserId()} method. Returns the original sql otherwise.
     *
     * @param sql
     * @param token
     * @return
     * @throws IdentityOAuth2Exception
     */
    public static String getTokenPartitionedSqlByToken(String sql, String token) throws IdentityOAuth2Exception {

        String partitionedSql = sql;

        if (OAuth2Util.checkAccessTokenPartitioningEnabled() && OAuth2Util.checkUserNameAssertionEnabled()) {
            if (log.isDebugEnabled()) {
                if (IdentityUtil.isTokenLoggable(IdentityConstants.IdentityTokens.ACCESS_TOKEN)) {
                    log.debug("Calculating partitioned sql for token: " + token);
                } else {
                    // Avoid logging token since its a sensitive information.
                    log.debug("Calculating partitioned sql for token");
                }
            }

            String userId = OAuth2Util.getUserIdFromAccessToken(token); //i.e: 'foo.com/admin' or 'admin'
            partitionedSql = OAuth2Util.getTokenPartitionedSqlByUserId(sql, userId);
        }

        return partitionedSql;
    }

    public static String getUserStoreDomainFromUserId(String userId)
            throws IdentityOAuth2Exception {

        String userStoreDomain = null;

        if (userId != null) {
            String[] strArr = userId.split(UserCoreConstants.DOMAIN_SEPARATOR);
            if (strArr != null && strArr.length > 1) {
                userStoreDomain = getMappedUserStoreDomain(strArr[0]);
            }
        }
        return userStoreDomain;
    }

    public static String getUserStoreDomainFromAccessToken(String apiKey)
            throws IdentityOAuth2Exception {

        String userStoreDomain = null;
        String userId;
        String decodedKey = new String(Base64.decodeBase64(apiKey.getBytes(Charsets.UTF_8)), Charsets.UTF_8);
        String[] tmpArr = decodedKey.split(":");
        if (tmpArr != null) {
            userId = tmpArr[1];
            if (userId != null) {
                userStoreDomain = getUserStoreDomainFromUserId(userId);
            }
        }
        return userStoreDomain;
    }

    @Deprecated
    public static String getAccessTokenStoreTableFromUserId(String userId)
            throws IdentityOAuth2Exception {

        String accessTokenStoreTable = OAuthConstants.ACCESS_TOKEN_STORE_TABLE;
        String userStore;
        if (userId != null) {
            String[] strArr = userId.split(UserCoreConstants.DOMAIN_SEPARATOR);
            if (strArr.length > 1) {
                userStore = strArr[0];
                accessTokenStoreTable =
                        OAuth2Util.getPartitionedTableByUserStore(OAuthConstants.ACCESS_TOKEN_STORE_TABLE, userStore);
            }
        }
        return accessTokenStoreTable;
    }

    @Deprecated
    public static String getAccessTokenStoreTableFromAccessToken(String apiKey)
            throws IdentityOAuth2Exception {

        String userId = getUserIdFromAccessToken(apiKey); //i.e: 'foo.com/admin' or 'admin'
        return OAuth2Util.getAccessTokenStoreTableFromUserId(userId);
    }

    public static String getUserIdFromAccessToken(String apiKey) {

        String userId = null;
        String decodedKey = new String(Base64.decodeBase64(apiKey.getBytes(Charsets.UTF_8)), Charsets.UTF_8);
        String[] tmpArr = decodedKey.split(":");
        if (tmpArr != null && tmpArr.length > 1) {
            userId = tmpArr[1];
        }
        return userId;
    }

    /**
     * Get token expire time in milliseconds.
     *
     * @param accessTokenDO Access token data object.
     * @return expire time in milliseconds.
     * @deprecated Instead use {@link #getTokenExpireTimeMillis(AccessTokenDO, boolean)}.
     */
    @Deprecated
    public static long getTokenExpireTimeMillis(AccessTokenDO accessTokenDO) {

        return getTokenExpireTimeMillis(accessTokenDO, true);
    }

    /**
     * Get token expire time in milliseconds.
     *
     * @param accessTokenDO Access token data object.
     * @param considerSkew  Consider time stamp skew when calculating expire time.
     * @return expire time in milliseconds.
     */
    public static long getTokenExpireTimeMillis(AccessTokenDO accessTokenDO, boolean considerSkew) {

        if (accessTokenDO == null) {
            throw new IllegalArgumentException("accessTokenDO is " + "\'NULL\'");
        }

        long accessTokenValidity = getAccessTokenExpireMillis(accessTokenDO, considerSkew);
        long refreshTokenValidity = getRefreshTokenExpireTimeMillis(accessTokenDO);

        if (accessTokenValidity > 1000 && (refreshTokenValidity > 1000 || refreshTokenValidity < 0)) {
            return accessTokenValidity;
        }
        return 0;
    }

    public static long getRefreshTokenExpireTimeMillis(AccessTokenDO accessTokenDO) {

        if (accessTokenDO == null) {
            throw new IllegalArgumentException("accessTokenDO is " + "\'NULL\'");
        }

        long refreshTokenValidityPeriodMillis = accessTokenDO.getRefreshTokenValidityPeriodInMillis();

        if (refreshTokenValidityPeriodMillis < 0) {
            if (log.isDebugEnabled()) {
                log.debug("Refresh Token has infinite lifetime");
            }
            return -1;
        }

        long refreshTokenIssuedTime = accessTokenDO.getRefreshTokenIssuedTime().getTime();
        long refreshTokenValidity = getTimeToExpire(refreshTokenIssuedTime, refreshTokenValidityPeriodMillis);
        if (refreshTokenValidity > 1000) {
            return refreshTokenValidity;
        }
        return 0;
    }

    /**
     * Get access token expire time in milliseconds.
     *
     * @param accessTokenDO Access token data object.
     * @return expire time in milliseconds.
     * @deprecated {@link #getAccessTokenExpireMillis(AccessTokenDO, boolean)}.
     */
    @Deprecated
    public static long getAccessTokenExpireMillis(AccessTokenDO accessTokenDO) {

        return getAccessTokenExpireMillis(accessTokenDO, true);
    }

    /**
     * Get access token expire time in milliseconds.
     *
     * @param accessTokenDO Access token data object.
     * @param considerSkew  Consider time stamp skew when calculating expire time.
     * @return expire time in milliseconds.
     */
    public static long getAccessTokenExpireMillis(AccessTokenDO accessTokenDO, boolean considerSkew) {

        if (accessTokenDO == null) {
            throw new IllegalArgumentException("accessTokenDO is " + "\'NULL\'");
        }
        long validityPeriodMillis = accessTokenDO.getValidityPeriodInMillis();

        if (validityPeriodMillis < 0) {
            if (log.isDebugEnabled()) {
                if (IdentityUtil.isTokenLoggable(IdentityConstants.IdentityTokens.ACCESS_TOKEN)) {
                    log.debug("Access Token(hashed) : " + DigestUtils.sha256Hex(accessTokenDO.getAccessToken()) +
                            " has infinite lifetime");
                } else {
                    log.debug("Access Token has infinite lifetime");
                }
            }
            return -1;
        }

        long issuedTime = accessTokenDO.getIssuedTime().getTime();
        long validityMillis = getTimeToExpire(issuedTime, validityPeriodMillis, considerSkew);
        if (validityMillis > 1000) {
            return validityMillis;
        } else {
            return 0;
        }
    }

    @Deprecated
    public static long calculateValidityInMillis(long issuedTimeInMillis, long validityPeriodMillis) {

        return getTimeToExpire(issuedTimeInMillis, validityPeriodMillis);
    }

    /**
     * Util method to calculate the validity period after applying skew corrections.
     *
     * @param issuedTimeInMillis
     * @param validityPeriodMillis
     * @return skew corrected validity period in milliseconds
     * @deprecated use {@link #getTimeToExpire(long, long, boolean)}.
     */
    @Deprecated
    public static long getTimeToExpire(long issuedTimeInMillis, long validityPeriodMillis) {

        return getTimeToExpire(issuedTimeInMillis, validityPeriodMillis, true);
    }

    /**
     * Util method to calculate the validity period.
     *
     * @param issuedTimeInMillis    Issued time in milliseconds.
     * @param validityPeriodMillis  Validity period in milliseconds.
     * @param considerSkew          Consider timestamp skew when calculating exipry time.
     * @return skew corrected validity period in milliseconds.
     */
    public static long getTimeToExpire(long issuedTimeInMillis, long validityPeriodMillis, boolean considerSkew) {

        if (considerSkew) {
            return issuedTimeInMillis + validityPeriodMillis - (System.currentTimeMillis() - timestampSkew);
        }
        return issuedTimeInMillis + validityPeriodMillis - (System.currentTimeMillis());
    }

    public static int getTenantId(String tenantDomain) throws IdentityOAuth2Exception {

        RealmService realmService = OAuthComponentServiceHolder.getInstance().getRealmService();
        try {
            return realmService.getTenantManager().getTenantId(tenantDomain);
        } catch (UserStoreException e) {
            String error = "Error in obtaining tenant ID from tenant domain : " + tenantDomain;
            throw new IdentityOAuth2Exception(error, e);
        }
    }

    public static String getTenantDomain(int tenantId) throws IdentityOAuth2Exception {

        RealmService realmService = OAuthComponentServiceHolder.getInstance().getRealmService();
        try {
            return realmService.getTenantManager().getDomain(tenantId);
        } catch (UserStoreException e) {
            String error = "Error in obtaining tenant domain from tenant ID : " + tenantId;
            throw new IdentityOAuth2Exception(error, e);
        }
    }

    public static int getTenantIdFromUserName(String username) throws IdentityOAuth2Exception {

        String domainName = MultitenantUtils.getTenantDomain(username);
        return getTenantId(domainName);
    }

    @SuppressFBWarnings("WEAK_MESSAGE_DIGEST_MD5")
    public static String hashScopes(String[] scope) {

        return DigestUtils.md5Hex(OAuth2Util.buildScopeString(scope));
    }

    @SuppressFBWarnings("WEAK_MESSAGE_DIGEST_MD5")
    public static String hashScopes(String scope) {

        if (scope != null) {
            //first converted to an array to sort the scopes
            return DigestUtils.md5Hex(OAuth2Util.buildScopeString(buildScopeArray(scope)));
        } else {
            return null;
        }
    }

    public static AuthenticatedUser getUserFromUserName(String username) throws IllegalArgumentException {

        if (StringUtils.isNotBlank(username)) {
            String tenantDomain = MultitenantUtils.getTenantDomain(username);
            String tenantAwareUsername = MultitenantUtils.getTenantAwareUsername(username);
            String tenantAwareUsernameWithNoUserDomain = UserCoreUtil.removeDomainFromName(tenantAwareUsername);
            String userStoreDomain = IdentityUtil.extractDomainFromName(username).toUpperCase();
            AuthenticatedUser user = new AuthenticatedUser();
            user.setUserName(tenantAwareUsernameWithNoUserDomain);
            user.setTenantDomain(tenantDomain);
            user.setUserStoreDomain(userStoreDomain);

            return user;
        }
        throw new IllegalArgumentException("Cannot create user from empty user name");
    }

    public static String getIDTokenIssuer() {

        String issuer = OAuthServerConfiguration.getInstance().getOpenIDConnectIDTokenIssuerIdentifier();
        if (StringUtils.isBlank(issuer)) {
            issuer = OAuthURL.getOAuth2TokenEPUrl();
        }
        return issuer;
    }

    /**
     * OAuth URL related utility functions.
     */
    public static class OAuthURL {

        public static String getOAuth1RequestTokenUrl() {

            String oauth1RequestTokenUrl = OAuthServerConfiguration.getInstance().getOAuth1RequestTokenUrl();
            if (StringUtils.isBlank(oauth1RequestTokenUrl)) {
                oauth1RequestTokenUrl = IdentityUtil.getServerURL(OAUTH_REQUEST_TOKEN_EP_URL, true, true);
            }
            return oauth1RequestTokenUrl;
        }

        public static String getOAuth1AuthorizeUrl() {

            String oauth1AuthorizeUrl = OAuthServerConfiguration.getInstance().getOAuth1AuthorizeUrl();
            if (StringUtils.isBlank(oauth1AuthorizeUrl)) {
                oauth1AuthorizeUrl = IdentityUtil.getServerURL(OAUTH_AUTHZ_EP_URL, true, true);
            }
            return oauth1AuthorizeUrl;
        }

        public static String getOAuth1AccessTokenUrl() {

            String oauth1AccessTokenUrl = OAuthServerConfiguration.getInstance().getOAuth1AccessTokenUrl();
            if (StringUtils.isBlank(oauth1AccessTokenUrl)) {
                oauth1AccessTokenUrl = IdentityUtil.getServerURL(OAUTH_TOKEN_EP_URL, true, true);
            }
            return oauth1AccessTokenUrl;
        }

        public static String getOAuth2AuthzEPUrl() {

            return buildUrl(OAUTH2_AUTHZ_EP_URL, OAuthServerConfiguration.getInstance()::getOAuth2AuthzEPUrl);
        }

        public static String getOAuth2ParEPUrl() {

            return buildUrl(OAUTH2_PAR_EP_URL, OAuthServerConfiguration.getInstance()::getOAuth2ParEPUrl);
        }

        public static String getOAuth2TokenEPUrl() {

            return buildUrl(OAUTH2_TOKEN_EP_URL, OAuthServerConfiguration.getInstance()::getOAuth2TokenEPUrl);
        }

        /**
         * This method is used to get the resolved URL for the OAuth2 Registration Endpoint.
         *
         * @param tenantDomain Tenant Domain.
         * @return String of the resolved URL for the Registration endpoint.
         * @throws URISyntaxException URI Syntax Exception.
         */
        public static String getOAuth2DCREPUrl(String tenantDomain) throws URISyntaxException {

            String oauth2TokenEPUrl =
                    buildUrl(OAUTH2_DCR_EP_URL, OAuthServerConfiguration.getInstance()::getOAuth2DCREPUrl);

            if (!IdentityTenantUtil.isTenantQualifiedUrlsEnabled() && isNotSuperTenant(tenantDomain)) {
                //Append tenant domain to path when the tenant-qualified url mode is disabled.
                oauth2TokenEPUrl = appendTenantDomainAsPathParamInLegacyMode(oauth2TokenEPUrl, tenantDomain);
            }
            return oauth2TokenEPUrl;
        }

        /**
         * This method is used to get the resolved URL for the JWKS Page.
         *
         * @param tenantDomain Tenant Domain.
         * @return String of the resolved URL for the JWKS page.
         * @throws URISyntaxException URI Syntax Exception.
         */
        public static String getOAuth2JWKSPageUrl(String tenantDomain) throws URISyntaxException {

            String auth2JWKSPageUrl = buildUrl(OAUTH2_JWKS_EP_URL,
                    OAuthServerConfiguration.getInstance()::getOAuth2JWKSPageUrl);

            if (!IdentityTenantUtil.isTenantQualifiedUrlsEnabled() && isNotSuperTenant(tenantDomain)) {
                //Append tenant domain to path when the tenant-qualified url mode is disabled.
                auth2JWKSPageUrl = appendTenantDomainAsPathParamInLegacyMode(auth2JWKSPageUrl, tenantDomain);
            }
            return auth2JWKSPageUrl;
        }

        public static String getOidcWebFingerEPUrl() {

            return buildUrl(OIDC_WEB_FINGER_EP_URL, OAuthServerConfiguration.getInstance()::getOidcWebFingerEPUrl);
        }

        public static String getOidcDiscoveryEPUrl(String tenantDomain) throws URISyntaxException {

            String oidcDiscoveryEPUrl = buildUrl(OAUTH2_DISCOVERY_EP_URL,
                    OAuthServerConfiguration.getInstance()::getOidcDiscoveryUrl);

            if (!IdentityTenantUtil.isTenantQualifiedUrlsEnabled() && isNotSuperTenant(tenantDomain)) {
                //Append tenant domain to path when the tenant-qualified url mode is disabled.
                oidcDiscoveryEPUrl = appendTenantDomainAsPathParamInLegacyMode(oidcDiscoveryEPUrl, tenantDomain);
            }
            return oidcDiscoveryEPUrl;
        }

        public static String getOAuth2UserInfoEPUrl() {

            return buildUrl(OAUTH2_USER_INFO_EP_URL, OAuthServerConfiguration.getInstance()::getOauth2UserInfoEPUrl);
        }

        /**
         * Get oauth2 revocation endpoint URL.
         *
         * @return Revocation Endpoint URL.
         */
        public static String getOAuth2RevocationEPUrl() {

            return buildUrl(OAUTH2_REVOKE_EP_URL, OAuthServerConfiguration.getInstance()::getOauth2RevocationEPUrl);
        }

        /**
         * Get oauth2 introspection endpoint URL.
         *
         * @return Introspection Endpoint URL.
         */
        public static String getOAuth2IntrospectionEPUrl() {

            return buildUrl(OAUTH2_INTROSPECT_EP_URL,
                    OAuthServerConfiguration.getInstance()::getOauth2IntrospectionEPUrl);
        }

        /**
         * This method is used to get the resolved URL for the OAuth2 introspection endpoint.
         *
         * @param tenantDomain Tenant Domain.
         * @return String of the resolved URL for the introspection endpoint.
         * @throws URISyntaxException URI Syntax Exception.
         */
        public static String getOAuth2IntrospectionEPUrl(String tenantDomain) throws URISyntaxException {

            String getOAuth2IntrospectionEPUrl = buildUrl(OAUTH2_INTROSPECT_EP_URL,
                    OAuthServerConfiguration.getInstance()::getOauth2IntrospectionEPUrl);

            if (!IdentityTenantUtil.isTenantQualifiedUrlsEnabled() && isNotSuperTenant(tenantDomain)) {
                // Append tenant domain to path when the tenant-qualified url mode is disabled.
                getOAuth2IntrospectionEPUrl =
                        appendTenantDomainAsPathParamInLegacyMode(getOAuth2IntrospectionEPUrl, tenantDomain);
            }
            return getOAuth2IntrospectionEPUrl;
        }

        public static String getOIDCConsentPageUrl() {

            return buildUrl(OIDC_CONSENT_EP_URL, OAuthServerConfiguration.getInstance()::getOIDCConsentPageUrl);
        }

        public static String getOAuth2ConsentPageUrl() {

            return buildUrl(OAUTH2_CONSENT_EP_URL, OAuthServerConfiguration.getInstance()::getOauth2ConsentPageUrl);
        }

        public static String getOAuth2ErrorPageUrl() {

            return buildUrl(OAUTH2_ERROR_EP_URL, OAuthServerConfiguration.getInstance()::getOauth2ErrorPageUrl);
        }

        private static String appendTenantDomainAsPathParamInLegacyMode(String url, String tenantDomain)
                throws URISyntaxException {

            URI uri = new URI(url);
            URI uriModified = new URI(uri.getScheme(), uri.getUserInfo(), uri.getHost(), uri.getPort(), ("/t/" +
                    tenantDomain + uri.getPath()), uri.getQuery(), uri.getFragment());
            return uriModified.toString();
        }

        public static String getDeviceAuthzEPUrl() {

            return buildUrl(DEVICE_AUTHZ_EP_URL, OAuthServerConfiguration.getInstance()::getDeviceAuthzEPUrl);
        }
    }

    /**
     * This method is used to generate the device flow authentication completed page URI.
     *
     * @param appName       Service provider name.
     * @param tenantDomain  Tenant domain.
     * @return Redirection URI
     */
    public static String getDeviceFlowCompletionPageURI(String appName, String tenantDomain)
            throws IdentityOAuth2Exception {

        try {
            String pageURI = ServiceURLBuilder.create().addPath(DEVICE_SUCCESS_ENDPOINT_PATH)
                    .build().getAbsolutePublicURL();
            URIBuilder uriBuilder = new URIBuilder(pageURI);
            uriBuilder.addParameter(org.wso2.carbon.identity.oauth2.device.constants.Constants.APP_NAME, appName);
            if (!IdentityTenantUtil.isTenantQualifiedUrlsEnabled() && isNotSuperTenant(tenantDomain)) {
                // Append tenant domain to path when the tenant-qualified url mode is disabled.
                uriBuilder.addParameter(FrameworkUtils.TENANT_DOMAIN, tenantDomain);
            }
            return uriBuilder.build().toString();
        } catch (URISyntaxException | URLBuilderException e) {
            throw new IdentityOAuth2Exception("Error occurred when getting the device flow  authentication completed" +
                    " page URI.", e);
        }
    }

    /**
     * Builds a URL with a given context in both the tenant-qualified url supported mode and the legacy mode.
     * Returns the absolute URL build from the default context in the tenant-qualified url supported mode. Gives
     * precedence to the file configurations in the legacy mode and returns the absolute url build from file
     * configuration context.
     *
     * @param defaultContext              Default URL context.
     * @param getValueFromFileBasedConfig File-based Configuration.
     * @return Absolute URL.
     */
    private static String buildUrl(String defaultContext, Supplier<String> getValueFromFileBasedConfig) {

        String oauth2EndpointURLInFile = null;
        if (getValueFromFileBasedConfig != null) {
            oauth2EndpointURLInFile = getValueFromFileBasedConfig.get();
        }
        return buildServiceUrl(defaultContext, oauth2EndpointURLInFile);
    }

    /**
     * Returns the public service url given the default context and the url picked from the configuration based on
     * the 'tenant_context.enable_tenant_qualified_urls' mode set in deployment.toml.
     *
     * @param defaultContext default url context path
     * @param oauth2EndpointURLInFile  url picked from the file configuration
     * @return absolute public url of the service if 'enable_tenant_qualified_urls' is 'true', else returns the url
     * from the file config
     */
    public static String buildServiceUrl(String defaultContext, String oauth2EndpointURLInFile) {

        if (IdentityTenantUtil.isTenantQualifiedUrlsEnabled()) {
            try {
                String organizationId = PrivilegedCarbonContext.getThreadLocalCarbonContext().getOrganizationId();
                return ServiceURLBuilder.create().addPath(defaultContext).setOrganization(organizationId).build()
                        .getAbsolutePublicURL();
            } catch (URLBuilderException e) {
                throw new OAuthRuntimeException("Error while building url for context: " + defaultContext);
            }
        } else if (StringUtils.isNotBlank(oauth2EndpointURLInFile)) {
            // Use the value configured in the file.
            return oauth2EndpointURLInFile;
        }
        // Use the default context.
        try {
            return ServiceURLBuilder.create().addPath(defaultContext).build().getAbsolutePublicURL();
        } catch (URLBuilderException e) {
            throw new OAuthRuntimeException("Error while building url for context: " + defaultContext);
        }
    }

    private static boolean isNotSuperTenant(String tenantDomain) {

        return (StringUtils.isNotBlank(tenantDomain) &&
                !MultitenantConstants.SUPER_TENANT_DOMAIN_NAME.equals(tenantDomain));
    }

    public static boolean isOIDCAuthzRequest(Set<String> scope) {

        return scope.contains(OAuthConstants.Scope.OPENID);
    }

    public static boolean isOIDCAuthzRequest(String[] scope) {

        for (String openidscope : scope) {
            if (openidscope.equals(OAuthConstants.Scope.OPENID)) {
                return true;
            }
        }
        return false;
    }

    /**
     * Verifies if the PKCE code verifier is upto specification as per RFC 7636
     *
     * @param codeVerifier PKCE Code Verifier sent with the token request
     * @return
     */
    public static boolean validatePKCECodeVerifier(String codeVerifier) {

        Matcher pkceCodeVerifierMatcher = pkceCodeVerifierPattern.matcher(codeVerifier);
        if (!pkceCodeVerifierMatcher.matches() || (codeVerifier.length() < 43 || codeVerifier.length() > 128)) {
            return false;
        }
        return true;
    }

    /**
     * Verifies if the codeChallenge is upto specification as per RFC 7636
     *
     * @param codeChallenge
     * @param codeChallengeMethod
     * @return
     */
    public static boolean validatePKCECodeChallenge(String codeChallenge, String codeChallengeMethod) {

        if (codeChallengeMethod == null || OAuthConstants.OAUTH_PKCE_PLAIN_CHALLENGE.equals(codeChallengeMethod)) {
            return validatePKCECodeVerifier(codeChallenge);
        } else if (OAuthConstants.OAUTH_PKCE_S256_CHALLENGE.equals(codeChallengeMethod)) {
            // SHA256 code challenge is 256 bits that is 256 / 6 ~= 43
            // See https://tools.ietf.org/html/rfc7636#section-3
            if (codeChallenge != null && codeChallenge.trim().length() == 43) {
                return true;
            }
        }
        //provided code challenge method is wrong
        return false;
    }

    @Deprecated
    public static boolean doPKCEValidation(String referenceCodeChallenge, String codeVerifier, String challengeMethod,
                                           OAuthAppDO oAuthAppDO) throws IdentityOAuth2Exception {

        return validatePKCE(referenceCodeChallenge, codeVerifier, challengeMethod, oAuthAppDO);
    }

    public static boolean validatePKCE(String referenceCodeChallenge, String verificationCode, String challengeMethod,
                                       OAuthAppDO oAuthApp) throws IdentityOAuth2Exception {

        if (oAuthApp != null && oAuthApp.isPkceMandatory() || referenceCodeChallenge != null) {
            DiagnosticLog.DiagnosticLogBuilder diagnosticLogBuilder = null;
            if (LoggerUtils.isDiagnosticLogsEnabled()) {
                diagnosticLogBuilder = new DiagnosticLog.DiagnosticLogBuilder(
                        OAuthConstants.LogConstants.OAUTH_INBOUND_SERVICE,
                        OAuthConstants.LogConstants.ActionIDs.VALIDATE_PKCE);
                diagnosticLogBuilder.logDetailLevel(DiagnosticLog.LogDetailLevel.APPLICATION)
                        .resultStatus(DiagnosticLog.ResultStatus.FAILED);
                if (oAuthApp != null) {
                    diagnosticLogBuilder.inputParam(LogConstants.InputKeys.CLIENT_ID, oAuthApp.getOauthConsumerKey());
                }
                diagnosticLogBuilder.inputParam("verification code", verificationCode)
                        .inputParam("code challenge", referenceCodeChallenge)
                        .inputParam("challenge method", challengeMethod);
            }

            //As per RFC 7636 Fallback to 'plain' if no code_challenge_method parameter is sent
            if (challengeMethod == null || challengeMethod.trim().length() == 0) {
                challengeMethod = "plain";
            }

            //if app with no PKCE code verifier arrives
            if ((verificationCode == null || verificationCode.trim().length() == 0)) {
                //if pkce is mandatory, throw error
                if (oAuthApp.isPkceMandatory()) {
                    // diagnosticLogBuilder will be null if diagnostic logs are disabled.
                    if (diagnosticLogBuilder != null) {
                        diagnosticLogBuilder.resultMessage("No PKCE code verifier found. PKCE is mandatory for the " +
                                "application.");
                        LoggerUtils.triggerDiagnosticLogEvent(diagnosticLogBuilder);
                    }
                    throw new IdentityOAuth2Exception("No PKCE code verifier found.PKCE is mandatory for this " +
                            "oAuth 2.0 application.");
                } else {
                    //PKCE is optional, see if the authz code was requested with a PKCE challenge
                    if (referenceCodeChallenge == null || referenceCodeChallenge.trim().length() == 0) {
                        //since no PKCE challenge was provided
                        if (diagnosticLogBuilder != null) {
                            // diagnosticLogBuilder will be null if diagnostic logs are disabled.
                            diagnosticLogBuilder.resultMessage("PKCE challenge is not provided.");
                            LoggerUtils.triggerDiagnosticLogEvent(diagnosticLogBuilder);
                        }
                        return true;
                    } else {
                        // diagnosticLogBuilder will be null if diagnostic logs are disabled.
                        if (diagnosticLogBuilder != null) {
                            diagnosticLogBuilder.resultMessage("Empty PKCE code_verifier sent. This authorization " +
                                    "code requires a PKCE verification to obtain an access token.");
                            LoggerUtils.triggerDiagnosticLogEvent(diagnosticLogBuilder);
                        }
                        throw new IdentityOAuth2Exception("Empty PKCE code_verifier sent. This authorization code " +
                                "requires a PKCE verification to obtain an access token.");
                    }
                }
            }
            //verify that the code verifier is upto spec as per RFC 7636
            if (!validatePKCECodeVerifier(verificationCode)) {
                // diagnosticLogBuilder will be null if diagnostic logs are disabled.
                if (diagnosticLogBuilder != null) {
                    diagnosticLogBuilder.resultMessage("Code verifier used is not up to RFC 7636 specifications.");
                    LoggerUtils.triggerDiagnosticLogEvent(diagnosticLogBuilder);
                }
                throw new IdentityOAuth2Exception("Code verifier used is not up to RFC 7636 specifications.");
            }
            if (OAuthConstants.OAUTH_PKCE_PLAIN_CHALLENGE.equals(challengeMethod)) {
                //if the current application explicitly doesn't support plain, throw exception
                if (!oAuthApp.isPkceSupportPlain()) {
                    // diagnosticLogBuilder will be null if diagnostic logs are disabled.
                    if (diagnosticLogBuilder != null) {
                        diagnosticLogBuilder.resultMessage("This application does not allow 'plain' transformation " +
                                "algorithm.");
                        LoggerUtils.triggerDiagnosticLogEvent(diagnosticLogBuilder);
                    }
                    throw new IdentityOAuth2Exception(
                            "This application does not allow 'plain' transformation algorithm.");
                }
                if (!referenceCodeChallenge.equals(verificationCode)) {
                    // diagnosticLogBuilder will be null if diagnostic logs are disabled.
                    if (diagnosticLogBuilder != null) {
                        diagnosticLogBuilder.resultMessage("Reference code challenge does not match with " +
                                "verification code.");
                        LoggerUtils.triggerDiagnosticLogEvent(diagnosticLogBuilder);
                    }
                    return false;
                }
            } else if (OAuthConstants.OAUTH_PKCE_S256_CHALLENGE.equals(challengeMethod)) {

                try {
                    MessageDigest messageDigest = MessageDigest.getInstance("SHA-256");

                    byte[] hash = messageDigest.digest(verificationCode.getBytes(StandardCharsets.US_ASCII));
                    //Trim the base64 string to remove trailing CR LF characters.
                    String referencePKCECodeChallenge = new String(Base64.encodeBase64URLSafe(hash),
                            StandardCharsets.UTF_8).trim();
                    if (!referencePKCECodeChallenge.equals(referenceCodeChallenge)) {
                        // diagnosticLogBuilder will be null if diagnostic logs are disabled.
                        if (diagnosticLogBuilder != null) {
                            diagnosticLogBuilder.resultMessage("Reference code challenge does not match with " +
                                    "verification code.");
                            LoggerUtils.triggerDiagnosticLogEvent(diagnosticLogBuilder);
                        }
                        return false;
                    }
                } catch (NoSuchAlgorithmException e) {
                    if (log.isDebugEnabled()) {
                        log.debug("Failed to create SHA256 Message Digest.");
                    }
                    // diagnosticLogBuilder will be null if diagnostic logs are disabled.
                    if (diagnosticLogBuilder != null) {
                        diagnosticLogBuilder.resultMessage("System error occurred.");
                        LoggerUtils.triggerDiagnosticLogEvent(diagnosticLogBuilder);
                    }
                    return false;
                }
            } else {
                //Invalid OAuth2 token response
                if (diagnosticLogBuilder != null) {
                    // diagnosticLogBuilder will be null if diagnostic logs are disabled.
                    diagnosticLogBuilder.resultMessage("Invalid PKCE Code Challenge Method.");
                    LoggerUtils.triggerDiagnosticLogEvent(diagnosticLogBuilder);
                }
                throw new IdentityOAuth2Exception("Invalid OAuth2 Token Response. Invalid PKCE Code Challenge Method '"
                        + challengeMethod + "'");
            }
        }
        // PKCE validation successful.
        if (LoggerUtils.isDiagnosticLogsEnabled()) {
            LoggerUtils.triggerDiagnosticLogEvent(new DiagnosticLog.DiagnosticLogBuilder(
                    OAuthConstants.LogConstants.OAUTH_INBOUND_SERVICE,
                    OAuthConstants.LogConstants.ActionIDs.VALIDATE_PKCE)
                    .logDetailLevel(DiagnosticLog.LogDetailLevel.APPLICATION)
                    .resultStatus(DiagnosticLog.ResultStatus.SUCCESS)
                    .resultMessage("PKCE validation is successful for the token request."));
        }
        return true;
    }

    @Deprecated
    public static boolean isPKCESupportEnabled() {

        return OAuth2ServiceComponentHolder.isPkceEnabled();
    }

    /**
     * To check whether the given response type is for Implicit flow.
     *
     * @param responseType response type
     * @return true if the response type is for Implicit flow
     */
    public static boolean isImplicitResponseType(String responseType) {

        return (StringUtils.isNotBlank(responseType) && (OAuthConstants.ID_TOKEN).equals(responseType) ||
                (OAuthConstants.TOKEN).equals(responseType) || (OAuthConstants.IDTOKEN_TOKEN).equals(responseType));
    }

    /**
     * To check whether the given response type is for Hybrid flow.
     *
     * @param responseType response type
     * @return true if the response type is for Hybrid flow.
     */
    public static boolean isHybridResponseType(String responseType) {

        return (StringUtils.isNotBlank(responseType) && (OAuthConstants.CODE_TOKEN).equals(responseType) ||
                (OAuthConstants.CODE_IDTOKEN).equals(responseType) || (OAuthConstants.CODE_IDTOKEN_TOKEN).equals
                (responseType));
    }

    /**
     * To populate the database in the very first server startup.
     *
     * @param tenantId tenant id
     */
    public static void initiateOIDCScopes(int tenantId) {

        List<ScopeDTO> scopeClaimsList = OAuth2ServiceComponentHolder.getInstance().getOIDCScopesClaims();
        try {
            OAuthTokenPersistenceFactory.getInstance().getScopeClaimMappingDAO().initScopeClaimMapping(tenantId,
                    scopeClaimsList);
        } catch (IdentityOAuth2ClientException e) {
            if (log.isDebugEnabled()) {
                log.debug(e.getMessage(), e);
            }
        } catch (IdentityOAuth2Exception e) {
            log.error(e.getMessage(), e);
        }
    }

    public static List<String> getOIDCScopes(String tenantDomain) {

        List<String> scopes = new ArrayList<>();
        try {
            int tenantId = OAuthComponentServiceHolder.getInstance().getRealmService().getTenantManager()
                    .getTenantId(tenantDomain);
            // Get the scopes from the cache or the db
            List<ScopeDTO> scopesDTOList = OAuthTokenPersistenceFactory.getInstance().getScopeClaimMappingDAO().
                    getScopes(tenantId);

            if (CollectionUtils.isNotEmpty(scopesDTOList)) {
                for (ScopeDTO scope : scopesDTOList) {
                    scopes.add(scope.getName());
                }
            }

        } catch (UserStoreException | IdentityOAuth2Exception e) {
            log.error("Error while retrieving OIDC scopes.", e);
        }
        return scopes;
    }

    public static AccessTokenDO getAccessTokenDOfromTokenIdentifier(String accessTokenIdentifier) throws
            IdentityOAuth2Exception {

        return getAccessTokenDOFromTokenIdentifier(accessTokenIdentifier, false);
    }

    public static AccessTokenDO getAccessTokenDOFromTokenIdentifier(String accessTokenIdentifier,
                                                                    boolean includeExpired)
            throws IdentityOAuth2Exception {

        boolean cacheHit = false;
        AccessTokenDO accessTokenDO = null;

        // As the server implementation knows about the PersistenceProcessor Processed Access Token,
        // we are converting before adding to the cache.
        String processedToken = getPersistenceProcessor().getProcessedAccessTokenIdentifier(accessTokenIdentifier);

        // check the cache, if caching is enabled.
        OAuthCacheKey cacheKey = new OAuthCacheKey(accessTokenIdentifier);
        CacheEntry result = OAuthCache.getInstance().getValueFromCache(cacheKey);
        // cache hit, do the type check.
        if (result != null && result instanceof AccessTokenDO) {
            accessTokenDO = (AccessTokenDO) result;
            cacheHit = true;
            if (log.isDebugEnabled() && IdentityUtil.isTokenLoggable(IdentityConstants.IdentityTokens.ACCESS_TOKEN)) {
                log.debug("Hit OAuthCache for accessTokenIdentifier: " + accessTokenIdentifier);
            } else {
                if (log.isDebugEnabled()) {
                    log.debug("Hit OAuthCache with accessTokenIdentifier");
                }
            }
        }

        // cache miss, load the access token info from the database.
        if (accessTokenDO == null) {
            accessTokenDO = OAuthTokenPersistenceFactory.getInstance().getAccessTokenDAO()
                    .getAccessToken(accessTokenIdentifier, includeExpired);
        } else {
            if (log.isDebugEnabled()) {
                log.debug("Retrieved active access token from OAuthCache for token Identifier: " +
                        accessTokenDO.getTokenId());
            }
        }

        if (accessTokenDO == null) {
            // this means the token is not active so we can't proceed further
            throw new IllegalArgumentException(ACCESS_TOKEN_IS_NOT_ACTIVE_ERROR_MESSAGE);
        }

        // Add the token back to the cache in the case of a cache miss but don't add to cache when OAuth2 token
        // hashing feature enabled inorder to reduce the complexity.
        if (!cacheHit & OAuth2Util.isHashDisabled()) {
            OAuthCache.getInstance().addToCache(cacheKey, accessTokenDO);
            if (log.isDebugEnabled()) {
                log.debug("Access Token Info object was added back to the cache.");
            }
        }

        return accessTokenDO;
    }

    public static String getClientIdForAccessToken(String accessTokenIdentifier) throws IdentityOAuth2Exception {

        AccessTokenDO accessTokenDO = getAccessTokenDOfromTokenIdentifier(accessTokenIdentifier);
        return accessTokenDO.getConsumerKey();
    }

    /***
     * Read the configuration file at server start up.
     * @param tenantId
     * @deprecated due to UI implementation.
     */
    @Deprecated
    public static void initTokenExpiryTimesOfSps(int tenantId) {

        try {
            Registry registry = OAuth2ServiceComponentHolder.getRegistryService().getConfigSystemRegistry(tenantId);
            if (!registry.resourceExists(OAuthConstants.TOKEN_EXPIRE_TIME_RESOURCE_PATH)) {
                Resource resource = registry.newResource();
                registry.put(OAuthConstants.TOKEN_EXPIRE_TIME_RESOURCE_PATH, resource);
            }
        } catch (RegistryException e) {
            log.error("Error while creating registry collection for :" + OAuthConstants.TOKEN_EXPIRE_TIME_RESOURCE_PATH,
                    e);
        }
    }

    /***
     * Return the SP-token Expiry time configuration object when consumer key is given.
     * @param consumerKey
     * @param tenantId
     * @return A SpOAuth2ExpiryTimeConfiguration Object
     * @deprecated due to UI implementation
     */
    @Deprecated
    public static SpOAuth2ExpiryTimeConfiguration getSpTokenExpiryTimeConfig(String consumerKey, int tenantId) {

        SpOAuth2ExpiryTimeConfiguration spTokenTimeObject = new SpOAuth2ExpiryTimeConfiguration();
        try {
            if (log.isDebugEnabled()) {
                log.debug("SP wise token expiry time feature is applied for tenant id : " + tenantId
                        + "and consumer key : " + consumerKey);
            }
            IdentityTenantUtil.initializeRegistry(tenantId, getTenantDomain(tenantId));
            Registry registry = IdentityTenantUtil.getConfigRegistry(tenantId);
            if (registry.resourceExists(OAuthConstants.TOKEN_EXPIRE_TIME_RESOURCE_PATH)) {
                Resource resource = registry.get(OAuthConstants.TOKEN_EXPIRE_TIME_RESOURCE_PATH);
                String jsonString = "{}";
                Object consumerKeyObject = resource.getProperties().get(consumerKey);
                if (consumerKeyObject instanceof List) {
                    if (!((List) consumerKeyObject).isEmpty()) {
                        jsonString = ((List) consumerKeyObject).get(0).toString();
                    }
                }
                JSONObject spTimeObject = new JSONObject(jsonString);
                if (spTimeObject.length() > 0) {
                    if (spTimeObject.has(USER_ACCESS_TOKEN_EXP_TIME_IN_MILLISECONDS) &&
                            !spTimeObject.isNull(USER_ACCESS_TOKEN_EXP_TIME_IN_MILLISECONDS)) {
                        try {
                            spTokenTimeObject.setUserAccessTokenExpiryTime(Long.parseLong(spTimeObject
                                    .get(USER_ACCESS_TOKEN_EXP_TIME_IN_MILLISECONDS).toString()));
                            if (log.isDebugEnabled()) {
                                log.debug("The user access token expiry time :" + spTimeObject
                                        .get(USER_ACCESS_TOKEN_EXP_TIME_IN_MILLISECONDS).toString() +
                                        "  for application id : " + consumerKey);
                            }
                        } catch (NumberFormatException e) {
                            String errorMsg = String.format(
                                    "Invalid value provided as user access token expiry time for consumer " +
                                            "key %s, tenant id : %d. Given value: %s, Expected a long value",
                                    consumerKey, tenantId,
                                    spTimeObject.get(USER_ACCESS_TOKEN_EXP_TIME_IN_MILLISECONDS).toString());
                            log.error(errorMsg, e);
                        }
                    } else {
                        spTokenTimeObject.setUserAccessTokenExpiryTime(OAuthServerConfiguration.getInstance()
                                .getUserAccessTokenValidityPeriodInSeconds() * 1000);
                    }

                    if (spTimeObject.has(APPLICATION_ACCESS_TOKEN_EXP_TIME_IN_MILLISECONDS) &&
                            !spTimeObject.isNull(APPLICATION_ACCESS_TOKEN_EXP_TIME_IN_MILLISECONDS)) {
                        try {
                            spTokenTimeObject.setApplicationAccessTokenExpiryTime(Long.parseLong(spTimeObject
                                    .get(APPLICATION_ACCESS_TOKEN_EXP_TIME_IN_MILLISECONDS).toString()));
                            if (log.isDebugEnabled()) {
                                log.debug("The application access token expiry time :" + spTimeObject
                                        .get(APPLICATION_ACCESS_TOKEN_EXP_TIME_IN_MILLISECONDS).toString() +
                                        "  for application id : " + consumerKey);
                            }
                        } catch (NumberFormatException e) {
                            String errorMsg = String.format(
                                    "Invalid value provided as application access token expiry time for consumer " +
                                            "key %s, tenant id : %d. Given value: %s, Expected a long value ",
                                    consumerKey, tenantId,
                                    spTimeObject.get(APPLICATION_ACCESS_TOKEN_EXP_TIME_IN_MILLISECONDS).toString());
                            log.error(errorMsg, e);
                        }
                    } else {
                        spTokenTimeObject.setApplicationAccessTokenExpiryTime(OAuthServerConfiguration.getInstance()
                                .getApplicationAccessTokenValidityPeriodInSeconds() * 1000);
                    }

                    if (spTimeObject.has(REFRESH_TOKEN_EXP_TIME_IN_MILLISECONDS) &&
                            !spTimeObject.isNull(REFRESH_TOKEN_EXP_TIME_IN_MILLISECONDS)) {
                        try {
                            spTokenTimeObject.setRefreshTokenExpiryTime(Long.parseLong(spTimeObject
                                    .get(REFRESH_TOKEN_EXP_TIME_IN_MILLISECONDS).toString()));
                            if (log.isDebugEnabled()) {
                                log.debug("The refresh token expiry time :" + spTimeObject
                                        .get(REFRESH_TOKEN_EXP_TIME_IN_MILLISECONDS).toString() +
                                        " for application id : " + consumerKey);
                            }

                        } catch (NumberFormatException e) {
                            String errorMsg = String.format(
                                    "Invalid value provided as refresh token expiry time for consumer key %s, tenant " +
                                            "id : %d. Given value: %s, Expected a long value",
                                    consumerKey, tenantId,
                                    spTimeObject.get(REFRESH_TOKEN_EXP_TIME_IN_MILLISECONDS).toString());
                            log.error(errorMsg, e);
                        }
                    } else {
                        spTokenTimeObject.setRefreshTokenExpiryTime(OAuthServerConfiguration.getInstance()
                                .getRefreshTokenValidityPeriodInSeconds() * 1000);
                    }
                }
            }
        } catch (RegistryException e) {
            log.error("Error while getting data from the registry.", e);
        } catch (IdentityException e) {
            log.error("Error while getting the tenant domain from tenant id : " + tenantId, e);
        }
        return spTokenTimeObject;
    }

    /**
     * Retrieve audience configured for the particular service provider.
     *
     * @param clientId
     * @param oAuthAppDO
     * @return
     */
    public static List<String> getOIDCAudience(String clientId, OAuthAppDO oAuthAppDO) {

        List<String> oidcAudiences = getDefinedCustomOIDCAudiences(oAuthAppDO);
        // Need to add client_id as an audience value according to the spec.
        if (!oidcAudiences.contains(clientId)) {
            oidcAudiences.add(0, clientId);
        } else {
            Collections.swap(oidcAudiences, oidcAudiences.indexOf(clientId), 0);
        }
        return oidcAudiences;
    }

    private static List<String> getDefinedCustomOIDCAudiences(OAuthAppDO oAuthAppDO) {

        List<String> audiences = new ArrayList<>();

        // Priority should be given to service provider specific audiences over globally configured ones.
        if (OAuth2ServiceComponentHolder.isAudienceEnabled()) {
            audiences = getAudienceListFromOAuthAppDO(oAuthAppDO);
            if (CollectionUtils.isNotEmpty(audiences)) {
                if (log.isDebugEnabled()) {
                    log.debug("OIDC Audiences " + audiences + " had been retrieved for the client_id: " +
                            oAuthAppDO.getOauthConsumerKey());
                }
                return audiences;
            }
        }

        IdentityConfigParser configParser = IdentityConfigParser.getInstance();
        OMElement oauthElem = configParser.getConfigElement(CONFIG_ELEM_OAUTH);
        if (oauthElem == null) {
            log.warn("Error in OAuth Configuration: <OAuth> configuration element is not available in identity.xml.");
            return audiences;
        }

        OMElement oidcConfig = oauthElem.getFirstChildWithName(new QName(IdentityCoreConstants.
                IDENTITY_DEFAULT_NAMESPACE, OPENID_CONNECT));
        if (oidcConfig == null) {
            log.warn("Error in OAuth Configuration: <OpenIDConnect> element is not available in identity.xml.");
            return audiences;
        }

        OMElement audienceConfig = oidcConfig.getFirstChildWithName(new QName(IdentityCoreConstants.
                IDENTITY_DEFAULT_NAMESPACE, OPENID_CONNECT_AUDIENCES));
        if (audienceConfig == null) {
            return audiences;
        }

        Iterator iterator = audienceConfig.getChildrenWithName(new QName(IdentityCoreConstants.
                IDENTITY_DEFAULT_NAMESPACE, OPENID_CONNECT_AUDIENCE_IDENTITY_CONFIG));
        while (iterator.hasNext()) {
            OMElement supportedAudience = (OMElement) iterator.next();
            String supportedAudienceName;
            if (supportedAudience != null) {
                supportedAudienceName = IdentityUtil.fillURLPlaceholders(supportedAudience.getText());
                if (StringUtils.isNotBlank(supportedAudienceName)) {
                    audiences.add(supportedAudienceName);
                }
            }
        }
        return audiences;
    }

    private static List<String> getAudienceListFromOAuthAppDO(OAuthAppDO oAuthAppDO) {

        if (oAuthAppDO.getAudiences() == null) {
            return new ArrayList<>();
        } else {
            return new ArrayList<>(Arrays.asList(oAuthAppDO.getAudiences()));
        }
    }

    /**
     * Returns oauth token issuer registered in the service provider app
     *
     * @param clientId client id of the oauth app
     * @return oauth token issuer
     * @throws IdentityOAuth2Exception
     * @throws InvalidOAuthClientException
     */
    public static OauthTokenIssuer getOAuthTokenIssuerForOAuthApp(String clientId)
            throws IdentityOAuth2Exception, InvalidOAuthClientException {

        OAuthAppDO appDO;
        try {
            appDO = getAppInformationByClientId(clientId);
        } catch (IdentityOAuth2Exception e) {
            throw new IdentityOAuth2Exception("Error while retrieving app information for clientId: " + clientId, e);
        }
        return getOAuthTokenIssuerForOAuthApp(appDO);
    }

    /**
     * Returns oauth token issuer registered in the service provider app.
     *
     * @param appDO oauth app data object
     * @return oauth token issuer
     * @throws IdentityOAuth2Exception
     * @throws InvalidOAuthClientException
     */
    public static OauthTokenIssuer getOAuthTokenIssuerForOAuthApp(OAuthAppDO appDO) throws IdentityOAuth2Exception {

        OauthTokenIssuer oauthIdentityTokenGenerator;
        if (appDO.getTokenType() != null) {
            oauthIdentityTokenGenerator = OAuthServerConfiguration.getInstance()
                    .addAndReturnTokenIssuerInstance(appDO.getTokenType());
            if (oauthIdentityTokenGenerator == null) {
                //get server level configured token issuer
                oauthIdentityTokenGenerator = OAuthServerConfiguration.getInstance().getIdentityOauthTokenIssuer();
            }
        } else {
            oauthIdentityTokenGenerator = OAuthServerConfiguration.getInstance().getIdentityOauthTokenIssuer();
            if (log.isDebugEnabled()) {
                log.debug("Token type is not set for service provider app with client Id: " +
                        appDO.getOauthConsumerKey() + ". Hence the default Identity OAuth token issuer will be used. "
                        + "No custom token generator is set.");
            }
        }
        return oauthIdentityTokenGenerator;
    }

    /**
     * Get Oauth application information. Internally it uses the tenant present in the carbon context.
     * This method is deprecated as it uses the tenant present in thread local to retrieve the client.
     * Use {@link #getAppInformationByClientId(String, String)} instead.
     *
     * @param clientId Client id of the application.
     * @return Oauth app information.
     * @throws IdentityOAuth2Exception      Error while retrieving the application.
     * @throws InvalidOAuthClientException  If an application not found for the given client ID.
     */
    @Deprecated
    public static OAuthAppDO getAppInformationByClientId(String clientId)
            throws IdentityOAuth2Exception, InvalidOAuthClientException {

        OAuthAppDO oAuthAppDO = AppInfoCache.getInstance().getValueFromCache(clientId);
        if (oAuthAppDO != null) {
            return oAuthAppDO;
        } else {
            oAuthAppDO = new OAuthAppDAO().getAppInformation(clientId, IdentityTenantUtil.getLoginTenantId());
            if (oAuthAppDO != null) {
                AppInfoCache.getInstance().addToCache(clientId, oAuthAppDO);
            }
            return oAuthAppDO;
        }
    }

    /**
     * Get Oauth application information.
     * 
     * @param clientId      Client id of the application.
     * @param tenantDomain  Tenant domain of the application.
     * @return Oauth app information.
     * @throws IdentityOAuth2Exception      Error while retrieving the application.
     * @throws InvalidOAuthClientException  If an application not found for the given client ID.
     */
    public static OAuthAppDO getAppInformationByClientId(String clientId, String tenantDomain)
            throws IdentityOAuth2Exception, InvalidOAuthClientException {

        OAuthAppDO oAuthAppDO = AppInfoCache.getInstance().getValueFromCache(clientId);
        if (oAuthAppDO == null) {
            oAuthAppDO = new OAuthAppDAO().getAppInformation(clientId, IdentityTenantUtil.getTenantId(tenantDomain));
            if (oAuthAppDO != null) {
                AppInfoCache.getInstance().addToCache(clientId, oAuthAppDO);
            }
        }
        return oAuthAppDO;
    }

    /**
     * Get Oauth application information for a given client id. This method doesn't utilize the tenant and
     * treats the client ID as unique across the server.
     *
     * @param clientId Client id of the application.
     * @return Oauth app information.
     * @throws IdentityOAuth2Exception      Error while retrieving the application.
     * @throws InvalidOAuthClientException  If an application not found for the given client ID.
     */
    public static OAuthAppDO getAppInformationByClientIdOnly(String clientId)
            throws IdentityOAuth2Exception, InvalidOAuthClientException {

        OAuthAppDO oAuthAppDO = AppInfoCache.getInstance().getValueFromCache(clientId);
        if (oAuthAppDO == null) {
            OAuthAppDO[] appList = new OAuthAppDAO().getAppsForConsumerKey(clientId);
            if (appList == null || appList.length != 1) {
                String message = OAuthConstants.OAuthError.AuthorizationResponsei18nKey.APPLICATION_NOT_FOUND;
                if (log.isDebugEnabled()) {
                    log.debug("Cannot find an unique application associated with the given client ID: " + clientId);
                }
                throw new InvalidOAuthClientException(message);
            }
            oAuthAppDO = appList[0];
            AppInfoCache.getInstance().addToCache(clientId, oAuthAppDO);
        }
        return oAuthAppDO;
    }

    /**
     * Get Oauth application information given an access token DO.
     *
     * @param accessTokenDO Access token data object.
     * @return Oauth app information.
     * @throws IdentityOAuth2Exception      Error while retrieving the application.
     * @throws InvalidOAuthClientException  If an application not found for the given client ID.
     */
    public static OAuthAppDO getAppInformationByAccessTokenDO(AccessTokenDO accessTokenDO)
            throws IdentityOAuth2Exception, InvalidOAuthClientException {

        String clientId = accessTokenDO.getConsumerKey();

        OAuthAppDO oAuthAppDO = AppInfoCache.getInstance().getValueFromCache(clientId);
        if (oAuthAppDO == null) {
            oAuthAppDO = new OAuthAppDAO().getAppInformation(clientId, accessTokenDO);
            if (oAuthAppDO != null) {
                AppInfoCache.getInstance().addToCache(clientId, oAuthAppDO);
            }
        }
        return oAuthAppDO;
    }

    /**
     * Get the tenant domain of an oauth application
     *
     * @param oAuthAppDO
     * @return
     */
    public static String getTenantDomainOfOauthApp(OAuthAppDO oAuthAppDO) {

        String tenantDomain = MultitenantConstants.SUPER_TENANT_DOMAIN_NAME;
        if (oAuthAppDO != null && oAuthAppDO.getUser() != null) {
            tenantDomain = oAuthAppDO.getUser().getTenantDomain();
        }
        return tenantDomain;
    }

    /**
     * This is used to get the tenant domain of an application by clientId. Internally it uses the tenant present in
     * the carbon context.
     *
     * @param clientId Consumer key of Application.
     * @return Tenant Domain.
     * @throws IdentityOAuth2Exception      Error while retrieving the application.
     * @throws InvalidOAuthClientException  If an application not found for the given client ID.
     */
    public static String getTenantDomainOfOauthApp(String clientId)
            throws IdentityOAuth2Exception, InvalidOAuthClientException {

        OAuthAppDO oAuthAppDO = getAppInformationByClientId(clientId);
        return getTenantDomainOfOauthApp(oAuthAppDO);
    }

    /**
     * Get all the OAuth applications for the client ID.
     *
     * @param clientId Client ID.
     * @return  Array of OAuthApp data objects.
     * @throws IdentityOAuth2Exception      If an error occurred while retrieving the applications.
     * @throws InvalidOAuthClientException  If an application not found for the given client ID.
     */
    public static OAuthAppDO[] getAppsForClientId(String clientId)
            throws IdentityOAuth2Exception, InvalidOAuthClientException {

        return new OAuthAppDAO().getAppsForConsumerKey(clientId);
    }

    /**
     * Get the client secret of the application.
     * This method is deprecated as it uses the tenant present in thread local to retrieve the client.
     * Use {@link #getClientSecret(String, String)} instead.
     *
     * @param consumerKey Consumer Key provided by the user.
     * @return Consumer Secret.
     * @throws IdentityOAuth2Exception Error when loading the application.
     * @throws InvalidOAuthClientException Error when loading the application.
     */
    @Deprecated
    public static String getClientSecret(String consumerKey) throws IdentityOAuth2Exception,
            InvalidOAuthClientException {

        OAuthAppDO oAuthAppDO = getAppInformationByClientId(consumerKey);
        if (oAuthAppDO == null) {
            throw new InvalidOAuthClientException("Unable to retrieve app information for consumer key: "
                    + consumerKey);
        }
        return oAuthAppDO.getOauthConsumerSecret();
    }

    /**
     * Get the client secret of the application.
     *
     * @param consumerKey   Consumer Key provided by the user.
     * @param tenantDomain  Tenant domain of the application.
     * @return Consumer Secret.
     * @throws IdentityOAuth2Exception      Error when loading the application.
     * @throws InvalidOAuthClientException  Error when loading the application.
     */
    public static String getClientSecret(String consumerKey, String tenantDomain) throws IdentityOAuth2Exception,
            InvalidOAuthClientException {

        OAuthAppDO oAuthAppDO = getAppInformationByClientId(consumerKey, tenantDomain);
        if (oAuthAppDO == null) {
            throw new InvalidOAuthClientException("Unable to retrieve app information for consumer key: "
                    + consumerKey + " and tenant: " + tenantDomain);
        }
        return oAuthAppDO.getOauthConsumerSecret();
    }

    /**
     * This method map signature algorithm define in identity.xml to nimbus
     * signature algorithm
     *
     * @param signatureAlgorithm name of the signature algorithm
     * @return mapped JWSAlgorithm name
     * @throws IdentityOAuth2Exception
     */
    @Deprecated
    public static String mapSignatureAlgorithm(String signatureAlgorithm) throws IdentityOAuth2Exception {

        return mapSignatureAlgorithmForJWSAlgorithm(signatureAlgorithm).getName();
    }

    /**
     * This method maps the encryption algorithm name defined in identity.xml to a respective
     * nimbus encryption algorithm.
     *
     * @param encryptionAlgorithm name of the encryption algorithm
     * @return mapped JWEAlgorithm
     * @throws IdentityOAuth2Exception
     */
    public static JWEAlgorithm mapEncryptionAlgorithmForJWEAlgorithm(String encryptionAlgorithm)
            throws IdentityOAuth2Exception {

        // Parse method in JWEAlgorithm is used to get a JWEAlgorithm object from the algorithm name.
        JWEAlgorithm jweAlgorithm = JWEAlgorithm.parse(encryptionAlgorithm);

        // Parse method returns a new JWEAlgorithm with requirement set to null if unknown algorithm name is passed.
        if (jweAlgorithm.getRequirement() != null) {
            return jweAlgorithm;
        } else {
            throw new IdentityOAuth2Exception("Unsupported Encryption Algorithm: " + encryptionAlgorithm);
        }
    }

    /**
     * This method maps the encryption method name defined in identity.xml to a respective nimbus
     * encryption method.
     *
     * @param encryptionMethod name of the encryption method
     * @return mapped EncryptionMethod
     * @throws IdentityOAuth2Exception
     */
    public static EncryptionMethod mapEncryptionMethodForJWEAlgorithm(String encryptionMethod)
            throws IdentityOAuth2Exception {

        // Parse method in EncryptionMethod is used to get a EncryptionMethod object from the method name.
        EncryptionMethod method = EncryptionMethod.parse(encryptionMethod);

        // Parse method returns a new EncryptionMethod with requirement set to null if unknown method name is passed.
        if (method.getRequirement() != null) {
            return method;
        } else {
            log.error("Unsupported Encryption Method in identity.xml");
            throw new IdentityOAuth2Exception("Unsupported Encryption Method: " + encryptionMethod);
        }
    }

    /**
     * This method map signature algorithm define in identity.xml to nimbus
     * signature algorithm
     *
     * @param signatureAlgorithm name of the signature algorithm
     * @return mapped JWSAlgorithm
     * @throws IdentityOAuth2Exception
     */
    public static JWSAlgorithm mapSignatureAlgorithmForJWSAlgorithm(String signatureAlgorithm)
            throws IdentityOAuth2Exception {

        if (NONE.equalsIgnoreCase(signatureAlgorithm)) {
            return new JWSAlgorithm(JWSAlgorithm.NONE.getName());
        } else if (SHA256_WITH_RSA.equals(signatureAlgorithm)) {
            return JWSAlgorithm.RS256;
        } else if (SHA384_WITH_RSA.equals(signatureAlgorithm)) {
            return JWSAlgorithm.RS384;
        } else if (SHA512_WITH_RSA.equals(signatureAlgorithm)) {
            return JWSAlgorithm.RS512;
        } else if (SHA256_WITH_HMAC.equals(signatureAlgorithm)) {
            return JWSAlgorithm.HS256;
        } else if (SHA384_WITH_HMAC.equals(signatureAlgorithm)) {
            return JWSAlgorithm.HS384;
        } else if (SHA512_WITH_HMAC.equals(signatureAlgorithm)) {
            return JWSAlgorithm.HS512;
        } else if (SHA256_WITH_EC.equals(signatureAlgorithm) || ES256.equals(signatureAlgorithm)) {
            return JWSAlgorithm.ES256;
        } else if (SHA384_WITH_EC.equals(signatureAlgorithm)) {
            return JWSAlgorithm.ES384;
        } else if (SHA512_WITH_EC.equals(signatureAlgorithm)) {
            return JWSAlgorithm.ES512;
        } else if (SHA256_WITH_PS.equals(signatureAlgorithm) || PS256.equals(signatureAlgorithm)) {
            return JWSAlgorithm.PS256;
        } else {
            log.error("Unsupported Signature Algorithm in identity.xml");
            throw new IdentityOAuth2Exception("Unsupported Signature Algorithm in identity.xml");
        }
    }

    /**
     * Check if audiences are enabled by reading configuration file at server startup.
     *
     * @return
     */
    public static boolean checkAudienceEnabled() {

        boolean isAudienceEnabled = false;
        IdentityConfigParser configParser = IdentityConfigParser.getInstance();
        OMElement oauthElem = configParser.getConfigElement(CONFIG_ELEM_OAUTH);

        if (oauthElem == null) {
            log.warn("Error in OAuth Configuration. OAuth element is not available.");
            return isAudienceEnabled;
        }
        OMElement configOpenIDConnect = oauthElem
                .getFirstChildWithName(new QName(IdentityCoreConstants.IDENTITY_DEFAULT_NAMESPACE, OPENID_CONNECT));

        if (configOpenIDConnect == null) {
            log.warn("Error in OAuth Configuration. OpenID element is not available.");
            return isAudienceEnabled;
        }
        OMElement configAudience = configOpenIDConnect.getFirstChildWithName(
                new QName(IdentityCoreConstants.IDENTITY_DEFAULT_NAMESPACE, ENABLE_OPENID_CONNECT_AUDIENCES));

        if (configAudience != null) {
            String configAudienceValue = configAudience.getText();
            if (StringUtils.isNotBlank(configAudienceValue)) {
                isAudienceEnabled = Boolean.parseBoolean(configAudienceValue);
            }
        }
        return isAudienceEnabled;
    }

    /**
     * Generate the unique user domain value in the format of "FEDERATED:idp_name".
     *
     * @param authenticatedIDP : Name of the IDP, which authenticated the user.
     * @return
     */
    public static String getFederatedUserDomain(String authenticatedIDP) {

        if (IdentityUtil.isNotBlank(authenticatedIDP)) {
            return OAuthConstants.UserType.FEDERATED_USER_DOMAIN_PREFIX +
                    OAuthConstants.UserType.FEDERATED_USER_DOMAIN_SEPARATOR + authenticatedIDP;
        } else {
            return OAuthConstants.UserType.FEDERATED_USER_DOMAIN_PREFIX;
        }
    }

    /**
     * Validate Id token signature
     *
     * @param idToken Id token
     * @return validation state
     */
    public static boolean validateIdToken(String idToken) {

        boolean isJWTSignedWithSPKey = OAuthServerConfiguration.getInstance().isJWTSignedWithSPKey();
        String tenantDomain;
        try {
            String clientId = SignedJWT.parse(idToken).getJWTClaimsSet().getAudience().get(0);
            if (isJWTSignedWithSPKey) {
                OAuthAppDO oAuthAppDO = OAuth2Util.getAppInformationByClientId(clientId);
                tenantDomain = OAuth2Util.getTenantDomainOfOauthApp(oAuthAppDO);
            } else {
                //It is not sending tenant domain with the subject in id_token by default, So to work this as
                //expected, need to enable the option "Use tenant domain in local subject identifier" in SP config
                tenantDomain =
                        MultitenantUtils.getTenantDomain(SignedJWT.parse(idToken).getJWTClaimsSet().getSubject());
            }
            if (StringUtils.isEmpty(tenantDomain)) {
                return false;
            }
            int tenantId = IdentityTenantUtil.getTenantId(tenantDomain);
            RSAPublicKey publicKey;
            KeyStoreManager keyStoreManager = KeyStoreManager.getInstance(tenantId);

            if (!tenantDomain.equals(org.wso2.carbon.base.MultitenantConstants.SUPER_TENANT_DOMAIN_NAME)) {
                String ksName = tenantDomain.trim().replace(".", "-");
                String jksName = ksName + ".jks";
                publicKey = (RSAPublicKey) keyStoreManager.getKeyStore(jksName).getCertificate(tenantDomain)
                        .getPublicKey();
            } else {
                publicKey = (RSAPublicKey) keyStoreManager.getDefaultPublicKey();
            }
            SignedJWT signedJWT = SignedJWT.parse(idToken);
            JWSVerifier verifier = new RSASSAVerifier(publicKey);

            return signedJWT.verify(verifier);
        } catch (JOSEException | ParseException e) {
            if (log.isDebugEnabled()) {
                log.debug("Error occurred while validating id token signature.");
            }
            return false;
        } catch (Exception e) {
            log.error("Error occurred while validating id token signature.");
            return false;
        }
    }

    /**
     * This method maps signature algorithm define in identity.xml to digest algorithms to generate the at_hash
     *
     * @param signatureAlgorithm
     * @return the mapped digest algorithm
     * @throws IdentityOAuth2Exception
     */
    public static String mapDigestAlgorithm(Algorithm signatureAlgorithm) throws IdentityOAuth2Exception {

        if (JWSAlgorithm.RS256.equals(signatureAlgorithm) || JWSAlgorithm.HS256.equals(signatureAlgorithm) ||
                JWSAlgorithm.ES256.equals(signatureAlgorithm) || JWSAlgorithm.PS256.equals(signatureAlgorithm)) {
            return SHA256;
        } else if (JWSAlgorithm.RS384.equals(signatureAlgorithm) || JWSAlgorithm.HS384.equals(signatureAlgorithm) ||
                JWSAlgorithm.ES384.equals(signatureAlgorithm)) {
            return SHA384;
        } else if (JWSAlgorithm.RS512.equals(signatureAlgorithm) || JWSAlgorithm.HS512.equals(signatureAlgorithm) ||
                JWSAlgorithm.ES512.equals(signatureAlgorithm)) {
            return SHA512;
        } else {
            throw new RuntimeException("Provided signature algorithm: " + signatureAlgorithm +
                    " is not supported");
        }
    }

    /**
     * This is the generic Encryption function which calls algorithm specific encryption function
     * depending on the algorithm name.
     *
     * @param jwtClaimsSet        contains JWT body
     * @param encryptionAlgorithm JWT encryption algorithm
     * @param spTenantDomain      Service provider tenant domain
     * @param clientId            ID of the client
     * @return encrypted JWT token
     * @throws IdentityOAuth2Exception
     * @deprecated replaced by
     * {@link #encryptJWT(JWTClaimsSet, JWSAlgorithm, String, JWEAlgorithm, EncryptionMethod, String, String)}
     */
    @Deprecated
    public static JWT encryptJWT(JWTClaimsSet jwtClaimsSet, JWEAlgorithm encryptionAlgorithm,
                                 EncryptionMethod encryptionMethod, String spTenantDomain, String clientId)
            throws IdentityOAuth2Exception {

        if (isRSAAlgorithm(encryptionAlgorithm)) {
            return encryptWithRSA(jwtClaimsSet, encryptionAlgorithm, encryptionMethod, spTenantDomain, clientId);
        } else {
            throw new RuntimeException("Provided encryption algorithm: " + encryptionAlgorithm +
                    " is not supported");
        }
    }

    /**
     * This is the generic Encryption function which calls algorithm specific encryption function
     * depending on the algorithm name.
     *
     * @param jwtClaimsSet        JwtClaimsSet to encrypt
     * @param signatureAlgorithm  Signature algorithm
     * @param signingTenantDomain Tenant Domain for signing
     * @param encryptionAlgorithm JWT encryption algorithm
     * @param spTenantDomain      Service provider tenant domain
     * @param clientId            ID of the client
     * @return encrypted JWT token
     * @throws IdentityOAuth2Exception
     */
    public static JWT encryptJWT(JWTClaimsSet jwtClaimsSet, JWSAlgorithm signatureAlgorithm, String signingTenantDomain,
                                 JWEAlgorithm encryptionAlgorithm, EncryptionMethod encryptionMethod,
                                 String spTenantDomain, String clientId)
            throws IdentityOAuth2Exception {

        if (isRSAAlgorithm(encryptionAlgorithm)) {
            if (log.isDebugEnabled()) {
                log.debug(String.format("Signing JWT before encryption using the algorithm: %s ."
                        , signatureAlgorithm));
            }
            SignedJWT signedJwt = (SignedJWT) OAuth2Util.signJWT(jwtClaimsSet, signatureAlgorithm, signingTenantDomain);
            return encryptWithRSA(signedJwt, encryptionAlgorithm, encryptionMethod, spTenantDomain, clientId);
        } else {
            throw new RuntimeException("Provided encryption algorithm: " + encryptionAlgorithm +
                    " is not supported");
        }
    }

    /**
     * Encrypt JWT id token using RSA algorithm.
     *
     * @param jwtClaimsSet        contains JWT body
     * @param encryptionAlgorithm JWT signing algorithm
     * @param spTenantDomain      Service provider tenant domain
     * @param clientId            ID of the client
     * @return encrypted JWT token
     * @throws IdentityOAuth2Exception
     * @deprecated replaced by {@link #encryptWithRSA(SignedJWT, JWEAlgorithm, EncryptionMethod, String, String)}
     */
    @Deprecated
    private static JWT encryptWithRSA(JWTClaimsSet jwtClaimsSet, JWEAlgorithm encryptionAlgorithm,
                                      EncryptionMethod encryptionMethod, String spTenantDomain, String clientId)
            throws IdentityOAuth2Exception {

        if (StringUtils.isBlank(spTenantDomain)) {
            spTenantDomain = MultitenantConstants.SUPER_TENANT_DOMAIN_NAME;
            if (log.isDebugEnabled()) {
                log.debug("Assigned super tenant domain as signing domain when encrypting id token for " +
                        "client_id: " + clientId);
            }
        }
        String jwksUri = getSPJwksUrl(clientId, spTenantDomain);
        Certificate publicCert;
        String thumbPrint;

        if (StringUtils.isBlank(jwksUri)) {
            if (log.isDebugEnabled()) {
                log.debug(String.format("Jwks uri is not configured for the service provider associated with " +
                                "client_id: %s. Checking for x509 certificate", clientId));
            }
            publicCert = getX509CertOfOAuthApp(clientId, spTenantDomain);
            thumbPrint = getThumbPrint(publicCert);

        } else {
            if (log.isDebugEnabled()) {
                log.debug(String.format("Fetching public keys for the client %s from jwks uri %s", clientId,  jwksUri));
            }
            publicCert = getPublicCertFromJWKS(jwksUri);
            thumbPrint = getJwkThumbPrint(publicCert);
        }
        Key publicKey = publicCert.getPublicKey();
        return encryptWithPublicKey(publicKey, jwtClaimsSet, encryptionAlgorithm, encryptionMethod,
                spTenantDomain, clientId, thumbPrint);
    }

    /**
     * Encrypt JWT id token using RSA algorithm.
     *
     * @param signedJwt           contains signed JWT body
     * @param encryptionAlgorithm JWT signing algorithm
     * @param spTenantDomain      Service provider tenant domain
     * @param clientId            ID of the client
     * @return encrypted JWT token
     * @throws IdentityOAuth2Exception
     */
    private static JWT encryptWithRSA(SignedJWT signedJwt, JWEAlgorithm encryptionAlgorithm,
                                      EncryptionMethod encryptionMethod, String spTenantDomain, String clientId)
            throws IdentityOAuth2Exception {

        try {
            if (StringUtils.isBlank(spTenantDomain)) {
                spTenantDomain = MultitenantConstants.SUPER_TENANT_DOMAIN_NAME;
                if (log.isDebugEnabled()) {
                    log.debug(String.format("Assigned super tenant domain as signing domain when encrypting id token " +
                            "for client_id: %s .", clientId));
                }
            }
            String jwksUri = getSPJwksUrl(clientId, spTenantDomain);

            if (StringUtils.isBlank(jwksUri)) {
                if (log.isDebugEnabled()) {
                    log.debug(String.format("Jwks uri is not configured for the service provider associated with " +
                            "client_id: %s , Checking for x509 certificate.", clientId));
                }
                return encryptUsingSPX509Certificate(signedJwt, encryptionAlgorithm, encryptionMethod, spTenantDomain,
                        clientId);
            } else {
                if (log.isDebugEnabled()) {
                    log.debug(String.format("Jwks uri is configured for the service provider associated with" +
                            " client %s from jwks uri %s .", clientId, jwksUri));
                }
                return encryptUsingJwksPublicKey(signedJwt, encryptionAlgorithm, encryptionMethod, spTenantDomain,
                        clientId, jwksUri);
            }

        } catch (JOSEException | ParseException e) {
            throw new IdentityOAuth2Exception("Error occurred while encrypting JWT for the client_id: " + clientId
                    + " with the tenant domain: " + spTenantDomain, e);
        }
    }

    /**
     * Encrypt jwt using service provider's configured X509 certificate
     *
     * @param signedJwt           contains signed JWT body
     * @param encryptionAlgorithm JWT signing algorithm
     * @param encryptionMethod    Encryption method
     * @param spTenantDomain      Service provider tenant domain
     * @param clientId            ID of the client
     * @return
     * @throws IdentityOAuth2Exception
     */
    private static JWT encryptUsingSPX509Certificate(SignedJWT signedJwt, JWEAlgorithm encryptionAlgorithm,
                                                     EncryptionMethod encryptionMethod, String spTenantDomain,
                                                     String clientId) throws IdentityOAuth2Exception {

        Certificate publicCert = getX509CertOfOAuthApp(clientId, spTenantDomain);
        if (publicCert == null) {
            throw new IdentityOAuth2Exception("Error while retrieving X509 cert from oauth app with "
                    + "client_id: " + clientId + " of tenantDomain: " + spTenantDomain);
        }
        Key publicKey = publicCert.getPublicKey();
        if (publicKey == null) {
            throw new IdentityOAuth2Exception("Error while retrieving public key from X509 cert of oauth app with "
                   + "client_id: " + clientId + " of tenantDomain: " + spTenantDomain);
        }
        String kid = getThumbPrint(publicCert);
        return encryptWithPublicKey(publicKey, signedJwt, encryptionAlgorithm, encryptionMethod,
                spTenantDomain, clientId, kid);
    }

    /**
     * Encrypt jwt using publickey fetched from jwks
     *
     * @param signedJwt           contains signed JWT body
     * @param encryptionAlgorithm JWT signing algorithm
     * @param encryptionMethod    Encryption method
     * @param spTenantDomain      Service provider tenant domain
     * @param clientId            ID of the client
     * @param jwksUri             jwks url
     * @return
     * @throws IdentityOAuth2Exception
     * @throws JOSEException
     * @throws ParseException
     */
    private static JWT encryptUsingJwksPublicKey(SignedJWT signedJwt, JWEAlgorithm encryptionAlgorithm,
                                                 EncryptionMethod encryptionMethod, String spTenantDomain,
                                                 String clientId, String jwksUri)
            throws IdentityOAuth2Exception, JOSEException, ParseException {

        JWK encryptionJwk = getEncryptionJWKFromJWKS(jwksUri, encryptionAlgorithm);
        Key publicKey = RSAKey.parse(encryptionJwk.toJSONString()).toRSAPublicKey();
        String kid = getKidValueFromJwk(encryptionJwk);
        return encryptWithPublicKey(publicKey, signedJwt, encryptionAlgorithm, encryptionMethod,
                spTenantDomain, clientId, kid);
    }

    /**
     * Get kid value from the jwk
     *
     * @param encryptionJwk Encryption jwk
     * @return
     */
    private static String getKidValueFromJwk(JWK encryptionJwk) {

        String kid;
        Certificate publicCert;
        if (encryptionJwk.getKeyID() != null) {
            if (log.isDebugEnabled()) {
                log.debug(String.format("Kid value is available in jwk %s .", encryptionJwk.getKeyID()));
            }
            kid = encryptionJwk.getKeyID();
        } else {
            if (log.isDebugEnabled()) {
                log.debug("Kid value is not available in jwk, attempting to set x5c thumbprint as kid.");
            }
            try {
                publicCert = getPublicCertFromJWK(encryptionJwk);
                kid = getJwkThumbPrint(publicCert);
            } catch (IdentityOAuth2Exception e) {
                log.error("Failed to set x5c thumbprint as kid value.", e);
                kid = null;
            }
        }
        return kid;
    }

    /**
     * Get encryption jwk from JWKS list when JWKS Uri is given.
     *
     * @param jwksUri - JWKS Uri
     * @param encryptionAlgorithm encryption algorithm
     * @return - encryption JWK from the jwks url
     * @throws IdentityOAuth2Exception - IdentityOAuth2Exception
     */
    private static JWK getEncryptionJWKFromJWKS(String jwksUri, JWEAlgorithm encryptionAlgorithm)
            throws IdentityOAuth2Exception {

        if (log.isDebugEnabled()) {
            log.debug(String.format("Attempting to retrieve encryption jwk from the Jwks uri: %s , algorithm : %s",
                    jwksUri, encryptionAlgorithm));
        }
        try {
            JWKSet publicKeys = JWKSet.load(new URL(jwksUri));
            // Get the first key, use as enc and alg from the list
            JWKMatcher keyMatcherWithAlgAndEncryptionUse =
                    new JWKMatcher.Builder().algorithm(encryptionAlgorithm).keyUse(KeyUse.ENCRYPTION).build();
            List<JWK> jwkList = new JWKSelector(keyMatcherWithAlgAndEncryptionUse).select(publicKeys);

            if (jwkList.isEmpty()) {
                // If empty, then get the first key, use as enc from the list
                JWKMatcher keyMatcherWithEncryptionUse = new JWKMatcher.Builder().keyUse(KeyUse.ENCRYPTION).build();
                jwkList = new JWKSelector(keyMatcherWithEncryptionUse).select(publicKeys);

                if (jwkList.isEmpty()) {
                    // failover defaults to ->, then get the first key, use as sig from the list
                    JWKMatcher keyMatcherWithSignatureUse = new JWKMatcher.Builder().keyUse(KeyUse.SIGNATURE).build();
                    jwkList = new JWKSelector(keyMatcherWithSignatureUse).select(publicKeys);
                }
            }

            if (jwkList.isEmpty()) {
                throw new IdentityOAuth2Exception(String.format("Failed to retrieve valid jwk from " +
                        "jwks uri: %s, algorithm : %s ", jwksUri, encryptionAlgorithm));
            } else {
                return jwkList.get(0);
            }
        } catch (ParseException | IOException e) {
            throw new IdentityOAuth2Exception(String.format("Failed to retrieve jwk from jwks uri: %s, algorithm : %s",
                    jwksUri, encryptionAlgorithm), e);
        }
    }

    /**
     * Get public certificate from JWK
     *
     * @param jwk
     * @return
     * @throws IdentityOAuth2Exception
     */
    private static X509Certificate getPublicCertFromJWK(JWK jwk) throws IdentityOAuth2Exception {

        if (log.isDebugEnabled()) {
            log.debug(String.format("Attempting to retrieve public certificate from the Jwk kid: %s ."
                    , jwk.getKeyID()));
        }
        X509Certificate certificate;
        if (jwk != null && jwk.getParsedX509CertChain() != null) {
            certificate = jwk.getParsedX509CertChain().get(0);
            if (log.isDebugEnabled()) {
                log.debug(String.format("Retrieved the public signing certificate successfully from the " +
                        "jwk : %s .", jwk));
            }
            return certificate;
        }
        throw new IdentityOAuth2Exception("Failed to retrieve public certificate from jwk due to null.");
    }

    /**
     * Encrypt the JWT token with with given public key.
     *
     * @param publicKey           public key used to encrypt
     * @param jwtClaimsSet        contains JWT body
     * @param encryptionAlgorithm JWT signing algorithm
     * @param spTenantDomain      Service provider tenant domain
     * @param clientId            ID of the client
     * @param thumbPrint          value used as 'kid'
     * @return encrypted JWT token
     * @throws IdentityOAuth2Exception
     * @deprecated replaced by
     * {@link #encryptWithPublicKey(Key, SignedJWT, JWEAlgorithm, EncryptionMethod, String, String, String)}
     */
    @Deprecated
    private static JWT encryptWithPublicKey(Key publicKey, JWTClaimsSet jwtClaimsSet,
                                            JWEAlgorithm encryptionAlgorithm, EncryptionMethod encryptionMethod,
                                            String spTenantDomain, String clientId,
                                            String thumbPrint) throws IdentityOAuth2Exception {

        JWEHeader.Builder headerBuilder = new JWEHeader.Builder(encryptionAlgorithm, encryptionMethod);

        try {
            headerBuilder.keyID(thumbPrint);
            JWEHeader header = headerBuilder.build();
            EncryptedJWT encryptedJWT = new EncryptedJWT(header, jwtClaimsSet);

            if (log.isDebugEnabled()) {
                log.debug("Encrypting JWT using the algorithm: " + encryptionAlgorithm + ", method: " +
                        encryptionMethod + ", tenant: " + spTenantDomain + " & header: " + header.toString());
            }

            JWEEncrypter encrypter = new RSAEncrypter((RSAPublicKey) publicKey);
            encryptedJWT.encrypt(encrypter);
            return encryptedJWT;
        } catch (JOSEException e) {
            throw new IdentityOAuth2Exception("Error occurred while encrypting JWT for the client_id: " + clientId
                    + " with the tenant domain: " + spTenantDomain, e);
        }
    }

    /**
     * Encrypt the JWT token with with given public key.
     *
     * @param publicKey           public key used to encrypt
     * @param signedJwt           contains signed JWT body
     * @param encryptionAlgorithm JWT signing algorithm
     * @param spTenantDomain      Service provider tenant domain
     * @param clientId            ID of the client
     * @param kid                 value used as 'kid'
     * @return encrypted JWT token
     * @throws IdentityOAuth2Exception
     */
    private static JWT encryptWithPublicKey(Key publicKey, SignedJWT signedJwt,
                                            JWEAlgorithm encryptionAlgorithm, EncryptionMethod encryptionMethod,
                                            String spTenantDomain, String clientId,
                                            String kid) throws IdentityOAuth2Exception {

        JWEHeader.Builder headerBuilder = new JWEHeader.Builder(encryptionAlgorithm, encryptionMethod);

        try {
            if (StringUtils.isNotBlank(kid)) {
                headerBuilder.keyID(kid);
            }
            headerBuilder.contentType(JWT); // Required to indicate nested JWT.
            JWEHeader header = headerBuilder.build();

            JWEObject jweObject = new JWEObject(header, new Payload(signedJwt));
            // Encrypt with the recipient's public key.
            jweObject.encrypt(new RSAEncrypter((RSAPublicKey) publicKey));

            EncryptedJWT encryptedJWT = EncryptedJWT.parse(jweObject.serialize());

            if (log.isDebugEnabled()) {
                log.debug("Encrypting JWT using the algorithm: " + encryptionAlgorithm + ", method: " +
                        encryptionMethod + ", tenant: " + spTenantDomain + " & header: " + header.toString());
            }

            return encryptedJWT;
        } catch (JOSEException | ParseException e) {
            throw new IdentityOAuth2Exception("Error occurred while encrypting JWT for the client_id: " + clientId
                    + " with the tenant domain: " + spTenantDomain, e);
        }
    }

    /**
     * Create JWSSigner using the server level configurations and return.
     *
     * @param privateKey RSA Private key.
     * @return  JWSSigner
     */
    public static JWSSigner createJWSSigner(RSAPrivateKey privateKey) {

        boolean allowWeakKey = Boolean.parseBoolean(System.getProperty(ALLOW_WEAK_RSA_SIGNER_KEY));
        if (allowWeakKey && log.isDebugEnabled()) {
            log.debug("System flag 'allow_weak_rsa_signer_key' is  enabled. So weak keys (key length less than 2048) " +
                    " will be allowed for signing.");
        }
        return new RSASSASigner(privateKey, allowWeakKey);
    }

    /**
     * Generic Signing function
     *
     * @param jwtClaimsSet       contains JWT body
     * @param signatureAlgorithm JWT signing algorithm
     * @param tenantDomain       tenant domain
     * @return signed JWT token
     * @throws IdentityOAuth2Exception
     */
    public static JWT signJWT(JWTClaimsSet jwtClaimsSet, JWSAlgorithm signatureAlgorithm, String tenantDomain)
            throws IdentityOAuth2Exception {

        if (JWSAlgorithm.RS256.equals(signatureAlgorithm) || JWSAlgorithm.RS384.equals(signatureAlgorithm) ||
                JWSAlgorithm.RS512.equals(signatureAlgorithm) || JWSAlgorithm.PS256.equals(signatureAlgorithm)) {
            return signJWTWithRSA(jwtClaimsSet, signatureAlgorithm, tenantDomain);
        } else if (JWSAlgorithm.HS256.equals(signatureAlgorithm) || JWSAlgorithm.HS384.equals(signatureAlgorithm) ||
                JWSAlgorithm.HS512.equals(signatureAlgorithm)) {
            // return signWithHMAC(jwtClaimsSet,jwsAlgorithm,request); implementation need to be done
            throw new RuntimeException("Provided signature algorithm: " + signatureAlgorithm +
                    " is not supported");
        } else {
            // return signWithEC(jwtClaimsSet,jwsAlgorithm,request); implementation need to be done
            throw new RuntimeException("Provided signature algorithm: " + signatureAlgorithm +
                    " is not supported");
        }
    }

    /**
     * sign JWT token from RSA algorithm
     *
     * @param jwtClaimsSet       contains JWT body
     * @param signatureAlgorithm JWT signing algorithm
     * @param tenantDomain       tenant domain
     * @return signed JWT token
     * @throws IdentityOAuth2Exception
     */
    //TODO: Can make this private after removing deprecated "signJWTWithRSA" methods in DefaultIDTokenBuilder
    public static JWT signJWTWithRSA(JWTClaimsSet jwtClaimsSet, JWSAlgorithm signatureAlgorithm, String tenantDomain)
            throws IdentityOAuth2Exception {

        try {
            if (StringUtils.isBlank(tenantDomain)) {
                tenantDomain = MultitenantConstants.SUPER_TENANT_DOMAIN_NAME;
                if (log.isDebugEnabled()) {
                    log.debug("Assign super tenant domain as signing domain.");
                }
            }

            if (log.isDebugEnabled()) {
                log.debug("Signing JWT using the algorithm: " + signatureAlgorithm + " & key of the tenant: " +
                        tenantDomain);
            }

            int tenantId = IdentityTenantUtil.getTenantId(tenantDomain);
            Key privateKey = getPrivateKey(tenantDomain, tenantId);
            JWSSigner signer = OAuth2Util.createJWSSigner((RSAPrivateKey) privateKey);
            JWSHeader.Builder headerBuilder = new JWSHeader.Builder((JWSAlgorithm) signatureAlgorithm);
            headerBuilder.keyID(getKID(getCertificate(tenantDomain, tenantId), signatureAlgorithm, tenantDomain));
            headerBuilder.x509CertThumbprint(new Base64URL(getThumbPrint(tenantDomain, tenantId)));
            SignedJWT signedJWT = new SignedJWT(headerBuilder.build(), jwtClaimsSet);
            signedJWT.sign(signer);
            return signedJWT;
        } catch (JOSEException e) {
            throw new IdentityOAuth2Exception("Error occurred while signing JWT", e);
        }
    }

    public static Key getPrivateKey(String tenantDomain, int tenantId) throws IdentityOAuth2Exception {

        Key privateKey;
        if (!(privateKeys.containsKey(tenantId))) {

            try {
                IdentityTenantUtil.initializeRegistry(tenantId, tenantDomain);
            } catch (IdentityException e) {
                throw new IdentityOAuth2Exception("Error occurred while loading registry for tenant " + tenantDomain,
                        e);
            }

            // get tenant's key store manager
            KeyStoreManager tenantKSM = KeyStoreManager.getInstance(tenantId);

            if (!tenantDomain.equals(MultitenantConstants.SUPER_TENANT_DOMAIN_NAME)) {
                // derive key store name
                String ksName = tenantDomain.trim().replace(".", "-");
                String jksName = ksName + ".jks";
                // obtain private key
                privateKey = tenantKSM.getPrivateKey(jksName, tenantDomain);

            } else {
                try {
                    privateKey = tenantKSM.getDefaultPrivateKey();
                } catch (Exception e) {
                    throw new IdentityOAuth2Exception("Error while obtaining private key for super tenant", e);
                }
            }
            //privateKey will not be null always
            privateKeys.put(tenantId, privateKey);
        } else {
            //privateKey will not be null because containsKey() true says given key is exist and ConcurrentHashMap
            // does not allow to store null values
            privateKey = privateKeys.get(tenantId);
        }
        return privateKey;
    }

    /**
     * Helper method to add algo into to JWT_HEADER to signature verification.
     *
     * @param certThumbprint
     * @param signatureAlgorithm
     * @return
     *
     */
    public static String getKID(String certThumbprint, JWSAlgorithm signatureAlgorithm) {

        return certThumbprint + "_" + signatureAlgorithm.toString();
    }

    /**
     * Method to obtain 'kid' value for the signing key to be included the JWT header.
     *
     * @param certificate        Signing Certificate.
     * @param signatureAlgorithm relevant signature algorithm.
     * @return KID value as a String.
     */
    public static String getKID(Certificate certificate, JWSAlgorithm signatureAlgorithm, String tenantDomain)
            throws IdentityOAuth2Exception {

        return OAuth2ServiceComponentHolder.getKeyIDProvider().getKeyId(certificate, signatureAlgorithm, tenantDomain);
    }

    /**
     * Method to obtain 'kid' value generated with SHA-1 alg for the signing key to be included the JWT header.
     *
     * @param certificate        Signing Certificate.
     * @param signatureAlgorithm relevant signature algorithm.
     * @return                   KID value as a String.
     * @throws IdentityOAuth2Exception
     */
    public static String getPreviousKID(Certificate certificate, JWSAlgorithm signatureAlgorithm, String tenantDomain)
            throws IdentityOAuth2Exception {

        return OAuth2ServiceComponentHolder.getKeyIDProvider()
                .getPreviousKeyId(certificate, signatureAlgorithm, tenantDomain);
    }

    /**
     * Helper method to add public certificate to JWT_HEADER to signature verification.
     *
     * @param tenantDomain
     * @param tenantId
     * @throws IdentityOAuth2Exception
     */
    public static String getThumbPrint(String tenantDomain, int tenantId) throws IdentityOAuth2Exception {

        try {

            Certificate certificate = getCertificate(tenantDomain, tenantId);

            // TODO: maintain a hashmap with tenants' pubkey thumbprints after first initialization
            return getThumbPrint(certificate);

        } catch (Exception e) {
            String error = "Error in obtaining certificate for tenant " + tenantDomain;
            throw new IdentityOAuth2Exception(error, e);
        }
    }

    /**
     * Helper method to add public certificate to JWT_HEADER to signature verification.
     * This creates thumbPrints directly from given certificates
     *
     * @param certificate
     * @param alias
     * @return
     * @throws IdentityOAuth2Exception
     */
    public static String getThumbPrint(Certificate certificate, String alias) throws IdentityOAuth2Exception {

        return getThumbPrint(certificate);
    }

    /**
     * Method to obtain certificate thumbprint with default SHA-256 algorithm.
     *
     * @param certificate java.security.cert type certificate.
     * @return Certificate thumbprint as a String.
     * @throws IdentityOAuth2Exception When failed to obtain the thumbprint.
     */
    public static String getThumbPrint(Certificate certificate) throws IdentityOAuth2Exception {

        return getThumbPrintWithAlgorithm(certificate, KID_HASHING_ALGORITHM);
    }

    public static String getThumbPrintWithPrevAlgorithm(Certificate certificate)
            throws IdentityOAuth2Exception {

        return getThumbPrintWithAlgorithm(certificate, PREVIOUS_KID_HASHING_ALGORITHM);
    }

    private static String getThumbPrintWithAlgorithm(Certificate certificate, String algorithm)
            throws IdentityOAuth2Exception {

        try {
            MessageDigest digestValue = MessageDigest.getInstance(algorithm);
            byte[] der = certificate.getEncoded();
            digestValue.update(der);
            byte[] digestInBytes = digestValue.digest();
            String publicCertThumbprint = hexify(digestInBytes);
            String thumbprint = new String(new Base64(0, null, true).
                    encode(publicCertThumbprint.getBytes(Charsets.UTF_8)), Charsets.UTF_8);
            if (log.isDebugEnabled()) {
                log.debug(String.format("Thumbprint value: %s calculated for Certificate: %s using algorithm: %s",
                        thumbprint, certificate, digestValue.getAlgorithm()));
            }
            return thumbprint;
        } catch (CertificateEncodingException e) {
            String error = "Error occurred while encoding thumbPrint from certificate.";
            throw new IdentityOAuth2Exception(error, e);
        } catch (NoSuchAlgorithmException e) {
            String error = String.format("Error in obtaining %s thumbprint from certificate.", algorithm);
            throw new IdentityOAuth2Exception(error, e);
        }
    }

    private static boolean isRSAAlgorithm(JWEAlgorithm algorithm) {

        return (JWEAlgorithm.RSA_OAEP.equals(algorithm) || JWEAlgorithm.RSA1_5.equals(algorithm) ||
                JWEAlgorithm.RSA_OAEP_256.equals(algorithm));
    }

    /**
     * Method to obatin Default Signing certificate for the tenant.
     *
     * @param tenantDomain Tenant Domain as a String.
     * @param tenantId     Tenan ID as an integer.
     * @return Default Signing Certificate of the tenant domain.
     * @throws IdentityOAuth2Exception When failed to obtain the certificate for the requested tenant.
     */
    public static Certificate getCertificate(String tenantDomain, int tenantId) throws IdentityOAuth2Exception {

        Certificate publicCert = null;

        if (!(publicCerts.containsKey(tenantId))) {
            if (log.isDebugEnabled()) {
                log.debug(String.format("Obtaining certificate for the tenant %s", tenantDomain));
            }
            try {
                IdentityTenantUtil.initializeRegistry(tenantId, tenantDomain);
            } catch (IdentityException e) {
                throw new IdentityOAuth2Exception("Error occurred while loading registry for tenant " + tenantDomain,
                        e);
            }

            // get tenant's key store manager
            KeyStoreManager tenantKSM = KeyStoreManager.getInstance(tenantId);

            KeyStore keyStore = null;
            if (!tenantDomain.equals(MultitenantConstants.SUPER_TENANT_DOMAIN_NAME)) {
                // derive key store name
                String ksName = tenantDomain.trim().replace(".", "-");
                String jksName = ksName + ".jks";
                if (log.isDebugEnabled()) {
                    log.debug(String.format("Loading default tenant certificate for tenant : %s from the KeyStore" +
                            " %s", tenantDomain, ksName));
                }
                try {
                    keyStore = tenantKSM.getKeyStore(jksName);
                    publicCert = keyStore.getCertificate(tenantDomain);
                } catch (KeyStoreException e) {
                    throw new IdentityOAuth2Exception("Error occurred while loading public certificate for tenant: " +
                            tenantDomain, e);
                } catch (Exception e) {
                    throw new IdentityOAuth2Exception("Error occurred while loading Keystore for tenant: " +
                            tenantDomain, e);
                }

            } else {
                try {
                    publicCert = tenantKSM.getDefaultPrimaryCertificate();
                } catch (Exception e) {
                    throw new IdentityOAuth2Exception("Error occurred while loading default public " +
                            "certificate for tenant: " + tenantDomain, e);
                }
            }
            if (publicCert != null) {
                publicCerts.put(tenantId, publicCert);
            }
        } else {
            publicCert = publicCerts.get(tenantId);
        }
        return publicCert;
    }

    /**
     * Helper method to hexify a byte array.
     * TODO:need to verify the logic
     *
     * @param bytes
     * @return hexadecimal representation
     */
    private static String hexify(byte bytes[]) {

        char[] hexDigits = {'0', '1', '2', '3', '4', '5', '6', '7',
                +'8', '9', 'a', 'b', 'c', 'd', 'e', 'f'};

        StringBuilder buf = new StringBuilder(bytes.length * 2);

        for (int i = 0; i < bytes.length; ++i) {
            buf.append(hexDigits[(bytes[i] & 0xf0) >> 4]);
            buf.append(hexDigits[bytes[i] & 0x0f]);
        }

        return buf.toString();
    }

    /**
     * Returns essential claims according to claim type: id_token/userinfo .
     *
     * @param essentialClaims
     * @param claimType
     * @return essential claims list
     */
    public static List<String> getEssentialClaims(String essentialClaims, String claimType) {

        JSONObject jsonObjectClaims = new JSONObject(essentialClaims);
        List<String> essentialClaimsList = new ArrayList<>();
        if (jsonObjectClaims.toString().contains(claimType)) {
            JSONObject newJSON = jsonObjectClaims.getJSONObject(claimType);
            if (newJSON != null) {
                Iterator<?> keys = newJSON.keys();
                while (keys.hasNext()) {
                    String key = (String) keys.next();
                    if (!newJSON.isNull(key)) {
                        String value = newJSON.get(key).toString();
                        JSONObject jsonObjectValues = new JSONObject(value);
                        Iterator<?> claimKeyValues = jsonObjectValues.keys();
                        while (claimKeyValues.hasNext()) {
                            String claimKey = (String) claimKeyValues.next();
                            String claimValue = jsonObjectValues.get(claimKey).toString();
                            if (Boolean.parseBoolean(claimValue) &&
                                    claimKey.equals(OAuthConstants.OAuth20Params.ESSENTIAL)) {
                                essentialClaimsList.add(key);
                            }
                        }
                    }
                }
            }
        }
        return essentialClaimsList;
    }

    /**
     * Returns the domain name convert to upper case if the domain is not not empty, else return primary domain name.
     *
     * @param userStoreDomain
     * @return
     */
    public static String getSanitizedUserStoreDomain(String userStoreDomain) {

        if (StringUtils.isNotBlank(userStoreDomain)) {
            userStoreDomain = userStoreDomain.toUpperCase();
        } else {
            userStoreDomain = IdentityUtil.getPrimaryDomainName();
        }
        return userStoreDomain;
    }

    /**
     * Returns the mapped user store domain representation federated users according to the MapFederatedUsersToLocal
     * configuration in the identity.xml file.
     *
     * @param authenticatedUser
     * @return
     * @throws IdentityOAuth2Exception
     */
    public static String getUserStoreForFederatedUser(AuthenticatedUser authenticatedUser) throws
            IdentityOAuth2Exception {

        if (authenticatedUser == null) {
            throw new IllegalArgumentException("Authenticated user cannot be null");
        }

        String userStoreDomain = OAuth2Util.getUserStoreDomainFromUserId(authenticatedUser.toString());
        if (!OAuthServerConfiguration.getInstance().isMapFederatedUsersToLocal() && authenticatedUser.
                isFederatedUser()) {
            if (OAuth2ServiceComponentHolder.isIDPIdColumnEnabled()) {
                // When the IDP_ID column is available it was decided to set the
                // domain name for federated users to 'FEDERATED'.
                // This is a system reserved word and users stores cannot be created with this name.
                userStoreDomain = FrameworkConstants.FEDERATED_IDP_NAME;
            } else {
                userStoreDomain = OAuth2Util.getFederatedUserDomain(authenticatedUser.getFederatedIdPName());
            }
        }
        return userStoreDomain;
    }

    /**
     * Returns Base64 encoded token which have username appended.
     *
     * @param authenticatedUser
     * @param token
     * @return
     */
    public static String addUsernameToToken(AuthenticatedUser authenticatedUser, String token) {

        if (authenticatedUser == null) {
            throw new IllegalArgumentException("Authenticated user cannot be null");
        }

        if (StringUtils.isBlank(token)) {
            throw new IllegalArgumentException("Token cannot be blank");
        }

        String usernameForToken = authenticatedUser.toString();
        if (!OAuthServerConfiguration.getInstance().isMapFederatedUsersToLocal() &&
                authenticatedUser.isFederatedUser()) {
            usernameForToken = OAuth2Util.getFederatedUserDomain(authenticatedUser.getFederatedIdPName());
            usernameForToken = usernameForToken + UserCoreConstants.DOMAIN_SEPARATOR + authenticatedUser.
                    getAuthenticatedSubjectIdentifier();
        }

        //use ':' for token & userStoreDomain separation
        String tokenStrToEncode = token + ":" + usernameForToken;
        return Base64Utils.encode(tokenStrToEncode.getBytes(Charsets.UTF_8));
    }

    /**
     * Validates the json provided.
     *
     * @param redirectURL redirect url
     * @return true if a valid json
     */
    public static boolean isValidJson(String redirectURL) {

        try {
            new JSONObject(redirectURL);
        } catch (JSONException ex) {
            return false;
        }
        return true;
    }

    /**
     * This method returns essential:true claims list from the request parameter of OIDC authorization request
     *
     * @param claimRequestor                  claimrequestor is either id_token or  userinfo
     * @param requestedClaimsFromRequestParam claims defined in the value of the request parameter
     * @return the claim list which have attribute vale essentail :true
     */
    public static List<String> essentialClaimsFromRequestParam(String claimRequestor, Map<String, List<RequestedClaim>>
            requestedClaimsFromRequestParam) {

        List<String> essentialClaimsfromRequestParam = new ArrayList<>();
        List<RequestedClaim> claimsforClaimRequestor = requestedClaimsFromRequestParam.get(claimRequestor);
        if (CollectionUtils.isNotEmpty(claimsforClaimRequestor)) {
            for (RequestedClaim claimforClaimRequestor : claimsforClaimRequestor) {
                String claim = claimforClaimRequestor.getName();
                if (claimforClaimRequestor.isEssential()) {
                    essentialClaimsfromRequestParam.add(claim);
                }
            }
        }
        return essentialClaimsfromRequestParam;
    }

    /* Get authorized user from the {@link AccessTokenDO}. When getting authorized user we also make sure flag to
     * determine whether the user is federated or not is set.
     *
     * @param accessTokenDO accessTokenDO
     * @return user
     */
    public static AuthenticatedUser getAuthenticatedUser(AccessTokenDO accessTokenDO) {

        AuthenticatedUser authenticatedUser = null;
        if (accessTokenDO != null) {
            authenticatedUser = accessTokenDO.getAuthzUser();
        }
        if (authenticatedUser != null) {
            authenticatedUser.setFederatedUser(isFederatedUser(authenticatedUser));
        }
        return authenticatedUser;
    }

    /**
     * Determine whether the user represented by {@link AuthenticatedUser} object is a federated user.
     *
     * @param authenticatedUser
     * @return true if user is federated, false otherwise.
     */
    public static boolean isFederatedUser(AuthenticatedUser authenticatedUser) {

        String userStoreDomain = authenticatedUser.getUserStoreDomain();

        // We consider a user federated if the flag for federated user is set or the user store domain contain the
        // federated user store domain prefix.
        boolean isExplicitlyFederatedUser =
                StringUtils.startsWith(userStoreDomain, OAuthConstants.UserType.FEDERATED_USER_DOMAIN_PREFIX) ||
                        authenticatedUser.isFederatedUser();

        // Flag to make sure federated user is not mapped to local users.
        boolean isFederatedUserNotMappedToLocalUser =
                !OAuthServerConfiguration.getInstance().isMapFederatedUsersToLocal();

        return isExplicitlyFederatedUser && isFederatedUserNotMappedToLocalUser;
    }

    /**
     * Returns the service provider associated with the OAuth clientId.
     *
     * @param clientId     OAuth2/OIDC Client Identifier
     * @param tenantDomain
     * @return
     * @throws IdentityOAuth2Exception
     */
    public static ServiceProvider getServiceProvider(String clientId,
                                                     String tenantDomain) throws IdentityOAuth2Exception {

        ApplicationManagementService applicationMgtService = OAuth2ServiceComponentHolder.getApplicationMgtService();
        try {
            // Get the Service Provider.
            return applicationMgtService.getServiceProviderByClientId(
                    clientId, IdentityApplicationConstants.OAuth2.NAME, tenantDomain);
        } catch (IdentityApplicationManagementException e) {
            throw new IdentityOAuth2Exception("Error while obtaining the service provider for client_id: " +
                    clientId + " of tenantDomain: " + tenantDomain, e);
        }
    }

    /**
     * Returns the service provider associated with the OAuth clientId.
     *
     * @param clientId OAuth2/OIDC Client Identifier
     * @return
     * @throws IdentityOAuth2Exception
     */
    public static ServiceProvider getServiceProvider(String clientId) throws IdentityOAuth2Exception {

        ApplicationManagementService applicationMgtService = OAuth2ServiceComponentHolder.getApplicationMgtService();
        String tenantDomain = null;
        try {
            tenantDomain = getTenantDomainOfOauthApp(clientId);
            // Get the Service Provider.
            return applicationMgtService.getServiceProviderByClientId(
                    clientId, IdentityApplicationConstants.OAuth2.NAME, tenantDomain);
        } catch (IdentityApplicationManagementException e) {
            throw new IdentityOAuth2Exception("Error while obtaining the service provider for client_id: " +
                    clientId + " of tenantDomain: " + tenantDomain, e);
        } catch (InvalidOAuthClientException e) {
            throw new IdentityOAuth2ClientException("Could not find an existing app for clientId: " + clientId, e);
        }
    }

    /**
     * Returns the public certificate of the service provider associated with the OAuth consumer app as
     * an X509 @{@link Certificate} object.
     *
     * @param clientId     OAuth2/OIDC Client Identifier
     * @param tenantDomain
     * @return
     * @throws IdentityOAuth2Exception
     */
    public static Certificate getX509CertOfOAuthApp(String clientId,
                                                    String tenantDomain) throws IdentityOAuth2Exception {

        try {
            ServiceProvider serviceProvider = OAuth2Util.getServiceProvider(clientId, tenantDomain);
            // Get the certificate content.
            String certificateContent = serviceProvider.getCertificateContent();
            if (StringUtils.isNotBlank(certificateContent)) {
                // Build the Certificate object from cert content.
                return IdentityUtil.convertPEMEncodedContentToCertificate(certificateContent);
            } else {
                throw new IdentityOAuth2Exception("Public certificate not configured for Service Provider with " +
                        "client_id: " + clientId + " of tenantDomain: " + tenantDomain);
            }
        } catch (CertificateException e) {
            throw new IdentityOAuth2Exception("Error while building X509 cert of oauth app with client_id: "
                    + clientId + " of tenantDomain: " + tenantDomain, e);
        }
    }

    /**
     * Return true if the token identifier is a parsable JWT.
     *
     * @param tokenIdentifier String JWT token identifier.
     * @return true for a JWT token.
     */
    public static boolean isParsableJWT(String tokenIdentifier) {

        if (StringUtils.isBlank(tokenIdentifier)) {
            return false;
        }
        try {
            JWTParser.parse(tokenIdentifier);
            return true;
        } catch (ParseException e) {
            if (log.isDebugEnabled()) {
                log.debug("Provided token identifier is not a parsable JWT.", e);
            }
            return false;
        }
    }

    /**
     * Return true if the token identifier is JWT.
     *
     * @param tokenIdentifier String JWT token identifier.
     * @return true for a JWT token.
     */
    public static boolean isJWT(String tokenIdentifier) {
        // JWT token contains 3 base64 encoded components separated by periods.
        return StringUtils.countMatches(tokenIdentifier, DOT_SEPARATER) == 2;
    }

    /**
     * Return true if the JWT id token is encrypted.
     *
     * @param idToken String JWT ID token.
     * @return Boolean state of encryption.
     */
    public static boolean isIDTokenEncrypted(String idToken) {
        // Encrypted ID token contains 5 base64 encoded components separated by periods.
        return StringUtils.countMatches(idToken, DOT_SEPARATER) == 4;
    }

    /**
     * @deprecated We cannot determine the token issuer this way. Have a look at the
     * {@link #findAccessToken(String, boolean)} method.
     */
    @Deprecated
    public static OauthTokenIssuer getTokenIssuer(String accessToken) throws IdentityOAuth2Exception {

        OauthTokenIssuer oauthTokenIssuer = null;
        String consumerKey = null;
        if (isJWT(accessToken) || isIDTokenEncrypted(accessToken)) {
            oauthTokenIssuer = new JWTTokenIssuer();
        } else {
            try {
                consumerKey = OAuth2Util.getClientIdForAccessToken(accessToken);
                if (consumerKey != null) {
                    oauthTokenIssuer = OAuth2Util.getOAuthTokenIssuerForOAuthApp(consumerKey);
                }
            } catch (IllegalArgumentException e) {
                if (log.isDebugEnabled()) {
                    log.debug("Consumer key is not found for token identifier: " + accessToken, e);
                }
            } catch (InvalidOAuthClientException e) {
                throw new IdentityOAuth2Exception(
                        "Error while retrieving oauth issuer for the app with clientId: " + consumerKey, e);
            }
        }
        return oauthTokenIssuer;
    }

    /**
     * Publish event on token generation error.
     *
     * @param exception Exception occurred.
     * @param params Additional parameters.
     */
    public static void triggerOnTokenExceptionListeners(Throwable exception, Map<String, Object> params) {

        try {
            OAuthEventInterceptor oAuthEventInterceptorProxy =
                    OAuthComponentServiceHolder.getInstance().getOAuthEventInterceptorProxy();

            if (oAuthEventInterceptorProxy != null) {
                try {
                    oAuthEventInterceptorProxy.onTokenIssueException(exception, params);
                } catch (IdentityOAuth2Exception e) {
                    log.error("Error while invoking OAuthEventInterceptor for onTokenIssueException", e);
                }
            }
        } catch (Throwable e) {
            // Catching a throwable as we do no need to interrupt the code flow since these are logging purposes.
            if (log.isDebugEnabled()) {
                log.debug("Error occurred while executing oAuthEventInterceptorProxy for onTokenIssueException.", e);
            }
        }
    }

    /**
     * Extract information related to the token introspection and publish the event on introspection error.
     *
     * @param
     */
    public static void triggerOnIntrospectionExceptionListeners(OAuth2TokenValidationRequestDTO introspectionRequest,
            OAuth2IntrospectionResponseDTO introspectionResponse) {

        Map<String, Object> params = new HashMap<>();
        params.put("error", introspectionResponse.getError());

        try {
            OAuthEventInterceptor oAuthEventInterceptorProxy = OAuthComponentServiceHolder.getInstance()
                    .getOAuthEventInterceptorProxy();

            if (oAuthEventInterceptorProxy != null) {
                try {
                    oAuthEventInterceptorProxy.onTokenValidationException(introspectionRequest, params);
                } catch (IdentityOAuth2Exception e) {
                    log.error("Error while invoking OAuthEventInterceptor for onTokenValidationException", e);
                }
            }
        } catch (Throwable e) {
            // Catching a throwable as we do no need to interrupt the code flow since these are logging purposes.
            if (log.isDebugEnabled()) {
                log.debug("Error occurred while executing oAuthEventInterceptorProxy for onTokenValidationException.",
                        e);
            }
        }
    }

    /**
     * Get the supported oauth grant types
     *
     * @return list of grant types
     */
    public static List<String> getSupportedGrantTypes() {

        Map<String, AuthorizationGrantHandler> supportedGrantTypesMap = OAuthServerConfiguration.getInstance()
                .getSupportedGrantTypes();
        List<String> supportedGrantTypes = new ArrayList<>();
        if (supportedGrantTypesMap != null && !supportedGrantTypesMap.isEmpty()) {
            supportedGrantTypes = supportedGrantTypesMap.keySet().stream().collect(Collectors.toList());
        }
        return supportedGrantTypes;
    }

    /**
     * Get the supported client authentication methods
     *
     * @return list of client authentication methods
     */
    public static List<String> getSupportedClientAuthenticationMethods() {

        List<String> clientAuthenticationMethods = new ArrayList<>();
        clientAuthenticationMethods.add(CLIENT_SECRET_BASIC);
        clientAuthenticationMethods.add(CLIENT_SECRET_POST);

        return clientAuthenticationMethods;
    }

    /**
     * Get the supported code challenge methods.
     *
     * @return list of code challenge methods.
     */
    public static List<String> getSupportedCodeChallengeMethods() {

        List<String> codeChallengeMethods = new ArrayList<>();
        codeChallengeMethods.add(OAuthConstants.OAUTH_PKCE_S256_CHALLENGE);
        codeChallengeMethods.add(OAuthConstants.OAUTH_PKCE_PLAIN_CHALLENGE);

        return codeChallengeMethods;
    }

    /**
     * Get the supported response modes.
     *
     * @return list of response modes supported.
     */
    public static List<String> getSupportedResponseModes() {

        return OAuthServerConfiguration.getInstance().getSupportedResponseModeNames();
    }

    /**
     * Get the supported request object signing algorithms
     *
     * @return list of algorithms
     */
    public static List<String> getRequestObjectSigningAlgValuesSupported() {

        List<String> requestObjectSigningAlgValues = new ArrayList<>();
        requestObjectSigningAlgValues.add(JWSAlgorithm.RS256.getName());
        requestObjectSigningAlgValues.add(JWSAlgorithm.RS384.getName());
        requestObjectSigningAlgValues.add(JWSAlgorithm.RS512.getName());
        requestObjectSigningAlgValues.add(JWSAlgorithm.PS256.getName());
        requestObjectSigningAlgValues.add(JWSAlgorithm.NONE.getName());

        return requestObjectSigningAlgValues;
    }

    /**
     * Check whether the request object parameter is supported
     *
     * @return true if supported
     */
    public static boolean isRequestParameterSupported() {

        return Boolean.TRUE;
    }

    /**
     * Check whether the claims parameter is supported
     *
     * @return true if supported
     */
    public static boolean isClaimsParameterSupported() {

        return Boolean.TRUE;
    }

    /**
     * Returns the federated IdP resolved from the given domain.
     * For a federated user the user store domain is in the format of FEDERATED:{federated-idp-name}
     *
     * @param userStoreDomain user store domain to be resolved from
     * @return federated IdP name if user store domain is of format FEDERATED:{federated-idp-name}. Else returns null.
     */
    public static String getFederatedIdPFromDomain(String userStoreDomain) {

        if (StringUtils.startsWith(userStoreDomain, OAuthConstants.UserType.FEDERATED_USER_DOMAIN_PREFIX)) {

            String[] tokens = userStoreDomain.split(OAuthConstants.UserType.FEDERATED_USER_DOMAIN_SEPARATOR);
            if (tokens.length == 2) {
                return tokens[1];
            }
        }

        return null;
    }

    /**
     * Creates an instance on AuthenticatedUser{@link AuthenticatedUser} for the given parameters.
     * If given user store domain is of format FEDERATED:{federated-idp-name}, the authenticated user instance will
     * be flagged as a federated user.
     *
     * @param username        username of the user
     * @param userStoreDomain user store domain
     * @param tenantDomain    tenent domain
     * @return an instance of AuthenticatedUser{@link AuthenticatedUser}
     * @deprecated use {@link #createAuthenticatedUser(String, String, String, String)} instead.
     */
    @Deprecated
    public static AuthenticatedUser createAuthenticatedUser(String username, String userStoreDomain,
                                                            String tenantDomain) {

        AuthenticatedUser authenticatedUser = new AuthenticatedUser();
        authenticatedUser.setUserName(username);
        authenticatedUser.setTenantDomain(tenantDomain);
        if (StringUtils.startsWith(userStoreDomain, OAuthConstants.UserType.FEDERATED_USER_DOMAIN_PREFIX) &&
                !OAuthServerConfiguration.getInstance().isMapFederatedUsersToLocal()) {
            if (log.isDebugEnabled()) {
                log.debug("Federated prefix found in domain: " + userStoreDomain + " for user: " + username
                        + " in tenant domain: " + tenantDomain + ". Flag user as a federated user.");
            }
            authenticatedUser.setFederatedUser(true);
            authenticatedUser.setFederatedIdPName(OAuth2Util.getFederatedIdPFromDomain(userStoreDomain));
        } else {
            authenticatedUser.setUserStoreDomain(userStoreDomain);
        }

        return authenticatedUser;
    }

    /**
     * Creates an instance of AuthenticatedUser{@link AuthenticatedUser} for the given parameters.
     *
     * @param username        username of the user
     * @param userStoreDomain user store domain
     * @param tenantDomain    tenent domain
     * @param idpName         idp name
     * @return an instance of AuthenticatedUser{@link AuthenticatedUser}
     */
    public static AuthenticatedUser createAuthenticatedUser(String username, String userStoreDomain, String
            tenantDomain, String idpName) {

        AuthenticatedUser authenticatedUser = new AuthenticatedUser();
        authenticatedUser.setUserName(username);
        authenticatedUser.setTenantDomain(tenantDomain);

        /* When the IDP_ID column is available it was decided to set the
         domain name for federated users to 'FEDERATED'.
         This is a system reserved word and user stores cannot be created with this name.

         For jwt bearer grant and saml bearer grant types, assertion issuing idp is set as
         the authenticated idp, but this may not always be the idp user is in;
         i.e, for an assertion issued by IS, idp name will be 'LOCAL', yet the user could have been
         authenticated with some external idp.
         Therefore, we cannot stop setting 'FEDERATED' as the user store domain for federated users.*/
        if (StringUtils.startsWith(userStoreDomain, OAuthConstants.UserType.FEDERATED_USER_DOMAIN_PREFIX) &&
                !OAuthServerConfiguration.getInstance().isMapFederatedUsersToLocal()) {
            authenticatedUser.setFederatedUser(true);
            if (OAuth2ServiceComponentHolder.isIDPIdColumnEnabled()) {
                authenticatedUser.setFederatedIdPName(idpName);
            } else {
                authenticatedUser.setFederatedIdPName(OAuth2Util.getFederatedIdPFromDomain(userStoreDomain));
            }
            authenticatedUser.setUserId(getUserIdOfFederatedUser(username, tenantDomain, idpName));
            if (log.isDebugEnabled()) {
                log.debug("Federated prefix found in domain: " + userStoreDomain + " for user: " + username +
                        " in tenant domain: " + tenantDomain + ". Flag user as a federated user. " +
                        authenticatedUser.getFederatedIdPName() + " is set as the authenticated idp.");
            }
        } else {
            authenticatedUser.setUserStoreDomain(userStoreDomain);
            authenticatedUser.setFederatedIdPName(idpName);
        }

        return authenticatedUser;
    }

    /**
     * Get the user if of the federated user from the user session store.
     *
     * @param username     Username.
     * @param tenantDomain Tenant domain.
     * @param idpName      IDP name.
     * @return User id associated with the given federated user.
     */
    private static String getUserIdOfFederatedUser(String username, String tenantDomain, String idpName) {

        String userId = null;
        int tenantId = IdentityTenantUtil.getTenantId(tenantDomain);
        try {
            int idpId = UserSessionStore.getInstance().getIdPId(idpName, tenantId);
            userId = UserSessionStore.getInstance().getFederatedUserId(username, tenantId, idpId);
        } catch (UserSessionException e) {
            // In here we better not log the user id.
            log.error("Error occurred while resolving the user id from the username for the federated user", e);
        }
        return userId;
    }

    public static String getIdTokenIssuer(String tenantDomain) throws IdentityOAuth2Exception {

        if (IdentityTenantUtil.isTenantQualifiedUrlsEnabled()) {
            try {
                return ServiceURLBuilder.create().addPath(OAUTH2_TOKEN_EP_URL).build().getAbsolutePublicURL();
            } catch (URLBuilderException e) {
                String errorMsg = String.format("Error while building the absolute url of the context: '%s',  for the" +
                        " tenant domain: '%s'", OAUTH2_TOKEN_EP_URL, tenantDomain);
                throw new IdentityOAuth2Exception(errorMsg, e);
            }
        } else {
            return getIssuerLocation(tenantDomain);
        }
    }

    /**
     * Used to get the issuer url for a given tenant.
     *
     * @param tenantDomain Tenant domain.
     * @return Token issuer url.
     * @throws IdentityOAuth2Exception IdentityOAuth2Exception.
     */
    public static String getIssuerLocation(String tenantDomain) throws IdentityOAuth2Exception {

        /*
        * IMPORTANT:
        * This method should only honor the given tenant.
        * Do not add any auto tenant resolving logic.
        */
        if (IdentityTenantUtil.isTenantQualifiedUrlsEnabled() || isBuildIssuerWithHostname()) {
            try {
                startTenantFlow(tenantDomain);
                return ServiceURLBuilder.create().addPath(OAUTH2_TOKEN_EP_URL).build().getAbsolutePublicURL();
            } catch (URLBuilderException e) {
                String errorMsg = String.format("Error while building the absolute url of the context: '%s',  for the" +
                        " tenant domain: '%s'", OAUTH2_TOKEN_EP_URL, tenantDomain);
                throw new IdentityOAuth2Exception(errorMsg, e);
            } finally {
                endTenantFlow();
            }
        } else {
            return getResidentIdpEntityId(tenantDomain);
        }
    }

    /**
     * Retrieve entity id of the resident identity provider.
     *
     * @param tenantDomain tenant domain.
     * @return idp entity id.
     * @throws IdentityOAuth2Exception when failed to retrieve the idp entity id.
     */
    public static String getResidentIdpEntityId(String tenantDomain) throws IdentityOAuth2Exception {

        IdentityProvider identityProvider = getResidentIdp(tenantDomain);
        FederatedAuthenticatorConfig[] fedAuthnConfigs = identityProvider.getFederatedAuthenticatorConfigs();
        // Get OIDC authenticator
        FederatedAuthenticatorConfig oidcAuthenticatorConfig =
                IdentityApplicationManagementUtil.getFederatedAuthenticator(fedAuthnConfigs,
                        IdentityApplicationConstants.Authenticator.OIDC.NAME);
        return IdentityApplicationManagementUtil.getProperty(oidcAuthenticatorConfig.getProperties(),
                IDP_ENTITY_ID).getValue();
    }

    /**
     * If enabled, hostname will be used to build the issuer of the ID token instead of entity id of the resident IDP.
     *
     * @return true if hostname is to be used to build the issuer of the ID token.
     */
    private static boolean isBuildIssuerWithHostname() {

        String buildIssuerWithHostname = IdentityUtil.getProperty(OAUTH_BUILD_ISSUER_WITH_HOSTNAME);
        return Boolean.parseBoolean(buildIssuerWithHostname);
    }

    private static IdentityProvider getResidentIdp(String tenantDomain) throws IdentityOAuth2Exception {

        try {
            return IdentityProviderManager.getInstance().getResidentIdP(tenantDomain);
        } catch (IdentityProviderManagementException e) {
            String errorMsg =
                    String.format("Error while getting Resident Identity Provider of '%s' tenant.", tenantDomain);
            throw new IdentityOAuth2Exception(errorMsg, e);
        }
    }

    /**
     * Used to build an OAuth revocation request DTO.
     *
     * @param oAuthClientAuthnContext OAuth client authentication context.
     * @param accessToken             Access token to be revoked.
     * @return Returns a OAuth revocation request DTO.
     */
    public static OAuthRevocationRequestDTO buildOAuthRevocationRequest(OAuthClientAuthnContext oAuthClientAuthnContext,
                                                                        String accessToken) {

        OAuthRevocationRequestDTO revocationRequestDTO = new OAuthRevocationRequestDTO();

        revocationRequestDTO.setToken(accessToken);
        revocationRequestDTO.setOauthClientAuthnContext(oAuthClientAuthnContext);
        revocationRequestDTO.setConsumerKey(oAuthClientAuthnContext.getClientId());

        return revocationRequestDTO;
    }

    /**
     * Find access tokenDO from token identifier by chaining through all available token issuers.
     *
     * @param tokenIdentifier access token data object from the validation request.
     * @return AccessTokenDO
     * @throws IdentityOAuth2Exception
     */
    public static AccessTokenDO findAccessToken(String tokenIdentifier, boolean includeExpired)
            throws IdentityOAuth2Exception {

        AccessTokenDO accessTokenDO;

        // Get a copy of the list of token issuers .
        Map<String, OauthTokenIssuer> allOAuthTokenIssuerMap = new HashMap<>(
                OAuthServerConfiguration.getInstance().getOauthTokenIssuerMap());

        // Differentiate default token issuers and other issuers for better performance.
        Map<String, OauthTokenIssuer> defaultOAuthTokenIssuerMap = new HashMap<>();
        extractDefaultOauthTokenIssuers(allOAuthTokenIssuerMap, defaultOAuthTokenIssuerMap);

        // First try default token issuers.
        accessTokenDO = getAccessTokenDOFromMatchingTokenIssuer(tokenIdentifier, defaultOAuthTokenIssuerMap,
                includeExpired);
        if (accessTokenDO != null) {
            return accessTokenDO;
        }

        // Loop through other issuer and try to get the hash.
        accessTokenDO = getAccessTokenDOFromMatchingTokenIssuer(tokenIdentifier, allOAuthTokenIssuerMap,
                includeExpired);

        // If the lookup is only for tokens in 'ACTIVE' state, APIs calling this method expect an
        // IllegalArgumentException to be thrown to identify inactive/invalid tokens.
        if (accessTokenDO == null && !includeExpired) {
            throw new IllegalArgumentException("Invalid Access Token. ACTIVE access token is not found.");
        }
        return accessTokenDO;
    }

    /**
     * Loop through provided token issuer list and tries to get the access token DO.
     *
     * @param tokenIdentifier Provided token identifier.
     * @param tokenIssuerMap  List of token issuers.
     * @return Obtained matching access token DO if possible.
     * @throws IdentityOAuth2Exception
     */
    private static AccessTokenDO getAccessTokenDOFromMatchingTokenIssuer(String tokenIdentifier,
                                                                         Map<String, OauthTokenIssuer> tokenIssuerMap,
                                                                         boolean includeExpired)
            throws IdentityOAuth2Exception {

        AccessTokenDO accessTokenDO;
        if (tokenIssuerMap != null) {
            for (Map.Entry<String, OauthTokenIssuer> oauthTokenIssuerEntry: tokenIssuerMap.entrySet()) {
                try {
                    OauthTokenIssuer oauthTokenIssuer = oauthTokenIssuerEntry.getValue();
                    String tokenAlias = oauthTokenIssuer.getAccessTokenHash(tokenIdentifier);
                    if (oauthTokenIssuer.usePersistedAccessTokenAlias()) {
                        accessTokenDO = OAuth2Util.getAccessTokenDOFromTokenIdentifier(tokenAlias, includeExpired);
                    } else {
                        accessTokenDO = OAuth2Util.getAccessTokenDOFromTokenIdentifier(tokenIdentifier, includeExpired);
                    }
                    if (accessTokenDO != null) {
                        return accessTokenDO;
                    }
                } catch (OAuthSystemException e) {
                    if (log.isDebugEnabled()) {
                        if (IdentityUtil.isTokenLoggable(IdentityConstants.IdentityTokens.ACCESS_TOKEN)) {
                            log.debug("Token issuer: " + oauthTokenIssuerEntry.getKey() + " was tried and" +
                                    " failed to parse the received token: " + tokenIdentifier);
                        } else {
                            log.debug("Token issuer: " + oauthTokenIssuerEntry.getKey() + " was tried and" +
                                    " failed to parse the received token.");
                        }
                    }
                } catch (IllegalArgumentException e) {
                    if (log.isDebugEnabled()) {
                        if (IdentityUtil.isTokenLoggable(IdentityConstants.IdentityTokens.ACCESS_TOKEN)) {
                            log.debug("Token issuer: " + oauthTokenIssuerEntry.getKey() + " was tried and"
                                    + " failed to get the token from database: " + tokenIdentifier);
                        } else {
                            log.debug("Token issuer: " + oauthTokenIssuerEntry.getKey() + " was tried and"
                                    + " failed  to get the token from database.");
                        }
                    }
                }
            }
        }
        return null;
    }

    /**
     * Differentiate default token issuers from all available token issuers map.
     *
     * @param allOAuthTokenIssuerMap Map of all available token issuers.
     * @param defaultOAuthTokenIssuerMap default token issuers
     */
    private static void extractDefaultOauthTokenIssuers(Map<String, OauthTokenIssuer> allOAuthTokenIssuerMap,
                                                        Map<String, OauthTokenIssuer> defaultOAuthTokenIssuerMap) {

        // TODO: 4/9/19 Implement logic to read default issuer from config.
        // TODO: 4/9/19 add sorting mechanism to use JWT issuer first.
        defaultOAuthTokenIssuerMap.put(OAuthServerConfiguration.JWT_TOKEN_TYPE,
                allOAuthTokenIssuerMap.get(OAuthServerConfiguration.JWT_TOKEN_TYPE));
        allOAuthTokenIssuerMap.remove(OAuthServerConfiguration.JWT_TOKEN_TYPE);

        defaultOAuthTokenIssuerMap.put(OAuthServerConfiguration.DEFAULT_TOKEN_TYPE,
                allOAuthTokenIssuerMap.get(OAuthServerConfiguration.DEFAULT_TOKEN_TYPE));
        allOAuthTokenIssuerMap.remove(OAuthServerConfiguration.DEFAULT_TOKEN_TYPE);
    }

    /**
     * Return access token identifier from OAuth2TokenValidationResponseDTO. This method validated the token against
     * the cache and the DB.
     *
     * @param tokenResponse OAuth2TokenValidationResponseDTO object.
     * @return extracted access token identifier.
     * @throws UserInfoEndpointException
     */
    public static String getAccessTokenIdentifier(OAuth2TokenValidationResponseDTO tokenResponse)
            throws UserInfoEndpointException {

        if (tokenResponse.getAuthorizationContextToken().getTokenString() != null) {
            AccessTokenDO accessTokenDO;
            try {
                accessTokenDO = OAuth2ServiceComponentHolder.getInstance().getTokenProvider()
                        .getVerifiedAccessToken(tokenResponse.getAuthorizationContextToken().getTokenString(), false);
            } catch (IdentityOAuth2Exception e) {
                throw new UserInfoEndpointException("Error occurred while obtaining access token.", e);
            }

            if (accessTokenDO != null) {
                return accessTokenDO.getAccessToken();
            }
        }
        return null;
    }

    /**
     * Retrieves and verifies an access token data object based on the provided
     * OAuth2TokenValidationResponseDTO, excluding expired tokens from verification.
     *
     * @param tokenResponse The OAuth2TokenValidationResponseDTO containing token information.
     * @return An Optional containing the AccessTokenDO if the token is valid (ACTIVE), or an empty Optional if the
     * token is not found in ACTIVE state.
     * @throws UserInfoEndpointException If an error occurs while obtaining the access token.
     */
    public static Optional<AccessTokenDO> getAccessTokenDO(OAuth2TokenValidationResponseDTO tokenResponse)
            throws UserInfoEndpointException {

        if (tokenResponse.getAuthorizationContextToken().getTokenString() != null) {
            try {
                AccessTokenDO accessTokenDO = OAuth2ServiceComponentHolder.getInstance().getTokenProvider()
                        .getVerifiedAccessToken(tokenResponse.getAuthorizationContextToken().getTokenString(), false);
                return Optional.ofNullable(accessTokenDO);
            } catch (IdentityOAuth2Exception e) {
                throw new UserInfoEndpointException("Error occurred while obtaining access token.", e);
            }
        } else {
            return Optional.empty();
        }
    }

    /**
     * There are cases where we store an 'alias' of the token returned to the client as the token inside IS.
     * For example, in the case of JWT access tokens we store the 'jti' claim in the database instead of the
     * actual JWT. Therefore we need to cache an AccessTokenDO with the stored token identifier.
     *
     * @param newTokenBean token DO to be added to the cache.
     */
    public static void addTokenDOtoCache(AccessTokenDO newTokenBean) throws IdentityOAuth2Exception  {

        OauthTokenIssuer tokenIssuer = null;
        try {
            tokenIssuer = OAuth2Util.getOAuthTokenIssuerForOAuthApp(newTokenBean.getConsumerKey());
            String tokenAlias = tokenIssuer.getAccessTokenHash(newTokenBean.getAccessToken());
            OAuthCacheKey accessTokenCacheKey = new OAuthCacheKey(tokenAlias);
            AccessTokenDO tokenDO = AccessTokenDO.clone(newTokenBean);
            tokenDO.setAccessToken(tokenAlias);
            OAuthCache.getInstance().addToCache(accessTokenCacheKey, tokenDO);
            if (log.isDebugEnabled()) {
                if (IdentityUtil.isTokenLoggable(IdentityConstants.IdentityTokens.ACCESS_TOKEN)) {
                    log.debug("Access token DO was added to OAuthCache with cache key: "
                            + accessTokenCacheKey.getCacheKeyString());
                } else {
                    log.debug("Access token DO was added to OAuthCache");
                }
            }
        } catch (OAuthSystemException e) {
            if (IdentityUtil.isTokenLoggable(IdentityConstants.IdentityTokens.ACCESS_TOKEN)) {
                throw new IdentityOAuth2Exception("Error while getting the token alias from token issuer: " +
                        tokenIssuer.toString() + " for the token: " + newTokenBean.getAccessToken(), e);
            } else {
                throw new IdentityOAuth2Exception("Error while getting the token alias from token issuer: " +
                        tokenIssuer.toString(), e);
            }
        } catch (InvalidOAuthClientException e) {
            if (IdentityUtil.isTokenLoggable(IdentityConstants.IdentityTokens.ACCESS_TOKEN)) {
                throw new IdentityOAuth2Exception("Error while getting the token issuer for the token: " +
                        newTokenBean.getAccessToken(), e);
            } else {
                throw new IdentityOAuth2Exception("Error while getting the token issuer", e);
            }
        }
    }

    /**
     * Used to get the authenticated IDP name from a user.
     *
     * @param user Authenticated User.
     * @return Returns the authenticated IDP name.
     */
    public static String getAuthenticatedIDP(AuthenticatedUser user) {

        String authenticatedIDP;
        if (OAuth2ServiceComponentHolder.isIDPIdColumnEnabled()) {
            if (!OAuthServerConfiguration.getInstance().isMapFederatedUsersToLocal() && user.isFederatedUser()) {
                authenticatedIDP = user.getFederatedIdPName();
                if (log.isDebugEnabled()) {
                    log.debug("IDP_ID column is available. User is federated and not mapped to local users. " +
                            "Authenticated IDP is set to:" + authenticatedIDP + " for user:"
                            + user.getLoggableUserId());
                }
            } else {
                authenticatedIDP = FrameworkConstants.LOCAL_IDP_NAME;
                if (log.isDebugEnabled()) {
                    log.debug("IDP_ID column is available. Authenticated IDP is set to:" + authenticatedIDP +
                            " for user:" + user.getLoggableUserId());
                }
            }
        } else {
            authenticatedIDP = user.getFederatedIdPName();
            if (log.isDebugEnabled()) {
                log.debug("IDP_ID column is not available. Authenticated IDP is set to:" + authenticatedIDP +
                        " for user:" + user.getLoggableUserId());
            }
        }

        return authenticatedIDP;
    }

    /**
     * Used to get the user store domain name from a user.
     *
     * @param user Authenticated User.
     * @return Returns the sanitized user store domain.
     */
    public static String getUserStoreDomain(AuthenticatedUser user) {

        String userDomain;
        if (OAuth2ServiceComponentHolder.isIDPIdColumnEnabled() &&
                !OAuthServerConfiguration.getInstance().isMapFederatedUsersToLocal() && user.isFederatedUser()) {
            if (log.isDebugEnabled()) {
                log.debug("IDP_ID column is available. User is federated and not mapped to local users.");
            }
            // When the IDP_ID column is available it was decided to set the
            // domain name for federated users to 'FEDERATED'.
            // This is a system reserved word and users stores cannot be created with this name.
            userDomain = FrameworkConstants.FEDERATED_IDP_NAME;
        } else if (!OAuthServerConfiguration.getInstance().isMapFederatedUsersToLocal() && user.isFederatedUser()) {
            if (log.isDebugEnabled()) {
                log.debug("IDP_ID column is not available. User is federated and not mapped to local users.");
            }
            userDomain = OAuth2Util.getFederatedUserDomain(user.getFederatedIdPName());
        } else {
            userDomain = user.getUserStoreDomain();
            if (log.isDebugEnabled()) {
                if (OAuth2ServiceComponentHolder.isIDPIdColumnEnabled()) {
                    log.debug("IDP_ID column is available. User is not federated or mapped to local users.");
                } else {
                    log.debug("IDP_ID column is not available. User is not federated or mapped to local users.");
                }
            }
        }
        String sanitizedUserDomain = OAuth2Util.getSanitizedUserStoreDomain(userDomain);
        if (log.isDebugEnabled()) {
            log.debug("User domain is set to:" + sanitizedUserDomain  + " for user:" + user.getLoggableUserId());
        }

        return sanitizedUserDomain;
    }

    /**
     * Check if the IDP_ID column is available in the relevant tables.
     *
     * @return True if IDP_ID column is available in all the relevant table.
     */
    public static boolean checkIDPIdColumnAvailable() {

        boolean isIdpIdAvailableInAuthzCodeTable;
        boolean isIdpIdAvailableInTokenTable;
        boolean isIdpIdAvailableInTokenAuditTable;
        String columnIdpId = "IDP_ID";

        isIdpIdAvailableInAuthzCodeTable = FrameworkUtils
                .isTableColumnExists("IDN_OAUTH2_AUTHORIZATION_CODE", columnIdpId);
        isIdpIdAvailableInTokenTable = FrameworkUtils
                .isTableColumnExists("IDN_OAUTH2_ACCESS_TOKEN", columnIdpId);
        if (OAuthServerConfiguration.getInstance().useRetainOldAccessTokens()) {
            isIdpIdAvailableInTokenAuditTable = FrameworkUtils
                    .isTableColumnExists("IDN_OAUTH2_ACCESS_TOKEN_AUDIT", columnIdpId);
        } else {
            isIdpIdAvailableInTokenAuditTable = true;
            if (log.isDebugEnabled()) {
                log.debug("Retaining old access tokens in IDN_OAUTH2_ACCESS_TOKEN_AUDIT is disabled, therefore " +
                        "ignoring the availability of IDP_ID column in IDN_OAUTH2_ACCESS_TOKEN_AUDIT table.");
            }
        }

        return isIdpIdAvailableInAuthzCodeTable && isIdpIdAvailableInTokenTable && isIdpIdAvailableInTokenAuditTable;
    }

    public static boolean isAccessTokenExtendedTableExist() {

        return IdentityDatabaseUtil.isTableExists(OAuthConstants.ACCESS_TOKEN_STORE_ATTRIBUTES_TABLE);
    }

    /**
     * Check whether the CONSENTED_TOKEN column is available in IDN_OAUTH2_ACCESS_TOKEN table.
     *
     * @return True if the column is available.
     */
    public static boolean checkConsentedTokenColumnAvailable() {

        return FrameworkUtils.isTableColumnExists("IDN_OAUTH2_ACCESS_TOKEN", "CONSENTED_TOKEN");
    }

    /**
     * This can be used to load the oauth scope permissions bindings in oauth-scope-bindings.xml file.
     */
    public static void initiateOAuthScopePermissionsBindings(int tenantId) {

        if (Oauth2ScopeUtils.isSystemLevelInternalSystemScopeManagementEnabled()) {
            if (log.isDebugEnabled()) {
                log.debug("OAuth internal scopes permission binding initialization is skipped as the scopes " +
                        "are managed globally.");
            }
            return;
        }
        try {
            //Check login scope is available. If exists, assumes all scopes are loaded using the file.
            if (!hasScopesAlreadyAdded(tenantId)) {
                List<Scope> scopes = OAuth2ServiceComponentHolder.getInstance().getOauthScopeBinding();
                for (Scope scope : scopes) {
                    OAuthTokenPersistenceFactory.getInstance().getOAuthScopeDAO().addScope(scope, tenantId);
                }
                if (log.isDebugEnabled()) {
                    log.debug("OAuth scopes are loaded for the tenant : " + tenantId);
                }
            } else {
                if (log.isDebugEnabled()) {
                    log.debug("OAuth scopes are already loaded");
                }
            }
        } catch (IdentityOAuth2ScopeException e) {
            log.error("Error while registering OAuth scopes with permissions bindings", e);
        }
    }

    private static boolean hasScopesAlreadyAdded(int tenantId) throws IdentityOAuth2ScopeServerException {

        Scope loginScope = OAuthTokenPersistenceFactory.getInstance().getOAuthScopeDAO().getScopeByName(
                INTERNAL_LOGIN_SCOPE, tenantId);
        if (loginScope == null) {
            return false;
        } else {
            List<ScopeBinding> scopeBindings = loginScope.getScopeBindings();
            for (ScopeBinding scopeBinding : scopeBindings) {
                if (PERMISSIONS_BINDING_TYPE.equalsIgnoreCase(scopeBinding.getBindingType())) {
                    return true;
                }
            }
        }
        return false;
    }

    /**
     * Check whether required token binding available in the request.
     *
     * @param tokenBinding token binding.
     * @param request http request.
     * @return true if binding is valid.
     */
    public static boolean isValidTokenBinding(TokenBinding tokenBinding, HttpServletRequest request) {

        if (request == null || tokenBinding == null || StringUtils.isBlank(tokenBinding.getBindingReference())
                || StringUtils.isBlank(tokenBinding.getBindingType())) {
            return true;
        }

        Optional<TokenBinder> tokenBinderOptional = OAuth2ServiceComponentHolder.getInstance()
                .getTokenBinder(tokenBinding.getBindingType());
        if (!tokenBinderOptional.isPresent()) {
            log.warn("Token binder with type: " + tokenBinding.getBindingType() + " is not available.");
            return false;
        }

        return tokenBinderOptional.get().isValidTokenBinding(request, tokenBinding);
    }

    /**
     * Get public certificate from JWKS when kid and JWKS Uri is given.
     *
     * @param jwksUri - JWKS Uri
     * @return - X509Certificate
     * @throws IdentityOAuth2Exception - IdentityOAuth2Exception
     * @deprecated replaced with {@link #getEncryptionJWKFromJWKS(String, JWEAlgorithm)}
     */
    @Deprecated
    private static X509Certificate getPublicCertFromJWKS(String jwksUri) throws IdentityOAuth2Exception {
        if (log.isDebugEnabled()) {
            log.debug(String.format("Attempting to retrieve public certificate from the Jwks uri: %s.", jwksUri));
        }
        try {
            JWKSet publicKeys = JWKSet.load(new URL(jwksUri));
            JWK jwk = null;
            X509Certificate certificate;
            //Get the first signing JWK from the list
            List<JWK> jwkList = publicKeys.getKeys();

            for (JWK currentJwk : jwkList) {
                if (KeyUse.SIGNATURE == currentJwk.getKeyUse()) {
                    jwk = currentJwk;
                    break;
                }
            }

            if (jwk != null) {
                certificate = jwk.getParsedX509CertChain().get(0);
                if (log.isDebugEnabled()) {
                    log.debug(String.format("Retrieved the public signing certificate successfully from the " +
                            "jwks uri: %s", jwksUri));
                }
                return certificate;
            } else {
                throw new IdentityOAuth2Exception(String.format("Failed to retrieve public certificate from " +
                        "jwks uri: %s", jwksUri));
            }
        } catch (ParseException | IOException e) {
            throw new IdentityOAuth2Exception(String.format("Failed to retrieve public certificate from " +
                    "jwks uri: %s", jwksUri), e);
        }
    }

    /**
     * Get Jwks uri of SP when clientId and spTenantDomain is provided.
     *
     * @param clientId       - ClientId
     * @param spTenantDomain - Tenant domain
     * @return Jwks Url
     * @throws IdentityOAuth2Exception
     */
    public static String getSPJwksUrl(String clientId, String spTenantDomain) throws IdentityOAuth2Exception {

        ServiceProvider serviceProvider = OAuth2Util.getServiceProvider(clientId, spTenantDomain);
        String jwksUri = serviceProvider.getJwksUri();
        if (StringUtils.isNotBlank(jwksUri)) {
            if (log.isDebugEnabled()) {
                log.debug(String.format("Retrieved jwks uri: %s for the service provider associated with client_id: %s",
                        jwksUri, clientId));
            }
        }
        return jwksUri;
    }

    /**
     * Method to extract the SHA-256 JWK thumbprint from certificates.
     *
     * @param certificate x509 certificate
     * @return String thumbprint
     * @throws IdentityOAuth2Exception When failed to extract thumbprint
     */
    public static String getJwkThumbPrint(Certificate certificate) throws IdentityOAuth2Exception {

        if (log.isDebugEnabled()) {
            log.debug(String.format("Calculating SHA-256 JWK thumb-print for certificate: %s", certificate.toString()));
        }
        try {
            CertificateFactory cf = CertificateFactory.getInstance(Constants.X509);
            ByteArrayInputStream bais = new ByteArrayInputStream(certificate.getEncoded());
            X509Certificate x509 = (X509Certificate) cf.generateCertificate(bais);
            Base64URL jwkThumbprint;
            // check config to maintain backward compatibility with SHA-1 thumbprint
            if (Boolean.parseBoolean(IdentityUtil.getProperty(
                    IdentityConstants.OAuth.ENABLE_SHA256_JWK_THUMBPRINT))) {
                jwkThumbprint = RSAKey.parse(x509).computeThumbprint(Constants.SHA256);
            } else {
                jwkThumbprint = RSAKey.parse(x509).computeThumbprint(Constants.SHA1);
            }

            String thumbprintString = jwkThumbprint.toString();
            if (log.isDebugEnabled()) {
                log.debug(String.format("Calculated SHA-1 JWK thumbprint %s from the certificate",
                        thumbprintString));
            }
            return thumbprintString;
        } catch (CertificateException | JOSEException e) {
            throw new IdentityOAuth2Exception("Error occurred while generating SHA-1 JWK thumbprint", e);
        }
    }

    /**
     * Validates whether the tenant domain set in context matches with the app's tenant domain in tenant qualified
     * URL mode.
     *
     * @param tenantDomainOfApp Tenant domain of the app.
     * @throws InvalidOAuthClientException
     */
    public static void validateRequestTenantDomain(String tenantDomainOfApp) throws InvalidOAuthClientException {

        if (IdentityTenantUtil.isTenantQualifiedUrlsEnabled()) {

            String tenantDomainFromContext = IdentityTenantUtil.resolveTenantDomain();
            if (!StringUtils.equals(tenantDomainFromContext, tenantDomainOfApp)) {
                // This means the tenant domain sent in the request and app's tenant domain do not match.
                if (log.isDebugEnabled()) {
                    log.debug("A valid client with the given client_id cannot be found in " +
                            "tenantDomain: " + tenantDomainFromContext);
                }
                throw new InvalidOAuthClientException("no.valid.client.in.tenant");
            }
        }
    }

    /**
     * Validates whether the tenant domain set in context matches with the app's tenant domain in tenant qualified
     * URL mode.
     *
     * @param tenantDomainOfApp Tenant domain of the app.
     * @param tokenReqDTO       Access token request DTO object that contains request parameters.
     * @throws InvalidOAuthClientException
     */
    public static void validateRequestTenantDomain(String tenantDomainOfApp, OAuth2AccessTokenReqDTO tokenReqDTO)
            throws InvalidOAuthClientException {

        if (IdentityTenantUtil.isTenantQualifiedUrlsEnabled()) {

            Optional<String> contextTenantDomainFromTokenReqDTO = getContextTenantDomainFromTokenReqDTO(tokenReqDTO);
            String tenantDomainFromContext;
            if (contextTenantDomainFromTokenReqDTO.isPresent()) {
                tenantDomainFromContext = contextTenantDomainFromTokenReqDTO.get();
                if (StringUtils.isBlank(tenantDomainFromContext)) {
                    tenantDomainFromContext = IdentityTenantUtil.resolveTenantDomain();
                }

                if (!StringUtils.equals(tenantDomainFromContext, tenantDomainOfApp)) {
                    // This means the tenant domain sent in the request and app's tenant domain do not match.
                    throw new InvalidOAuthClientException("A valid client with the given client_id cannot be found in "
                            + "tenantDomain: " + tenantDomainFromContext);
                }
            } else {
                validateRequestTenantDomain(tenantDomainOfApp);
            }
        }
    }

    private static Optional<String> getContextTenantDomainFromTokenReqDTO(OAuth2AccessTokenReqDTO tokenReqDTO) {

        if (tokenReqDTO == null || tokenReqDTO.getParameters() == null) {
            return Optional.empty();
        }

       String tenantDomainFromContext =
               tokenReqDTO.getParameters().get(OAuthConstants.TENANT_DOMAIN_FROM_CONTEXT);
        if (StringUtils.isNotBlank(tenantDomainFromContext)) {
            return Optional.of(tenantDomainFromContext);
        }
        return Optional.empty();
    }

    private static void startTenantFlow(String tenantDomain) {

        PrivilegedCarbonContext.startTenantFlow();
        PrivilegedCarbonContext.getThreadLocalCarbonContext().setTenantDomain(tenantDomain);
        PrivilegedCarbonContext.getThreadLocalCarbonContext().setTenantId(IdentityTenantUtil.getTenantId(tenantDomain));
    }

    private static void endTenantFlow() {

        PrivilegedCarbonContext.endTenantFlow();
    }

    /**
     * Determines if the scope is specified in the allowed scopes list.
     *
     * @param allowedScopesList Allowed scopes list
     * @param scope             The scope key to check.
     * @return - 'true' if the scope is allowed. 'false' if not.
     */
    public static boolean isAllowedScope(List<String> allowedScopesList, String scope) {

        for (String scopeTobeSkipped : allowedScopesList) {
            if (scope.matches(scopeTobeSkipped)) {
                if (log.isDebugEnabled()) {
                    log.debug(scope + " is found in the allowed list of scopes.");
                }
                return true;
            }
        }
        return false;
    }

    /**
     * Util method to get Identity Provider by name and tenant domain.
     *
     * @param identityProviderName Identity provider
     * @param tenantDomain         Tenant domain
     * @return Identity Provider
     * @throws IdentityOAuth2Exception If were unable to get Identity provider.
     */
    public static IdentityProvider getIdentityProvider(String identityProviderName, String tenantDomain)
            throws IdentityOAuth2Exception {

        try {
            if (OAuth2ServiceComponentHolder.getInstance().getIdpManager() != null) {
                return OAuth2ServiceComponentHolder.getInstance().getIdpManager().getIdPByName(identityProviderName,
                        tenantDomain);
            } else {
                String errorMsg = String.format("Unable to retrieve Idp manager. Error while " +
                        "getting '%s' Identity  Provider of '%s' tenant.", identityProviderName, tenantDomain);
                throw new IdentityOAuth2Exception(errorMsg);
            }
        } catch (IdentityProviderManagementException e) {
            String errorMsg =
                    String.format("Error while getting '%s' Identity Provider of '%s' tenant.", identityProviderName,
                            tenantDomain);
            throw new IdentityOAuth2Exception(errorMsg, e);
        }
    }

    /**
     * Get Internal/everyone role for corresponding user using realm configuration.
     *
     * @param user Authenticated user
     * @return Internal/everyone role
     * @throws IdentityOAuth2Exception IdentityOAuth2Exception
     */
    public static String getInternalEveryoneRole(AuthenticatedUser user) throws IdentityOAuth2Exception {

        try {
            RealmConfiguration realmConfiguration;
            RealmService realmService = OAuthComponentServiceHolder.getInstance().getRealmService();
            int tenantId = getTenantId(user.getTenantDomain());
            if (realmService != null && tenantId != org.wso2.carbon.base.MultitenantConstants.INVALID_TENANT_ID) {
                UserStoreManager userStoreManager;
                userStoreManager = (UserStoreManager) realmService.getTenantUserRealm(tenantId).getUserStoreManager();
                if (userStoreManager != null) {
                    realmConfiguration = userStoreManager.getRealmConfiguration();
                    return realmConfiguration.getEveryOneRoleName();
                }
            }
            return null;
        } catch (UserStoreException e) {
            String errorMsg =
                    "Error while getting Realm configuration of tenant " + user.getTenantDomain();
            throw new IdentityOAuth2Exception(errorMsg, e);
        }
    }

    /**
     * Get a filtered set of scopes after dropping unregistered scopes.
     *
     * @param requestedScopesArr Array of requested scopes.
     * @param tenantDomain Tenant domain.
     * @return Filtered set of scopes after dropping unregistered scopes.
     * @throws IdentityOAuth2Exception IdentityOAuth2Exception
     */
    public static String[] dropUnregisteredScopes(String[] requestedScopesArr, String tenantDomain)
            throws IdentityOAuth2Exception {

        if (ArrayUtils.isEmpty(requestedScopesArr)) {
            if (log.isDebugEnabled()) {
                log.debug("Scope string is empty. No scopes to check for unregistered scopes.");
            }
            return requestedScopesArr;
        }
        try {
            int tenantId = IdentityTenantUtil.getTenantId(tenantDomain);
            String requestedScopes = StringUtils.join(requestedScopesArr, " ");
            Set<Scope> registeredScopeSet = OAuthTokenPersistenceFactory.getInstance().getOAuthScopeDAO()
                    .getRequestedScopesOnly(tenantId, true, requestedScopes);
            List<String> filteredScopes = new ArrayList<>();
            registeredScopeSet.forEach(scope -> filteredScopes.add(scope.getName()));

            if (log.isDebugEnabled()) {
                log.debug(String.format("Dropping unregistered scopes. Requested scopes: %s | Filtered result: %s",
                        requestedScopes,
                        StringUtils.join(filteredScopes, " ")));
            }
            return filteredScopes.toArray(new String[0]);
        } catch (IdentityOAuth2ScopeServerException e) {
            throw new IdentityOAuth2Exception("Error occurred while retrieving registered scopes.", e);
        }
    }

    public static String resolveUsernameFromUserId(String tenantDomain, String userId) throws UserStoreException {

        RealmService realmService = OAuthComponentServiceHolder.getInstance().getRealmService();

        int tenantId = realmService.getTenantManager().getTenantId(tenantDomain);

        AbstractUserStoreManager userStoreManager
                = (AbstractUserStoreManager) realmService.getTenantUserRealm(tenantId).getUserStoreManager();
        return userStoreManager.getUserNameFromUserID(userId);
    }

    /**
     * Resolve tenant domain from the httpServlet request.
     *
     * @param request HttpServlet Request.
     * @return Tenant Domain.
     */
    public static String resolveTenantDomain(HttpServletRequest request) {

        if (!IdentityTenantUtil.isTenantedSessionsEnabled()) {
            return MultitenantConstants.SUPER_TENANT_DOMAIN_NAME;
        }
        return IdentityTenantUtil.resolveTenantDomain();
    }

    /**
     * Get user role list from federated user attributes.
     *
     * @param userAttributes User attribute.
     * @return User role-list.
     */
    public static List<String> getRolesFromFederatedUserAttributes(Map<ClaimMapping, String> userAttributes) {

        Optional<ClaimMapping> roleClaimMapping = Optional.ofNullable(userAttributes).get().entrySet().stream()
                .map(entry -> entry.getKey())
                .filter(claim -> StringUtils.equals(OIDC_ROLE_CLAIM_URI, claim.getRemoteClaim().getClaimUri()))
                .findFirst();

        if (roleClaimMapping.isPresent()) {
            return Arrays.asList(userAttributes.get(roleClaimMapping.get())
                    .split(Pattern.quote(FrameworkUtils.getMultiAttributeSeparator())));
        }

        return Collections.emptyList();
    }

    /**
     * Check federated role based authorization enabled or not.
     *
     * @param requestMsgCtx Token request message context.
     * @return Role based authz flow enabled or not.
     * @throws IdentityOAuth2Exception IdentityOAuth2Exception.
     */
    public static boolean isFederatedRoleBasedAuthzEnabled(OAuthTokenReqMessageContext requestMsgCtx)
            throws IdentityOAuth2Exception {

        String clientId = requestMsgCtx.getOauth2AccessTokenReqDTO().getClientId();
        return isFederatedRoleBasedAuthzEnabled(clientId);
    }

    /**
     * Check federated role based authorization enabled or not.
     *
     * @param oauthAuthzMsgCtx OAuth authorization request message context.
     * @return Role based authz flow enabled or not.
     * @throws IdentityOAuth2Exception IdentityOAuth2Exception.
     */
    public static boolean isFederatedRoleBasedAuthzEnabled(OAuthAuthzReqMessageContext oauthAuthzMsgCtx)
            throws IdentityOAuth2Exception {

        String clientId = oauthAuthzMsgCtx.getAuthorizationReqDTO().getConsumerKey();
        return isFederatedRoleBasedAuthzEnabled(clientId);
    }

    /**
     * Check federated role based authorization enabled or not.
     *
     * @param clientId Application's client ID.
     * @return Role based authz flow enabled or not.
     * @throws IdentityOAuth2Exception IdentityOAuth2Exception.
     */
    public static boolean isFederatedRoleBasedAuthzEnabled(String clientId) throws IdentityOAuth2Exception {

        List<String> federatedRoleBasedAuthzApps = IdentityUtil.getPropertyAsList(FIDP_ROLE_BASED_AUTHZ_APP_CONFIG);
        boolean isFederatedRoleBasedAuthzEnabled = false;
        if (!federatedRoleBasedAuthzApps.isEmpty()) {
            OAuthAppDO app = null;
            try {
                app = getAppInformationByClientId(clientId);
            } catch (InvalidOAuthClientException e) {
                if (log.isDebugEnabled()) {
                    log.debug("Error while retrieving the Application Information for client id: "
                            + clientId, e);
                }
                throw new IdentityOAuth2Exception(e.getMessage(), e);
            }
            String appTenantDomain = getTenantDomainOfOauthApp(app);
            if (StringUtils.equals(MultitenantConstants.SUPER_TENANT_DOMAIN_NAME, appTenantDomain)
                    && federatedRoleBasedAuthzApps.contains(app.getApplicationName())) {
                isFederatedRoleBasedAuthzEnabled = true;
            }
        }
        return isFederatedRoleBasedAuthzEnabled;
    }

    /**
     * Get allowed grant type list for renewing token without revoking existing token.
     *
     * @return Allowed grant type list.
     */
    public static ArrayList<String> getJWTRenewWithoutRevokeAllowedGrantTypes() {

        ArrayList<String> allowedGrantTypes;
        Object value = IdentityConfigParser.getInstance().getConfiguration()
                .get(RENEW_TOKEN_WITHOUT_REVOKING_EXISTING_ALLOWED_GRANT_TYPES_CONFIG);
        if (value == null) {
            allowedGrantTypes = new ArrayList<>(Arrays.asList(OAuthConstants.GrantTypes.CLIENT_CREDENTIALS));
        } else if (value instanceof ArrayList) {
            allowedGrantTypes = (ArrayList) value;
        } else {
            allowedGrantTypes = new ArrayList<>(Collections.singletonList((String) value));
        }
        if (log.isDebugEnabled()) {
            log.debug("Allowed grant types for renewing token without revoking existing token: " + allowedGrantTypes);
        }

        return allowedGrantTypes;
    }

    /**
     * Get the external consent page url configured for the tenant domain.
     *
     * @param tenantDomain Tenant Domain.
     * @return External consent page url.
     * @throws IdentityOAuth2Exception IdentityOAuth2Exception.
     */
    public static String resolveExternalConsentPageUrl(String tenantDomain) throws IdentityOAuth2Exception {

        String externalConsentPageUrl = "";
        try {
            externalConsentPageUrl = OAuth2ServiceComponentHolder.getConsentServerConfigsManagementService()
                    .getExternalConsentPageUrl(tenantDomain);

        } catch (ConsentServerConfigsMgtException e) {
            throw new IdentityOAuth2Exception("Error while retrieving external consent page url from the " +
                    "configuration store for tenant domain : " + tenantDomain, e);
        }

        return externalConsentPageUrl;
    }

    /**
     * Check whether the application should be FAPI conformant.
     *
     * @param clientId       Client ID of the application.
     * @return Whether the application should be FAPI conformant.
     * @throws IdentityOAuth2Exception InvalidOAuthClientException
     */
    public static boolean isFapiConformantApp(String clientId)
            throws IdentityOAuth2Exception, InvalidOAuthClientException {

        if (!Boolean.parseBoolean(IdentityUtil.getProperty(OAuthConstants.ENABLE_FAPI))) {
            return false;
        }
        String tenantDomain = IdentityTenantUtil.resolveTenantDomain();
        OAuthAppDO oAuthAppDO = OAuth2Util.getAppInformationByClientId(clientId, tenantDomain);
        return oAuthAppDO.isFapiConformanceEnabled();
    }

    /**
     * Check whether basic authorization header exists in a request.
     *
     * @param request Http servlet request.
     * @return True if basic authorization header exists.
     */
    public static boolean isBasicAuthorizationHeaderExists(HttpServletRequest request) {

        String authorizationHeader = request.getHeader(HTTPConstants.HEADER_AUTHORIZATION);
        if (StringUtils.isEmpty(authorizationHeader)) {
            authorizationHeader = request.getHeader(HTTPConstants.HEADER_AUTHORIZATION.toLowerCase());
        }
        /*
            authorizationHeader should be case-insensitive according to the
            "The 'Basic' HTTP Authentication Scheme" spec (https://tools.ietf.org/html/rfc7617#page-3),
            "Note that both scheme and parameter names are matched case-insensitively."
         */
        return StringUtils.isNotEmpty(authorizationHeader)
                && authorizationHeader.toUpperCase().startsWith(BASIC_AUTHORIZATION_PREFIX.toUpperCase());
    }

    /**
     * Get the oauth credentials from the oauth header.
     *
     * @param request Http servlet request.
     * @return An array of string credentials.
     * @throws OAuthClientAuthnException If an error occurs.
     */
    public static String[] extractCredentialsFromAuthzHeader(HttpServletRequest request)
            throws OAuthClientAuthnException {

        if (!isBasicAuthorizationHeaderExists(request)) {
            String errMsg = "Basic authorization header is not available in the request.";
            throw new OAuthClientAuthnException(errMsg, OAuth2ErrorCodes.INVALID_REQUEST);
        }

        String authorizationHeader = request.getHeader(HTTPConstants.HEADER_AUTHORIZATION);
        if (StringUtils.isEmpty(authorizationHeader)) {
            authorizationHeader = request.getHeader(HTTPConstants.HEADER_AUTHORIZATION.toLowerCase());
        }

        return OAuthUtils.decodeClientAuthenticationHeader(authorizationHeader);
    }
  
    /**
     * Retrieve the list of client authentication methods supported by the server.
     *
     * @return     Client authentication methods supported by the server.
     */
    public static String[] getSupportedClientAuthMethods() {

        HashSet<ClientAuthenticationMethodModel> clientAuthenticators = OAuth2Util.getSupportedAuthenticationMethods();
        HashSet<String> supportedClientAuthMethods = new HashSet<>();
        for (ClientAuthenticationMethodModel authMethod : clientAuthenticators) {
            supportedClientAuthMethods.add(authMethod.getName());
        }
        return supportedClientAuthMethods.toArray(new String[0]);
    }

    /**
     * Retrieve the list of client authentication methods supported by the server with the authenticator display name.
     *
     * @return     Client authentication methods supported by the server.
     */
    public static HashSet<ClientAuthenticationMethodModel> getSupportedAuthenticationMethods() {

        List<OAuthClientAuthenticator> clientAuthenticators = OAuth2ServiceComponentHolder.getAuthenticationHandlers();
        HashSet<ClientAuthenticationMethodModel> supportedClientAuthMethods = new HashSet<>();
        for (OAuthClientAuthenticator clientAuthenticator : clientAuthenticators) {
            List<ClientAuthenticationMethodModel> supportedAuthMethods = clientAuthenticator
                    .getSupportedClientAuthenticationMethods();
            if (!supportedAuthMethods.isEmpty()) {
                supportedClientAuthMethods.addAll(supportedAuthMethods);
            }
        }
        return supportedClientAuthMethods;
    }

    /**
     * Check if token persistence is enabled.
     *
     * @return True if token persistence is enabled.
     */
    public static boolean isTokenPersistenceEnabled() {

        if (IdentityUtil.getProperty(OAuth2Constants.OAUTH_TOKEN_PERSISTENCE_ENABLE) != null) {
            return Boolean.parseBoolean(IdentityUtil.getProperty(OAuth2Constants.OAUTH_TOKEN_PERSISTENCE_ENABLE));
        }
        return OAuth2Constants.DEFAULT_PERSIST_ENABLED;
    }

    /**
     * Resolves the grant type from the response type for implicit and hybrid flows.
     *
     * @param responseType Response type Eg: token, id_token
     * @return Grant type
     */
    public static String getGrantType(String responseType) {

        String grantType;
        if (StringUtils.contains(responseType, OAuthConstants.GrantTypes.TOKEN)) {
            // This sets the grant type for implicit when response_type contains 'token' or 'id_token'.
            grantType = OAuthConstants.GrantTypes.IMPLICIT;
        } else {
            grantType = responseType;
        }
        return grantType;
    }

    /**
     * Retrieve the list of token binding types supported by the server.
     *
     * @return     Token binding types supported by the server.
     */
    public static List<String> getSupportedTokenBindingTypes() {

        List<TokenBindingMetaDataDTO> supportedTokenBindings = OAuthComponentServiceHolder.getInstance()
                .getTokenBindingMetaDataDTOs();
        List<String> supportedBindingTypes = new ArrayList<>();
        for (TokenBindingMetaDataDTO tokenBindingMetaDataDTO : supportedTokenBindings) {
            supportedBindingTypes.add(tokenBindingMetaDataDTO.getTokenBindingType());
        }
        return supportedBindingTypes;
    }

    /**
     * Utility method to check if server compatible with client ID tenant unification.
     * With the client ID tenant unification, the OAuth client ID will be unique only for the tenant. This
     * requires enabling both the tenant qualified URLs and tenanted sessions. If any of these configs are disabled,
     * the IDN_OAUTH_CONSUMER_APPS table need to have a unique key constraint for the consumer_key column.
     *
     * @return true if compliant.
     */
    public static boolean isCompliantWithClientIDTenantUnification() throws IdentityOAuth2Exception {

        boolean isClientIdUnique = new OAuthAppDAO().isClientIDUniqueConstraintExistsInConsumerAppsTable();

        if (isClientIdUnique) {
            return true;
        } else {
            return IdentityTenantUtil.isTenantQualifiedUrlsEnabled() && IdentityTenantUtil.isTenantedSessionsEnabled();
        }
    }

    /**
     * Check if oauth code persistence is enabled.
     *
     * @return True if oauth code persistence is enabled.
     */
    public static boolean isAuthCodePersistenceEnabled() {

        if (IdentityUtil.getProperty(OAuth2Constants.OAUTH_CODE_PERSISTENCE_ENABLE) != null) {
            return Boolean.parseBoolean(IdentityUtil.getProperty(OAuth2Constants.OAUTH_CODE_PERSISTENCE_ENABLE));
        }
        return OAuth2Constants.DEFAULT_PERSIST_ENABLED;
    }
<<<<<<< HEAD

    /**
     * Check if revoke token headers is enabled.
     *
     * @return True if oauth code persistence is enabled.
     */
    public static boolean isRevokeTokenHeadersEnabled() {

        if (IdentityUtil.getProperty(OAuth2Constants.OAUTH_ENABLE_REVOKE_TOKEN_HEADERS) != null) {
            return Boolean.parseBoolean(IdentityUtil.getProperty(OAuth2Constants.OAUTH_ENABLE_REVOKE_TOKEN_HEADERS));
        }
        return true;
    }
=======
>>>>>>> da334669
}<|MERGE_RESOLUTION|>--- conflicted
+++ resolved
@@ -5122,7 +5122,6 @@
         }
         return OAuth2Constants.DEFAULT_PERSIST_ENABLED;
     }
-<<<<<<< HEAD
 
     /**
      * Check if revoke token headers is enabled.
@@ -5136,6 +5135,4 @@
         }
         return true;
     }
-=======
->>>>>>> da334669
 }