/*
 * Copyright (c) 2015, WSO2 Inc. (http://www.wso2.org) All Rights Reserved.
 *
 * WSO2 Inc. licenses this file to you under the Apache License,
 * Version 2.0 (the "License"); you may not use this file except
 * in compliance with the License.
 * You may obtain a copy of the License at
 *
 * http://www.apache.org/licenses/LICENSE-2.0
 *
 * Unless required by applicable law or agreed to in writing,
 * software distributed under the License is distributed on an
 * "AS IS" BASIS, WITHOUT WARRANTIES OR CONDITIONS OF ANY
 * KIND, either express or implied. See the License for the
 * specific language governing permissions and limitations
 * under the License.
 */
package org.wso2.carbon.identity.oauth2.internal;

import org.apache.commons.lang.ArrayUtils;
import org.apache.commons.lang.StringUtils;
import org.apache.commons.logging.Log;
import org.apache.commons.logging.LogFactory;
import org.wso2.carbon.identity.application.common.IdentityApplicationManagementException;
import org.wso2.carbon.identity.application.common.model.InboundAuthenticationConfig;
import org.wso2.carbon.identity.application.common.model.InboundAuthenticationRequestConfig;
import org.wso2.carbon.identity.application.common.model.Property;
import org.wso2.carbon.identity.application.common.model.ServiceProvider;
import org.wso2.carbon.identity.application.common.util.IdentityApplicationConstants;
import org.wso2.carbon.identity.application.mgt.ApplicationManagementService;
import org.wso2.carbon.identity.application.mgt.listener.AbstractApplicationMgtListener;
import org.wso2.carbon.identity.core.util.IdentityTenantUtil;
import org.wso2.carbon.identity.core.util.IdentityUtil;
import org.wso2.carbon.identity.oauth.IdentityOAuthAdminException;
import org.wso2.carbon.identity.oauth.cache.AppInfoCache;
import org.wso2.carbon.identity.oauth.cache.AuthorizationGrantCache;
import org.wso2.carbon.identity.oauth.cache.AuthorizationGrantCacheEntry;
import org.wso2.carbon.identity.oauth.cache.AuthorizationGrantCacheKey;
import org.wso2.carbon.identity.oauth.cache.CacheEntry;
import org.wso2.carbon.identity.oauth.cache.OAuthCache;
import org.wso2.carbon.identity.oauth.cache.OAuthCacheKey;
import org.wso2.carbon.identity.oauth.config.OAuthServerConfiguration;
import org.wso2.carbon.identity.oauth.dao.OAuthAppDAO;
import org.wso2.carbon.identity.oauth.dao.OAuthConsumerDAO;
import org.wso2.carbon.identity.oauth2.IdentityOAuth2Exception;
import org.wso2.carbon.identity.oauth2.dao.TokenMgtDAO;

import java.util.HashSet;
import java.util.Set;

public class OAuthApplicationMgtListener extends AbstractApplicationMgtListener {
    public static final String OAUTH2 = "oauth2";
    public static final String OAUTH2_CONSUMER_SECRET = "oauthConsumerSecret";
    private static final String OAUTH = "oauth";
    private static final String SAAS_PROPERTY = "saasProperty";
    private static Log log = LogFactory.getLog(OAuthApplicationMgtListener.class);

    @Override
    public int getDefaultOrderId() {
        return 11;
    }

    public boolean doPreUpdateApplication(ServiceProvider serviceProvider, String tenantDomain, String userName)
            throws IdentityApplicationManagementException {
        storeSaaSPropertyValue(serviceProvider, tenantDomain);
        removeClientSecret(serviceProvider);
        return true;
    }

    public boolean doPostGetServiceProvider(ServiceProvider serviceProvider, String serviceProviderName, String tenantDomain)
            throws IdentityApplicationManagementException {
        addClientSecret(serviceProvider);
        return true;
    }

    public boolean doPostGetServiceProviderByClientId(ServiceProvider serviceProvider, String clientId, String clientType,
                                                      String tenantDomain) throws IdentityApplicationManagementException {
        addClientSecret(serviceProvider);
        return true;
    }

    public boolean doPostCreateApplication(ServiceProvider serviceProvider, String tenantDomain, String userName) throws IdentityApplicationManagementException {
        addClientSecret(serviceProvider);
        return true;
    }

    public boolean doPostUpdateApplication(ServiceProvider serviceProvider, String tenantDomain, String userName) throws IdentityApplicationManagementException {

        revokeAccessTokensWhenSaaSDisabled(serviceProvider, tenantDomain);
        addClientSecret(serviceProvider);
        updateAuthApplication(serviceProvider);
        if (OAuthServerConfiguration.getInstance().isCacheEnabled()) {
            removeEntriesFromCache(serviceProvider, tenantDomain, userName);
        }
        return true;
    }

    @Override
    public boolean doPostGetApplicationExcludingFileBasedSPs(ServiceProvider serviceProvider, String applicationName, String tenantDomain) throws IdentityApplicationManagementException {
        addClientSecret(serviceProvider);
        return true;
    }

    @Override
    public boolean doPreDeleteApplication(String applicationName, String tenantDomain, String userName) throws IdentityApplicationManagementException {
        ApplicationManagementService applicationMgtService = OAuth2ServiceComponentHolder.getApplicationMgtService();
        ServiceProvider serviceProvider = applicationMgtService.getApplicationExcludingFileBasedSPs(applicationName, tenantDomain);
        if (OAuthServerConfiguration.getInstance().isCacheEnabled()) {
            removeEntriesFromCache(serviceProvider, tenantDomain, userName);
        }
        if(OAuth2ServiceComponentHolder.isAudienceEnabled()) {
            removeOauthConsumerAppProperties(serviceProvider, tenantDomain);
        }
        return true;
    }

    private void removeClientSecret(ServiceProvider serviceProvider) {
        InboundAuthenticationConfig inboundAuthenticationConfig = serviceProvider.getInboundAuthenticationConfig();
        if (inboundAuthenticationConfig != null) {
            InboundAuthenticationRequestConfig[] inboundRequestConfigs = inboundAuthenticationConfig.
                    getInboundAuthenticationRequestConfigs();
            if (inboundRequestConfigs != null) {
                for (InboundAuthenticationRequestConfig inboundRequestConfig : inboundRequestConfigs) {
                    if (inboundRequestConfig.getInboundAuthType().equals(OAUTH2)) {
                        Property[] props = inboundRequestConfig.getProperties();
                        for (Property prop : props) {
                            if (prop.getName().equalsIgnoreCase(OAUTH2_CONSUMER_SECRET)) {
                                props = (Property[]) ArrayUtils.removeElement(props, prop);
                                inboundRequestConfig.setProperties(props);
                                continue;   //we are interested only on this property
                            } else {
                                //ignore
                            }
                        }
                        continue;// we are interested only on oauth2 config. Only one will be present.
                    } else {
                        //ignore
                    }
                }
            } else {
                //ignore
            }
        } else {
            //nothing to do
        }
    }

    private void addClientSecret(ServiceProvider serviceProvider) throws IdentityApplicationManagementException {

        if (serviceProvider == null) {
            return; // if service provider is not present no need to add this information
        }

        try {
            InboundAuthenticationConfig inboundAuthenticationConfig = serviceProvider.getInboundAuthenticationConfig();
            if (inboundAuthenticationConfig != null) {
                InboundAuthenticationRequestConfig[] inboundRequestConfigs = inboundAuthenticationConfig.
                        getInboundAuthenticationRequestConfigs();
                if (inboundRequestConfigs != null) {
                    for (InboundAuthenticationRequestConfig inboundRequestConfig : inboundRequestConfigs) {
                        if (inboundRequestConfig.getInboundAuthType().equals(OAUTH2)) {
                            Property[] props = inboundRequestConfig.getProperties();
                            Property property = new Property();
                            property.setName(OAUTH2_CONSUMER_SECRET);
                            property.setValue(getClientSecret(inboundRequestConfig.getInboundAuthKey()));
                            props = (Property[]) ArrayUtils.add(props, property);
                            inboundRequestConfig.setProperties(props);
                            continue;// we are interested only on oauth2 config. Only one will be present.
                        } else {
                            //ignore
                        }
                    }
                } else {
                    //ignore
                }
            } else {
                //nothing to do
            }
        } catch (IdentityOAuthAdminException e) {
            throw new IdentityApplicationManagementException("Injecting client secret failed.", e);
        }


        return;
    }

    private String getClientSecret(String inboundAuthKey) throws IdentityOAuthAdminException {
        OAuthConsumerDAO dao = new OAuthConsumerDAO();
        return dao.getOAuthConsumerSecret(inboundAuthKey);
    }

    /**
     * Update the application name if OAuth application presents.
     *
     * @param serviceProvider Service provider
     * @throws IdentityApplicationManagementException
     */
    private void updateAuthApplication(ServiceProvider serviceProvider)
            throws IdentityApplicationManagementException {

        InboundAuthenticationRequestConfig authenticationRequestConfigConfig = null;
        if (serviceProvider.getInboundAuthenticationConfig() != null &&
                serviceProvider.getInboundAuthenticationConfig()
                        .getInboundAuthenticationRequestConfigs() != null) {

            for (InboundAuthenticationRequestConfig authConfig : serviceProvider.getInboundAuthenticationConfig()
                    .getInboundAuthenticationRequestConfigs()) {
                if (StringUtils.equals(authConfig.getInboundAuthType(), "oauth") ||
                        StringUtils.equals(authConfig.getInboundAuthType(), "oauth2")) {
                    authenticationRequestConfigConfig = authConfig;
                    break;
                }
            }
        }

        if (authenticationRequestConfigConfig == null) {
            return;
        }

        OAuthAppDAO dao = new OAuthAppDAO();
        dao.updateOAuthConsumerApp(serviceProvider.getApplicationName(),
                authenticationRequestConfigConfig.getInboundAuthKey());
    }

    private void removeEntriesFromCache(ServiceProvider serviceProvider, String tenantDomain, String userName)
            throws IdentityApplicationManagementException {
        TokenMgtDAO tokenMgtDAO = new TokenMgtDAO();
        Set<String> accessTokens = new HashSet<>();
        Set<String> authorizationCodes = new HashSet<>();
        Set<String> oauthKeys = new HashSet<>();
        try {
            InboundAuthenticationConfig inboundAuthenticationConfig = serviceProvider.getInboundAuthenticationConfig();
            if (inboundAuthenticationConfig != null) {
                InboundAuthenticationRequestConfig[] inboundRequestConfigs = inboundAuthenticationConfig.
                        getInboundAuthenticationRequestConfigs();
                if (inboundRequestConfigs != null) {
                    for (InboundAuthenticationRequestConfig inboundRequestConfig : inboundRequestConfigs) {
                        if (StringUtils.equals(OAUTH2, inboundRequestConfig.getInboundAuthType()) || StringUtils
                                .equals(inboundRequestConfig.getInboundAuthType(), OAUTH)) {
                            oauthKeys.add(inboundRequestConfig.getInboundAuthKey());
                        }
                    }
                }
            }
            if (oauthKeys.size() > 0) {
                AppInfoCache appInfoCache = AppInfoCache.getInstance();
                for (String oauthKey : oauthKeys) {
                    accessTokens.addAll(tokenMgtDAO.getActiveTokensForConsumerKey(oauthKey));
                    authorizationCodes.addAll(tokenMgtDAO.getAuthorizationCodesForConsumerKey(oauthKey));
                    // Remove client credential from AppInfoCache
                    appInfoCache.clearCacheEntry(oauthKey);
                }
            }
            if (accessTokens.size() > 0) {
                for (String accessToken : accessTokens) {
                    // Remove access token from AuthorizationGrantCache
                    AuthorizationGrantCacheKey grantCacheKey = new AuthorizationGrantCacheKey(accessToken);
                    AuthorizationGrantCacheEntry grantCacheEntry = (AuthorizationGrantCacheEntry) AuthorizationGrantCache
                            .getInstance().getValueFromCacheByToken(grantCacheKey);
                    if (grantCacheEntry != null) {
                        AuthorizationGrantCache.getInstance().clearCacheEntryByToken(grantCacheKey);
                    }

                    // Remove access token from OAuthCache
                    OAuthCacheKey oauthCacheKey = new OAuthCacheKey(accessToken);
                    CacheEntry oauthCacheEntry = OAuthCache.getInstance().getValueFromCache(oauthCacheKey);
                    if (oauthCacheEntry != null) {
                        OAuthCache.getInstance().clearCacheEntry(oauthCacheKey);
                    }
                }
            }

            if (authorizationCodes.size() > 0) {
                for (String authorizationCode : authorizationCodes) {
                    // Remove authorization code from AuthorizationGrantCache
                    AuthorizationGrantCacheKey grantCacheKey = new AuthorizationGrantCacheKey(authorizationCode);
                    AuthorizationGrantCacheEntry grantCacheEntry = (AuthorizationGrantCacheEntry) AuthorizationGrantCache
                            .getInstance().getValueFromCacheByToken(grantCacheKey);
                    if (grantCacheEntry != null) {
                        AuthorizationGrantCache.getInstance().clearCacheEntryByCode(grantCacheKey);
                    }

                    // Remove authorization code from OAuthCache
                    OAuthCacheKey oauthCacheKey = new OAuthCacheKey(authorizationCode);
                    CacheEntry oauthCacheEntry = OAuthCache.getInstance().getValueFromCache(oauthCacheKey);
                    if (oauthCacheEntry != null) {
                        OAuthCache.getInstance().clearCacheEntry(oauthCacheKey);
                    }
                }
            }
        } catch (IdentityOAuth2Exception e) {
            throw new IdentityApplicationManagementException("Error occurred when removing oauth cache entries upon " +
                    "service provider update. ", e);
        }

    }

    /**
<<<<<<< HEAD
     * Remove oauth consumer app related properties.
     *
     * @param serviceProvider Service provider
     * @param tenantDomain Application tenant domain
     * @throws IdentityApplicationManagementException
     */
    private void removeOauthConsumerAppProperties(ServiceProvider serviceProvider, String tenantDomain) throws IdentityApplicationManagementException {

        try {
            InboundAuthenticationConfig inboundAuthenticationConfig = serviceProvider.getInboundAuthenticationConfig();
            if (inboundAuthenticationConfig != null) {
                InboundAuthenticationRequestConfig[] inboundRequestConfigs = inboundAuthenticationConfig.
                        getInboundAuthenticationRequestConfigs();
                if (inboundRequestConfigs != null) {
                    for (InboundAuthenticationRequestConfig inboundRequestConfig : inboundRequestConfigs) {
                        if (StringUtils.equals(OAUTH2, inboundRequestConfig.getInboundAuthType()) || StringUtils
                                .equals(inboundRequestConfig.getInboundAuthType(), OAUTH)) {
                            String oauthKey = inboundRequestConfig.getInboundAuthKey();
                            OAuthAppDAO oAuthAppDAO = new OAuthAppDAO();
                            oAuthAppDAO.removeOIDCProperties(tenantDomain, oauthKey);
                        }
                    }
                }
            }
        } catch (IdentityOAuthAdminException ex) {
            throw new IdentityApplicationManagementException("Error occurred while removing OIDC properties " +
                    "for application:" + serviceProvider.getApplicationName() + " in tenant domain: " + tenantDomain);
=======
     * Stores the value of SaaS property before application is updated.
     *
     * @param serviceProvider Service Provider
     * @param tenantDomain    Application tenant domain
     * @throws IdentityApplicationManagementException
     */
    private void storeSaaSPropertyValue(ServiceProvider serviceProvider, String tenantDomain) throws IdentityApplicationManagementException {

        ServiceProvider sp = OAuth2ServiceComponentHolder.getApplicationMgtService()
                .getServiceProvider(serviceProvider.getApplicationName(), tenantDomain);
        IdentityUtil.threadLocalProperties.get().put(SAAS_PROPERTY, sp.isSaasApp());
    }

    /**
     * Revokes access tokens of OAuth applications if SaaS is disabled.
     *
     * @param serviceProvider Service Provider
     * @param tenantDomain    Application tenant domain
     * @throws IdentityApplicationManagementException
     */
    private void revokeAccessTokensWhenSaaSDisabled(final ServiceProvider serviceProvider, final String tenantDomain) throws IdentityApplicationManagementException {

        try {
            boolean wasSaasEnaledBefore = false;
            Object saasStatus = IdentityUtil.threadLocalProperties.get().get(SAAS_PROPERTY);
            if (saasStatus instanceof Boolean) {
                wasSaasEnaledBefore = (Boolean) saasStatus;
            }
            if (wasSaasEnaledBefore && !serviceProvider.isSaasApp()) {
                if (log.isDebugEnabled()) {
                    log.debug("SaaS setting removed for application: " + serviceProvider.getApplicationName()
                            + "in tenant domain: " + tenantDomain + ", hence proceeding to token revocation of other tenants.");
                }
                final int tenantId = IdentityTenantUtil.getTenantId(tenantDomain);
                final TokenMgtDAO tokenMgtDAO = new TokenMgtDAO();

                new Thread(new Runnable() {
                    public void run() {
                        InboundAuthenticationRequestConfig[] configs = serviceProvider.getInboundAuthenticationConfig()
                                .getInboundAuthenticationRequestConfigs();
                        for (InboundAuthenticationRequestConfig config : configs) {
                            if (IdentityApplicationConstants.OAuth2.NAME.equalsIgnoreCase(config.getInboundAuthType()) &&
                                    config.getInboundAuthKey() != null) {
                                String oauthKey = config.getInboundAuthKey();
                                try {
                                    tokenMgtDAO.revokeSaaSTokensOfOtherTenants(oauthKey, tenantId);
                                } catch (IdentityOAuth2Exception e) {
                                    log.error("Error occurred while revoking access tokens for client ID: "
                                            + config.getInboundAuthKey() + "and tenant domain: " + tenantDomain, e);
                                }
                            }
                        }
                    }
                }).start();
            }
        } finally {
            IdentityUtil.threadLocalProperties.get().remove(SAAS_PROPERTY);
>>>>>>> b7e521d6
        }
    }
}<|MERGE_RESOLUTION|>--- conflicted
+++ resolved
@@ -296,35 +296,6 @@
     }
 
     /**
-<<<<<<< HEAD
-     * Remove oauth consumer app related properties.
-     *
-     * @param serviceProvider Service provider
-     * @param tenantDomain Application tenant domain
-     * @throws IdentityApplicationManagementException
-     */
-    private void removeOauthConsumerAppProperties(ServiceProvider serviceProvider, String tenantDomain) throws IdentityApplicationManagementException {
-
-        try {
-            InboundAuthenticationConfig inboundAuthenticationConfig = serviceProvider.getInboundAuthenticationConfig();
-            if (inboundAuthenticationConfig != null) {
-                InboundAuthenticationRequestConfig[] inboundRequestConfigs = inboundAuthenticationConfig.
-                        getInboundAuthenticationRequestConfigs();
-                if (inboundRequestConfigs != null) {
-                    for (InboundAuthenticationRequestConfig inboundRequestConfig : inboundRequestConfigs) {
-                        if (StringUtils.equals(OAUTH2, inboundRequestConfig.getInboundAuthType()) || StringUtils
-                                .equals(inboundRequestConfig.getInboundAuthType(), OAUTH)) {
-                            String oauthKey = inboundRequestConfig.getInboundAuthKey();
-                            OAuthAppDAO oAuthAppDAO = new OAuthAppDAO();
-                            oAuthAppDAO.removeOIDCProperties(tenantDomain, oauthKey);
-                        }
-                    }
-                }
-            }
-        } catch (IdentityOAuthAdminException ex) {
-            throw new IdentityApplicationManagementException("Error occurred while removing OIDC properties " +
-                    "for application:" + serviceProvider.getApplicationName() + " in tenant domain: " + tenantDomain);
-=======
      * Stores the value of SaaS property before application is updated.
      *
      * @param serviceProvider Service Provider
@@ -382,7 +353,37 @@
             }
         } finally {
             IdentityUtil.threadLocalProperties.get().remove(SAAS_PROPERTY);
->>>>>>> b7e521d6
+        }
+    }
+
+    /**
+     * Remove oauth consumer app related properties.
+     *
+     * @param serviceProvider Service provider
+     * @param tenantDomain Application tenant domain
+     * @throws IdentityApplicationManagementException
+     */
+    private void removeOauthConsumerAppProperties(ServiceProvider serviceProvider, String tenantDomain) throws IdentityApplicationManagementException {
+
+        try {
+            InboundAuthenticationConfig inboundAuthenticationConfig = serviceProvider.getInboundAuthenticationConfig();
+            if (inboundAuthenticationConfig != null) {
+                InboundAuthenticationRequestConfig[] inboundRequestConfigs = inboundAuthenticationConfig.
+                        getInboundAuthenticationRequestConfigs();
+                if (inboundRequestConfigs != null) {
+                    for (InboundAuthenticationRequestConfig inboundRequestConfig : inboundRequestConfigs) {
+                        if (StringUtils.equals(OAUTH2, inboundRequestConfig.getInboundAuthType()) || StringUtils
+                                .equals(inboundRequestConfig.getInboundAuthType(), OAUTH)) {
+                            String oauthKey = inboundRequestConfig.getInboundAuthKey();
+                            OAuthAppDAO oAuthAppDAO = new OAuthAppDAO();
+                            oAuthAppDAO.removeOIDCProperties(tenantDomain, oauthKey);
+                        }
+                    }
+                }
+            }
+        } catch (IdentityOAuthAdminException ex) {
+            throw new IdentityApplicationManagementException("Error occurred while removing OIDC properties " +
+                    "for application:" + serviceProvider.getApplicationName() + " in tenant domain: " + tenantDomain);
         }
     }
 }