/*
 * Copyright (c) 2017-2023, WSO2 LLC. (http://www.wso2.com).
 *
 * WSO2 LLC. licenses this file to you under the Apache License,
 * Version 2.0 (the "License"); you may not use this file except
 * in compliance with the License.
 * You may obtain a copy of the License at
 *
 * http://www.apache.org/licenses/LICENSE-2.0
 *
 * Unless required by applicable law or agreed to in writing,
 * software distributed under the License is distributed on an
 * "AS IS" BASIS, WITHOUT WARRANTIES OR CONDITIONS OF ANY
 * KIND, either express or implied.  See the License for the
 * specific language governing permissions and limitations
 * under the License.
 */

package org.wso2.carbon.identity.oauth2.dao;

import org.apache.commons.codec.digest.DigestUtils;
import org.apache.commons.lang.ArrayUtils;
import org.apache.commons.lang.StringUtils;
import org.apache.commons.logging.Log;
import org.apache.commons.logging.LogFactory;
import org.apache.oltu.oauth2.common.exception.OAuthSystemException;
import org.wso2.carbon.database.utils.jdbc.JdbcTemplate;
import org.wso2.carbon.database.utils.jdbc.exceptions.DataAccessException;
import org.wso2.carbon.identity.application.authentication.framework.model.AuthenticatedUser;
import org.wso2.carbon.identity.application.authentication.framework.util.FrameworkConstants;
import org.wso2.carbon.identity.application.common.IdentityApplicationManagementException;
import org.wso2.carbon.identity.application.common.model.ServiceProvider;
import org.wso2.carbon.identity.application.mgt.util.JdbcUtils;
import org.wso2.carbon.identity.base.IdentityConstants;
import org.wso2.carbon.identity.core.util.IdentityDatabaseUtil;
import org.wso2.carbon.identity.core.util.IdentityTenantUtil;
import org.wso2.carbon.identity.core.util.IdentityUtil;
import org.wso2.carbon.identity.oauth.common.OAuthConstants;
import org.wso2.carbon.identity.oauth.common.exception.InvalidOAuthClientException;
import org.wso2.carbon.identity.oauth.config.OAuthServerConfiguration;
import org.wso2.carbon.identity.oauth2.IdentityOAuth2Exception;
import org.wso2.carbon.identity.oauth2.internal.OAuth2ServiceComponentHolder;
import org.wso2.carbon.identity.oauth2.model.AccessTokenDO;
import org.wso2.carbon.identity.oauth2.token.OAuthTokenReqMessageContext;
import org.wso2.carbon.identity.oauth2.token.OauthTokenIssuer;
import org.wso2.carbon.identity.oauth2.token.bindings.TokenBinding;
import org.wso2.carbon.identity.oauth2.util.OAuth2TokenUtil;
import org.wso2.carbon.identity.oauth2.util.OAuth2Util;
import org.wso2.carbon.identity.organization.management.service.exception.OrganizationManagementException;

import java.sql.Connection;
import java.sql.DataTruncation;
import java.sql.PreparedStatement;
import java.sql.ResultSet;
import java.sql.SQLException;
import java.sql.SQLIntegrityConstraintViolationException;
import java.sql.Timestamp;
import java.util.ArrayList;
import java.util.Arrays;
import java.util.Calendar;
import java.util.Collections;
import java.util.Date;
import java.util.HashMap;
import java.util.HashSet;
import java.util.List;
import java.util.Map;
import java.util.Set;
import java.util.TimeZone;
import java.util.UUID;

import static org.apache.commons.lang.StringUtils.isNotBlank;
import static org.wso2.carbon.identity.core.util.IdentityUtil.getProperty;
import static org.wso2.carbon.identity.core.util.LambdaExceptionUtils.rethrowRowMapper;
import static org.wso2.carbon.identity.oauth.common.OAuthConstants.TokenBindings.NONE;
import static org.wso2.carbon.identity.oauth2.dao.SQLQueries.GET_ACCESS_TOKENS_BY_BINDING_REFERENCE;
import static org.wso2.carbon.identity.oauth2.dao.SQLQueries.RETRIEVE_TOKEN_BINDING_BY_TOKEN_ID;
import static org.wso2.carbon.identity.oauth2.dao.SQLQueries.STORE_TOKEN_BINDING;
import static org.wso2.carbon.identity.oauth2.util.OAuth2Util.IS_EXTENDED_TOKEN;

/**
 * Access token related data access object implementation.
 */
public class AccessTokenDAOImpl extends AbstractOAuthDAO implements AccessTokenDAO {

    private static final String OAUTH_TOKEN_PERSISTENCE_RETRY_COUNT = "OAuth.TokenPersistence.RetryCount";
    private static final int DEFAULT_TOKEN_PERSIST_RETRY_COUNT = 5;
    private static final String IDN_OAUTH2_ACCESS_TOKEN = "IDN_OAUTH2_ACCESS_TOKEN";
    private static final String CONSENTED_TOKEN_COLUMN_NAME = "CONSENTED_TOKEN";
    private boolean isTokenCleanupFeatureEnabled = OAuthServerConfiguration.getInstance().isTokenCleanupEnabled();
    private static final String DEFAULT_TOKEN_TO_SESSION_MAPPING = "DEFAULT";

    private static final Log log = LogFactory.getLog(AccessTokenDAOImpl.class);
    OldTokensCleanDAO oldTokenCleanupObject = new OldTokensCleanDAO();

    @Override
    public void insertAccessToken(String accessToken, String consumerKey, AccessTokenDO accessTokenDO,
                                  String userStoreDomain) throws IdentityOAuth2Exception {

        try (Connection connection = getConnection()) {
            insertAccessToken(accessToken, consumerKey, accessTokenDO, connection, userStoreDomain);
        } catch (SQLException e) {
            throw new IdentityOAuth2Exception("Error while inserting access token.", e);
        }
    }

    private void insertAccessToken(String accessToken, String consumerKey, AccessTokenDO accessTokenDO,
                                   Connection connection, String userStoreDomain) throws IdentityOAuth2Exception {
        // Start inserting access token with retryAttemptCounter set to 0.
        insertAccessToken(accessToken, consumerKey, accessTokenDO, connection, userStoreDomain, 0);
    }

    private void insertAccessToken(String accessToken, String consumerKey, AccessTokenDO accessTokenDO,
                                   Connection connection, String userStoreDomain, int retryAttemptCounter)
            throws IdentityOAuth2Exception {

        if (!isPersistenceEnabled()) {
            return;
        }

        if (accessTokenDO == null) {
            throw new IdentityOAuth2Exception(
                    "Access token data object should be available for further execution.");
        }

        if (accessTokenDO.getAuthzUser() == null) {
            throw new IdentityOAuth2Exception(
                    "Authorized user should be available for further execution.");
        }

        String accessTokenHash = accessToken;
        try {
            OauthTokenIssuer oauthTokenIssuer = OAuth2Util.getOAuthTokenIssuerForOAuthApp(consumerKey);
            //check for persist alias for the token type
            if (oauthTokenIssuer.usePersistedAccessTokenAlias()) {
                accessTokenHash = oauthTokenIssuer.getAccessTokenHash(accessToken);
            }
        } catch (OAuthSystemException e) {
            if (log.isDebugEnabled() && IdentityUtil.isTokenLoggable(IdentityConstants.IdentityTokens.ACCESS_TOKEN)) {
                log.debug("Error while getting access token hash for token(hashed): " + DigestUtils
                        .sha256Hex(accessTokenHash));
            }
            throw new IdentityOAuth2Exception("Error while getting access token hash.", e);
        } catch (InvalidOAuthClientException e) {
            throw new IdentityOAuth2Exception(
                    "Error while retrieving oauth issuer for the app with clientId: " + consumerKey, e);
        }

        if (log.isDebugEnabled()) {
            if (IdentityUtil.isTokenLoggable(IdentityConstants.IdentityTokens.ACCESS_TOKEN)) {
                log.debug("Persisting access token(hashed): " + DigestUtils.sha256Hex(accessTokenHash) + " for " +
                        "client: " + consumerKey + " user: " + accessTokenDO.getAuthzUser().getLoggableUserId()
                        + " scope: " + Arrays.toString(accessTokenDO.getScope()));
            } else {
                log.debug("Persisting access token for client: " + consumerKey + " user: " +
                        accessTokenDO.getAuthzUser().getLoggableUserId() + " scope: "
                        + Arrays.toString(accessTokenDO.getScope()));
            }
        }
        userStoreDomain = OAuth2Util.getSanitizedUserStoreDomain(userStoreDomain);
        String userDomain = OAuth2Util.getUserStoreDomain(accessTokenDO.getAuthzUser());
        String authenticatedIDP = OAuth2Util.getAuthenticatedIDP(accessTokenDO.getAuthzUser());
        PreparedStatement insertTokenPrepStmt = null;
        PreparedStatement addScopePrepStmt = null;
        PreparedStatement insertTokenExtendedAttributePrepStmt = null;

        if (log.isDebugEnabled()) {
            String username;
            if (isFederatedUser(accessTokenDO)) {
                username = accessTokenDO.getAuthzUser().getAuthenticatedSubjectIdentifier();
            } else {
                username = accessTokenDO.getAuthzUser().toFullQualifiedUsername();
            }
            log.debug("Userstore domain for user: " + username + " is " + userDomain);
        }

        String sql;
        if (OAuth2ServiceComponentHolder.isIDPIdColumnEnabled()) {
            if (OAuth2ServiceComponentHolder.isConsentedTokenColumnEnabled()) {
                sql = SQLQueries.INSERT_OAUTH2_ACCESS_TOKEN_WITH_IDP_NAME_WITH_CONSENTED_TOKEN;
            } else {
                sql = SQLQueries.INSERT_OAUTH2_ACCESS_TOKEN_WITH_IDP_NAME;
            }
        } else {
            if (OAuth2ServiceComponentHolder.isConsentedTokenColumnEnabled()) {
                sql = SQLQueries.INSERT_OAUTH2_ACCESS_TOKEN_WITH_CONSENTED_TOKEN;
            } else {
                sql = SQLQueries.INSERT_OAUTH2_ACCESS_TOKEN;
            }
        }
        sql = OAuth2Util.getTokenPartitionedSqlByUserStore(sql, userDomain);
        String sqlAddScopes = OAuth2Util.getTokenPartitionedSqlByUserStore(SQLQueries.INSERT_OAUTH2_TOKEN_SCOPE,
                userDomain);
        String sqlInsertTokenExtendedAttribute = OAuth2Util.getTokenPartitionedSqlByUserStore(
                SQLQueries.INSERT_OAUTH2_TOKEN_ATTRIBUTES, userDomain);

        boolean doInsertTokenExtendedAttributes = OAuth2ServiceComponentHolder.isTokenExtendedTableExist() &&
                accessTokenDO.getAccessTokenExtendedAttributes() != null &&
                accessTokenDO.getAccessTokenExtendedAttributes().isExtendedToken();
        try {
            insertTokenPrepStmt = connection.prepareStatement(sql);
            insertTokenPrepStmt.setString(1, getPersistenceProcessor().getProcessedAccessTokenIdentifier(
                    accessTokenHash));

            if (accessTokenDO.getRefreshToken() != null) {
                insertTokenPrepStmt.setString(2,
                        getPersistenceProcessor().getProcessedRefreshToken(accessTokenDO.getRefreshToken()));
            } else {
                insertTokenPrepStmt.setString(2, accessTokenDO.getRefreshToken());
            }

            insertTokenPrepStmt.setString(3, accessTokenDO.getAuthzUser().getUserName());
            String userTenantDomain = getUserResidentTenantDomain(accessTokenDO.getAuthzUser());
            int tenantId = OAuth2Util.getTenantId(userTenantDomain);
            insertTokenPrepStmt.setInt(4, tenantId);
            insertTokenPrepStmt.setString(5, OAuth2Util.getSanitizedUserStoreDomain(userDomain));
            insertTokenPrepStmt
                    .setTimestamp(6, accessTokenDO.getIssuedTime(), Calendar.getInstance(TimeZone.getTimeZone(UTC)));
            insertTokenPrepStmt.setTimestamp(7, accessTokenDO.getRefreshTokenIssuedTime(), Calendar.getInstance(TimeZone
                    .getTimeZone(UTC)));
            insertTokenPrepStmt.setLong(8, accessTokenDO.getValidityPeriodInMillis());
            insertTokenPrepStmt.setLong(9, accessTokenDO.getRefreshTokenValidityPeriodInMillis());
            insertTokenPrepStmt.setString(10, OAuth2Util.hashScopes(accessTokenDO.getScope()));
            insertTokenPrepStmt.setString(11, accessTokenDO.getTokenState());
            insertTokenPrepStmt.setString(12, accessTokenDO.getTokenType());
            insertTokenPrepStmt.setString(13, accessTokenDO.getTokenId());
            insertTokenPrepStmt.setString(14, accessTokenDO.getGrantType());
            insertTokenPrepStmt.setString(15, accessTokenDO.getAuthzUser().getAuthenticatedSubjectIdentifier());
            insertTokenPrepStmt
                    .setString(16, getHashingPersistenceProcessor().getProcessedAccessTokenIdentifier(accessTokenHash));
            if (accessTokenDO.getRefreshToken() != null) {
                insertTokenPrepStmt.setString(17,
                        getHashingPersistenceProcessor().getProcessedRefreshToken(accessTokenDO.getRefreshToken()));
            } else {
                insertTokenPrepStmt.setString(17, accessTokenDO.getRefreshToken());
            }
            boolean tokenBindingAvailable = isTokenBindingAvailable(accessTokenDO.getTokenBinding());
            if (tokenBindingAvailable) {
                insertTokenPrepStmt.setString(18, accessTokenDO.getTokenBinding().getBindingReference());
            } else {
                insertTokenPrepStmt.setString(18, NONE);
            }

            String authorizedOrganization = accessTokenDO.getAuthzUser().getAccessingOrganization();
            if (StringUtils.isBlank(authorizedOrganization)) {
                authorizedOrganization = OAuthConstants.AuthorizedOrganization.NONE;
            }
            insertTokenPrepStmt.setString(19, authorizedOrganization);

            int appTenantId = IdentityTenantUtil.getLoginTenantId();
            if (OAuth2ServiceComponentHolder.isIDPIdColumnEnabled()) {
                if (OAuth2ServiceComponentHolder.isConsentedTokenColumnEnabled()) {
                    insertTokenPrepStmt.setString(20, Boolean.toString(accessTokenDO.isConsentedToken()));
                    insertTokenPrepStmt.setString(21, authenticatedIDP);
                    // Set tenant ID of the IDP by considering it is same as appTenantID.
                    insertTokenPrepStmt.setInt(22, appTenantId);
                    insertTokenPrepStmt.setString(23, getPersistenceProcessor().getProcessedClientId(consumerKey));
                    insertTokenPrepStmt.setInt(24, appTenantId);
                } else {
                    insertTokenPrepStmt.setString(20, authenticatedIDP);
                    // Set tenant ID of the IDP by considering it is same as appTenantID.
                    insertTokenPrepStmt.setInt(21, appTenantId);
                    insertTokenPrepStmt.setString(22, getPersistenceProcessor().getProcessedClientId(consumerKey));
                    insertTokenPrepStmt.setInt(23, appTenantId);
                }
            } else {
                if (OAuth2ServiceComponentHolder.isConsentedTokenColumnEnabled()) {
                    insertTokenPrepStmt.setString(20, Boolean.toString(accessTokenDO.isConsentedToken()));
                    insertTokenPrepStmt.setString(21, getPersistenceProcessor().getProcessedClientId(consumerKey));
                    insertTokenPrepStmt.setInt(22, appTenantId);
                } else {
                    insertTokenPrepStmt.setString(20, getPersistenceProcessor().getProcessedClientId(consumerKey));
                    insertTokenPrepStmt.setInt(21, appTenantId);
                }
            }
            insertTokenPrepStmt.executeUpdate();

            String accessTokenId = accessTokenDO.getTokenId();
            addScopePrepStmt = connection.prepareStatement(sqlAddScopes);

            if (accessTokenDO.getScope() != null && accessTokenDO.getScope().length > 0) {
                for (String scope : accessTokenDO.getScope()) {
                    addScopePrepStmt.setString(1, accessTokenId);
                    addScopePrepStmt.setString(2, scope);
                    addScopePrepStmt.setInt(3, tenantId);
                    addScopePrepStmt.addBatch();
                }
            }
            addScopePrepStmt.executeBatch();

            if (tokenBindingAvailable) {
                if (log.isDebugEnabled()) {
                    log.debug("Storing token binding information" +
                            " accessTokenId: " + accessTokenId +
                            " bindingType: " + accessTokenDO.getTokenBinding().getBindingType() +
                            " bindingRef: " + accessTokenDO.getTokenBinding().getBindingReference());
                }
                try (PreparedStatement preparedStatement = connection.prepareStatement(STORE_TOKEN_BINDING)) {
                    preparedStatement.setString(1, accessTokenId);
                    preparedStatement.setString(2, accessTokenDO.getTokenBinding().getBindingType());
                    preparedStatement.setString(3, accessTokenDO.getTokenBinding().getBindingReference());
                    preparedStatement.setString(4, accessTokenDO.getTokenBinding().getBindingValue());
                    preparedStatement.setInt(5, tenantId);
                    preparedStatement.execute();
                }
            }

            if (doInsertTokenExtendedAttributes) {
                insertTokenExtendedAttributePrepStmt = connection.prepareStatement(sqlInsertTokenExtendedAttribute);
                insertTokenExtendedAttributePrepStmt.setString(1, IS_EXTENDED_TOKEN);
                insertTokenExtendedAttributePrepStmt.setString(2, "true");
                insertTokenExtendedAttributePrepStmt.setString(3, accessTokenId);
                insertTokenExtendedAttributePrepStmt.addBatch();
                if (accessTokenDO.getAccessTokenExtendedAttributes().getParameters() != null) {
                    for (Map.Entry<String, String> entry : accessTokenDO.getAccessTokenExtendedAttributes()
                            .getParameters()
                            .entrySet()) {
                        insertTokenExtendedAttributePrepStmt.setString(1, entry.getKey());
                        insertTokenExtendedAttributePrepStmt.setString(2, entry.getValue());
                        insertTokenExtendedAttributePrepStmt.setString(3, accessTokenId);
                        insertTokenExtendedAttributePrepStmt.addBatch();
                    }
                }
                insertTokenExtendedAttributePrepStmt.executeBatch();
            }

            if (retryAttemptCounter > 0) {
                log.info("Successfully recovered 'CON_APP_KEY' constraint violation with the attempt : " +
                        retryAttemptCounter);
            }
        } catch (SQLIntegrityConstraintViolationException e) {
            IdentityDatabaseUtil.rollbackTransaction(connection);
            if (retryAttemptCounter >= getTokenPersistRetryCount()) {
                log.error("'CON_APP_KEY' constrain violation retry count exceeds above the maximum count - " +
                        getTokenPersistRetryCount());
                String errorMsg = "Access Token for consumer key : " + consumerKey + ", user : " +
                        accessTokenDO.getAuthzUser() + " and scope : " +
                        OAuth2Util.buildScopeString(accessTokenDO.getScope()) + "already exists";
                throw new IdentityOAuth2Exception(errorMsg, e);
            }

            recoverFromConAppKeyConstraintViolation(accessToken, consumerKey, accessTokenDO, connection,
                    userStoreDomain, retryAttemptCounter + 1);
        } catch (DataTruncation e) {
            IdentityDatabaseUtil.rollbackTransaction(connection);
            throw new IdentityOAuth2Exception("Invalid request", e);
        } catch (SQLException e) {
            IdentityDatabaseUtil.rollbackTransaction(connection);
            // Handle constrain violation issue in JDBC drivers which does not throw
            // SQLIntegrityConstraintViolationException
            if (StringUtils.containsIgnoreCase(e.getMessage(), "CON_APP_KEY")) {
                if (retryAttemptCounter >= getTokenPersistRetryCount()) {
                    log.error("'CON_APP_KEY' constrain violation retry count exceeds above the maximum count - " +
                            getTokenPersistRetryCount());
                    String errorMsg = "Access Token for consumer key : " + consumerKey + ", user : " +
                            accessTokenDO.getAuthzUser() + " and scope : " +
                            OAuth2Util.buildScopeString(accessTokenDO.getScope()) + "already exists";
                    throw new IdentityOAuth2Exception(errorMsg, e);
                }

                recoverFromConAppKeyConstraintViolation(accessToken, consumerKey, accessTokenDO,
                        connection, userStoreDomain, retryAttemptCounter + 1);
            } else {
                throw new IdentityOAuth2Exception(
                        "Error when storing the access token for consumer key : " + consumerKey, e);
            }
        } catch (Exception e) {
            IdentityDatabaseUtil.rollbackTransaction(connection);
            // Handle constrain violation issue in JDBC drivers which does not throw
            // SQLIntegrityConstraintViolationException or SQLException.
            if (StringUtils.containsIgnoreCase(e.getMessage(), "CON_APP_KEY") || (e.getCause() != null &&
                    StringUtils.containsIgnoreCase(e.getCause().getMessage(), "CON_APP_KEY"))
                    || (e.getCause() != null && e.getCause().getCause() != null &&
                    StringUtils.containsIgnoreCase(e.getCause().getCause().getMessage(), "CON_APP_KEY"))) {
                if (retryAttemptCounter >= getTokenPersistRetryCount()) {
                    log.error("'CON_APP_KEY' constrain violation retry count exceeds above the maximum count - " +
                            getTokenPersistRetryCount());
                    String errorMsg = "Access Token for consumer key : " + consumerKey + ", user : " +
                            accessTokenDO.getAuthzUser() + " and scope : " +
                            OAuth2Util.buildScopeString(accessTokenDO.getScope()) + "already exists";
                    throw new IdentityOAuth2Exception(errorMsg, e);
                }

                recoverFromConAppKeyConstraintViolation(accessToken, consumerKey, accessTokenDO,
                        connection, userStoreDomain, retryAttemptCounter + 1);
            } else {
                throw new IdentityOAuth2Exception(
                        "Error when storing the access token for consumer key : " + consumerKey, e);
            }
        } finally {
            IdentityDatabaseUtil.closeStatement(addScopePrepStmt);
            if (doInsertTokenExtendedAttributes) {
                IdentityDatabaseUtil.closeStatement(insertTokenExtendedAttributePrepStmt);
            }
            IdentityDatabaseUtil.closeStatement(insertTokenPrepStmt);
        }

    }

    @Override
    public boolean insertAccessToken(String accessToken, String consumerKey,
                                     AccessTokenDO newAccessTokenDO, AccessTokenDO existingAccessTokenDO,
                                     String rawUserStoreDomain) throws IdentityOAuth2Exception {

        if (!isPersistenceEnabled()) {
            return false;
        }

        if (log.isDebugEnabled()) {
            if (IdentityUtil.isTokenLoggable(IdentityConstants.IdentityTokens.ACCESS_TOKEN)) {
                log.debug("Persisting access token(hashed): " + DigestUtils.sha256Hex(accessToken) + " for client: " +
                        consumerKey + " user: " + newAccessTokenDO.getAuthzUser().getLoggableUserId() + " scope: "
                        + Arrays.toString(newAccessTokenDO.getScope()));
            } else {
                log.debug("Persisting access token for client: " + consumerKey + " user: "
                        + newAccessTokenDO.getAuthzUser().getLoggableUserId() + " scope: "
                        + Arrays.toString(newAccessTokenDO.getScope()));
            }
        }

        String userStoreDomain = OAuth2Util.getSanitizedUserStoreDomain(rawUserStoreDomain);

        Connection connection = IdentityDatabaseUtil.getDBConnection();
        try {
            if (existingAccessTokenDO != null) {
                //  Mark the existing access token as expired on database if a token exist for the user
                updateAccessTokenState(connection, existingAccessTokenDO.getTokenId(), OAuthConstants.TokenStates
                        .TOKEN_STATE_EXPIRED, UUID.randomUUID().toString(), userStoreDomain,
                        existingAccessTokenDO.getGrantType());
            }
            insertAccessToken(accessToken, consumerKey, newAccessTokenDO, connection, userStoreDomain);

            if (isTokenCleanupFeatureEnabled && existingAccessTokenDO != null) {
                oldTokenCleanupObject.cleanupTokenByTokenId(existingAccessTokenDO.getTokenId(), connection);
            }
            IdentityDatabaseUtil.commitTransaction(connection);
            return true;
        } catch (SQLException e) {
            IdentityDatabaseUtil.rollbackTransaction(connection);
            throw new IdentityOAuth2Exception("Error occurred while persisting access token", e);
        } finally {
            IdentityDatabaseUtil.closeConnection(connection);
        }
    }

    @Override
    public AccessTokenDO getLatestAccessToken(String consumerKey, AuthenticatedUser authzUser, String userStoreDomain,
                                              String scope, boolean includeExpiredTokens)
            throws IdentityOAuth2Exception {

        return getLatestAccessToken(consumerKey, authzUser, userStoreDomain, scope, NONE, includeExpiredTokens);
    }

    @Override
    public AccessTokenDO getLatestAccessToken(String consumerKey, AuthenticatedUser authzUser, String userStoreDomain,
                                              String scope, String tokenBindingReference, boolean includeExpiredTokens)
            throws IdentityOAuth2Exception {

        if (log.isDebugEnabled()) {
            log.debug("Retrieving latest access token for client: " + consumerKey + " user: "
                    + authzUser.getLoggableUserId() + " scope: " + scope);
        }
        String tenantDomain = getUserResidentTenantDomain(authzUser);
        String authorizedOrganization = authzUser.getAccessingOrganization();
        if (StringUtils.isBlank(authorizedOrganization)) {
            authorizedOrganization = OAuthConstants.AuthorizedOrganization.NONE;
        }
        int tenantId = OAuth2Util.getTenantId(tenantDomain);
        boolean isUsernameCaseSensitive
                = IdentityUtil.isUserStoreCaseSensitive(authzUser.getUserStoreDomain(), tenantId);
        String tenantAwareUsernameWithNoUserDomain = authzUser.getUserName();
        String userDomain = OAuth2Util.getUserStoreDomain(authzUser);
        String authenticatedIDP = OAuth2Util.getAuthenticatedIDP(authzUser);

        Connection connection = IdentityDatabaseUtil.getDBConnection(false);
        PreparedStatement prepStmt = null;
        ResultSet resultSet = null;
        try {

            String sql = getLatestAccessTokenQuerySQL(connection);

            if (!includeExpiredTokens) {
                sql = sql.replace("TOKEN_SCOPE_HASH=?", "TOKEN_SCOPE_HASH=? AND TOKEN_STATE='ACTIVE'");
            }

            sql = OAuth2Util.getTokenPartitionedSqlByUserStore(sql, userDomain);

            if (!isUsernameCaseSensitive) {
                sql = sql.replace(AUTHZ_USER, LOWER_AUTHZ_USER);
            }

            String hashedScope = OAuth2Util.hashScopes(scope);
            if (hashedScope == null) {
                sql = sql.replace("TOKEN_SCOPE_HASH=?", "TOKEN_SCOPE_HASH IS NULL");
            }

            prepStmt = connection.prepareStatement(sql);
            prepStmt.setString(1, getPersistenceProcessor().getProcessedClientId(consumerKey));
            int appTenantId = IdentityTenantUtil.getLoginTenantId();
            prepStmt.setInt(2, appTenantId);
            if (isUsernameCaseSensitive) {
                prepStmt.setString(3, tenantAwareUsernameWithNoUserDomain);
            } else {
                prepStmt.setString(3, tenantAwareUsernameWithNoUserDomain.toLowerCase());
            }
            prepStmt.setInt(4, tenantId);
            prepStmt.setString(5, userDomain);

            if (hashedScope != null) {
                prepStmt.setString(6, hashedScope);
            }

            prepStmt.setString(7, tokenBindingReference);
            prepStmt.setString(8, authorizedOrganization);

            if (OAuth2ServiceComponentHolder.isIDPIdColumnEnabled()) {
                prepStmt.setString(9, authenticatedIDP);
                // Set tenant ID of the IDP by considering it is same as appTenantID.
                prepStmt.setInt(10, appTenantId);
            }

            resultSet = prepStmt.executeQuery();

            if (resultSet.next()) {
                boolean returnToken = false;
                String tokenState = resultSet.getString(7);
                if (includeExpiredTokens) {
                    if (OAuthConstants.TokenStates.TOKEN_STATE_ACTIVE.equals(tokenState) ||
                            OAuthConstants.TokenStates.TOKEN_STATE_EXPIRED.equals(tokenState)) {
                        returnToken = true;
                    }
                } else {
                    if (OAuthConstants.TokenStates.TOKEN_STATE_ACTIVE.equals(tokenState)) {
                        returnToken = true;
                    }
                }
                if (returnToken) {
                    String accessToken = getPersistenceProcessor()
                            .getPreprocessedAccessTokenIdentifier(resultSet.getString(1));
                    String refreshToken = null;
                    if (resultSet.getString(2) != null) {
                        refreshToken = getPersistenceProcessor().getPreprocessedRefreshToken(resultSet.getString(2));
                    }
                    long issuedTime = resultSet.getTimestamp(3, Calendar.getInstance(TimeZone.getTimeZone(UTC)))
                            .getTime();
                    long refreshTokenIssuedTime = resultSet.getTimestamp(4, Calendar.getInstance(TimeZone.getTimeZone
                            (UTC))).getTime();
                    long validityPeriodInMillis = resultSet.getLong(5);
                    long refreshTokenValidityPeriodInMillis = resultSet.getLong(6);

                    String userType = resultSet.getString(8);
                    String tokenId = resultSet.getString(9);
                    String subjectIdentifier = resultSet.getString(10);
                    String grantType = resultSet.getString(11);
                    String isConsentedToken = StringUtils.EMPTY;
                    if (OAuth2ServiceComponentHolder.isConsentedTokenColumnEnabled()) {
                        isConsentedToken = resultSet.getString(12);
                    }
                    // data loss at dividing the validity period but can be neglected
                    AuthenticatedUser user = OAuth2Util.createAuthenticatedUser(tenantAwareUsernameWithNoUserDomain,
                            userDomain, tenantDomain, authenticatedIDP);

                    user.setAuthenticatedSubjectIdentifier(subjectIdentifier);
                    AccessTokenDO accessTokenDO = new AccessTokenDO(consumerKey, user, OAuth2Util.buildScopeArray
                            (scope), new Timestamp(issuedTime), new Timestamp(refreshTokenIssuedTime)
                            , validityPeriodInMillis, refreshTokenValidityPeriodInMillis, userType);
                    accessTokenDO.setAccessToken(accessToken);
                    accessTokenDO.setRefreshToken(refreshToken);
                    accessTokenDO.setTokenState(tokenState);
                    accessTokenDO.setTokenId(tokenId);
                    accessTokenDO.setGrantType(grantType);

                    if (StringUtils.isNotEmpty(authzUser.getAccessingOrganization())) {
                        accessTokenDO.getAuthzUser().setAccessingOrganization(authzUser.getAccessingOrganization());
                        accessTokenDO.getAuthzUser()
                                .setUserResidentOrganization(authzUser.getUserResidentOrganization());
                        // Update user tenant domain.
                        accessTokenDO.getAuthzUser().setTenantDomain(authzUser.getTenantDomain());
                    }

                    if (StringUtils.isNotEmpty(isConsentedToken)) {
                        accessTokenDO.setIsConsentedToken(Boolean.parseBoolean(isConsentedToken));
                    }
                    if (StringUtils.isNotBlank(tokenBindingReference) && !NONE.equals(tokenBindingReference)) {
                        setTokenBindingToAccessTokenDO(accessTokenDO, connection, tokenId);
                    }
                    if (log.isDebugEnabled() && IdentityUtil
                            .isTokenLoggable(IdentityConstants.IdentityTokens.ACCESS_TOKEN)) {
                        log.debug("Retrieved latest access token(hashed): " + DigestUtils.sha256Hex(accessToken)
                                + " for client: " + consumerKey + " user: " + authzUser.getLoggableUserId()
                                + " scope: " + scope + " token binding reference: " + tokenBindingReference);
                    }
                    return accessTokenDO;
                }
            }
            return null;
        } catch (SQLException e) {
            String errorMsg = "Error occurred while trying to retrieve latest 'ACTIVE' " +
                    "access token for Client ID : " + consumerKey + ", User ID : " + authzUser +
                    " and  Scope : " + scope;
            if (includeExpiredTokens) {
                errorMsg = errorMsg.replace("ACTIVE", "ACTIVE or EXPIRED");
            }
            throw new IdentityOAuth2Exception(errorMsg, e);
        } finally {
            IdentityDatabaseUtil.closeAllConnections(connection, resultSet, prepStmt);
        }
    }

    private String getLatestAccessTokenQuerySQL(Connection connection) throws SQLException {

        String sql;
        if (OAuth2ServiceComponentHolder.isIDPIdColumnEnabled()) {
            if (OAuth2ServiceComponentHolder.isConsentedTokenColumnEnabled()) {
                if (connection.getMetaData().getDriverName().contains("MySQL")
<<<<<<< HEAD
                        || connection.getMetaData().getDriverName().contains("H2")
=======
                        || connection.getMetaData().getDriverName().contains(FrameworkConstants.H2)
>>>>>>> c411f481
                        || connection.getMetaData().getDriverName().contains(FrameworkConstants.MARIA_DB)) {
                    sql = SQLQueries.
                            GET_LATEST_ACCESS_TOKEN_WITH_CONSENTED_TOKEN_BY_CLIENT_ID_USER_SCOPE_IDP_NAME_MYSQL;
                } else if (connection.getMetaData().getDatabaseProductName().contains("DB2")) {
                    sql = SQLQueries.
                            GET_LATEST_ACCESS_TOKEN_WITH_CONSENTED_TOKEN_BY_CLIENT_ID_USER_SCOPE_IDP_NAME_DB2SQL;
                } else if (connection.getMetaData().getDriverName().contains("MS SQL")) {
                    sql = SQLQueries.
                            GET_LATEST_ACCESS_TOKEN_WITH_CONSENTED_TOKEN_BY_CLIENT_ID_USER_SCOPE_IDP_NAME_MSSQL;
                } else if (connection.getMetaData().getDriverName().contains("Microsoft")) {
                    sql = SQLQueries.
                            GET_LATEST_ACCESS_TOKEN_WITH_CONSENTED_TOKEN_BY_CLIENT_ID_USER_SCOPE_IDP_NAME_MSSQL;
                } else if (connection.getMetaData().getDriverName().contains("PostgreSQL")) {
                    sql = SQLQueries.
                            GET_LATEST_ACCESS_TOKEN_WITH_CONSENTED_TOKEN_BY_CLIENT_ID_USER_SCOPE_IDP_NAME_POSTGRESQL;
                } else if (connection.getMetaData().getDriverName().contains("Informix")) {
                    // Driver name = "IBM Informix JDBC Driver for IBM Informix Dynamic Server"
                    sql = SQLQueries.
                            GET_LATEST_ACCESS_TOKEN_WITH_CONSENTED_TOKEN_BY_CLIENT_ID_USER_SCOPE_IDP_NAME_INFORMIX;
                } else {
                    sql = SQLQueries.
                            GET_LATEST_ACCESS_TOKEN_WITH_CONSENTED_TOKEN_BY_CLIENT_ID_USER_SCOPE_IDP_NAME_ORACLE;
                }
            } else {
                if (connection.getMetaData().getDriverName().contains("MySQL")
                        || connection.getMetaData().getDriverName().contains("H2")) {
                    sql = SQLQueries.RETRIEVE_LATEST_ACCESS_TOKEN_BY_CLIENT_ID_USER_SCOPE_IDP_NAME_MYSQL;
                } else if (connection.getMetaData().getDatabaseProductName().contains("DB2")) {
                    sql = SQLQueries.RETRIEVE_LATEST_ACCESS_TOKEN_BY_CLIENT_ID_USER_SCOPE_IDP_NAME_DB2SQL;
                } else if (connection.getMetaData().getDriverName().contains("MS SQL")) {
                    sql = SQLQueries.RETRIEVE_LATEST_ACCESS_TOKEN_BY_CLIENT_ID_USER_SCOPE_IDP_NAME_MSSQL;
                } else if (connection.getMetaData().getDriverName().contains("Microsoft")) {
                    sql = SQLQueries.RETRIEVE_LATEST_ACCESS_TOKEN_BY_CLIENT_ID_USER_SCOPE_IDP_NAME_MSSQL;
                } else if (connection.getMetaData().getDriverName().contains("PostgreSQL")) {
                    sql = SQLQueries.RETRIEVE_LATEST_ACCESS_TOKEN_BY_CLIENT_ID_USER_SCOPE_IDP_NAME_POSTGRESQL;
                } else if (connection.getMetaData().getDriverName().contains("Informix")) {
                    // Driver name = "IBM Informix JDBC Driver for IBM Informix Dynamic Server"
                    sql = SQLQueries.RETRIEVE_LATEST_ACCESS_TOKEN_BY_CLIENT_ID_USER_SCOPE_IDP_NAME_INFORMIX;
                } else {
                    sql = SQLQueries.RETRIEVE_LATEST_ACCESS_TOKEN_BY_CLIENT_ID_USER_SCOPE_IDP_NAME_ORACLE;
                }
            }
        } else {
            if (OAuth2ServiceComponentHolder.isConsentedTokenColumnEnabled()) {
                if (connection.getMetaData().getDriverName().contains("MySQL")
                        || connection.getMetaData().getDriverName().contains("H2")) {
                    sql = SQLQueries.GET_LATEST_ACCESS_TOKEN_WITH_CONSENTED_TOKEN_BY_CLIENT_ID_USER_SCOPE_MYSQL;
                } else if (connection.getMetaData().getDatabaseProductName().contains("DB2")) {
                    sql = SQLQueries.GET_LATEST_ACCESS_TOKEN_WITH_CONSENTED_TOKEN_BY_CLIENT_ID_USER_SCOPE_DB2SQL;
                } else if (connection.getMetaData().getDriverName().contains("MS SQL")) {
                    sql = SQLQueries.GET_LATEST_ACCESS_TOKEN_WITH_CONSENTED_TOKEN_BY_CLIENT_ID_USER_SCOPE_MSSQL;
                } else if (connection.getMetaData().getDriverName().contains("Microsoft")) {
                    sql = SQLQueries.GET_LATEST_ACCESS_TOKEN_WITH_CONSENTED_TOKEN_BY_CLIENT_ID_USER_SCOPE_MSSQL;
                } else if (connection.getMetaData().getDriverName().contains("PostgreSQL")) {
                    sql = SQLQueries.
                            GET_LATEST_ACCESS_TOKEN_WITH_CONSENTED_TOKEN_BY_CLIENT_ID_USER_SCOPE_POSTGRESQL;
                } else if (connection.getMetaData().getDriverName().contains("Informix")) {
                    // Driver name = "IBM Informix JDBC Driver for IBM Informix Dynamic Server"
                    sql = SQLQueries.
                            GET_LATEST_ACCESS_TOKEN_WITH_CONSENTED_TOKEN_BY_CLIENT_ID_USER_SCOPE_INFORMIX;
                } else {
                    sql = SQLQueries.GET_LATEST_ACCESS_TOKEN_WITH_CONSENTED_TOKEN_BY_CLIENT_ID_USER_SCOPE_ORACLE;
                }
            } else {
                if (connection.getMetaData().getDriverName().contains("MySQL")
                        || connection.getMetaData().getDriverName().contains("H2")) {
                    sql = SQLQueries.RETRIEVE_LATEST_ACCESS_TOKEN_BY_CLIENT_ID_USER_SCOPE_MYSQL;
                } else if (connection.getMetaData().getDatabaseProductName().contains("DB2")) {
                    sql = SQLQueries.RETRIEVE_LATEST_ACCESS_TOKEN_BY_CLIENT_ID_USER_SCOPE_DB2SQL;
                } else if (connection.getMetaData().getDriverName().contains("MS SQL")) {
                    sql = SQLQueries.RETRIEVE_LATEST_ACCESS_TOKEN_BY_CLIENT_ID_USER_SCOPE_MSSQL;
                } else if (connection.getMetaData().getDriverName().contains("Microsoft")) {
                    sql = SQLQueries.RETRIEVE_LATEST_ACCESS_TOKEN_BY_CLIENT_ID_USER_SCOPE_MSSQL;
                } else if (connection.getMetaData().getDriverName().contains("PostgreSQL")) {
                    sql = SQLQueries.RETRIEVE_LATEST_ACCESS_TOKEN_BY_CLIENT_ID_USER_SCOPE_POSTGRESQL;
                } else if (connection.getMetaData().getDriverName().contains("Informix")) {
                    // Driver name = "IBM Informix JDBC Driver for IBM Informix Dynamic Server"
                    sql = SQLQueries.RETRIEVE_LATEST_ACCESS_TOKEN_BY_CLIENT_ID_USER_SCOPE_INFORMIX;
                } else {
                    sql = SQLQueries.RETRIEVE_LATEST_ACCESS_TOKEN_BY_CLIENT_ID_USER_SCOPE_ORACLE;
                }
            }
        }
        return sql;
    }

    private AccessTokenDO getLatestAccessTokenByState(Connection connection, String consumerKey,
                                                      AuthenticatedUser authzUser, String userStoreDomain, String scope,
                                                      boolean active)
            throws IdentityOAuth2Exception, SQLException {

        if (log.isDebugEnabled()) {
            log.debug("Retrieving latest " + (active ? " active" : " non active") + " access token for user: " +
                    authzUser.getLoggableUserId() + " client: " + consumerKey + " scope: " + scope);
        }
        String tenantDomain = getUserResidentTenantDomain(authzUser);

        String authorizedOrganization = authzUser.getAccessingOrganization();
        if (StringUtils.isBlank(authorizedOrganization)) {
            authorizedOrganization = OAuthConstants.AuthorizedOrganization.NONE;
        }

        int tenantId = OAuth2Util.getTenantId(tenantDomain);
        boolean isUsernameCaseSensitive
                = IdentityUtil.isUserStoreCaseSensitive(authzUser.getUserStoreDomain(), tenantId);
        String tenantAwareUsernameWithNoUserDomain = authzUser.getUserName();
        String userDomain = OAuth2Util.getUserStoreDomain(authzUser);
        String authenticatedIDP = OAuth2Util.getAuthenticatedIDP(authzUser);

        PreparedStatement prepStmt = null;
        ResultSet resultSet = null;
        try {

            String sql;
            String driverName = connection.getMetaData().getDriverName();
            if (active) {
                if (OAuth2ServiceComponentHolder.isIDPIdColumnEnabled()) {
                    if (driverName.contains("MySQL")
                            || driverName.contains("MariaDB")
                            || driverName.contains("H2")) {
                        sql = SQLQueries.RETRIEVE_LATEST_ACTIVE_ACCESS_TOKEN_BY_CLIENT_ID_USER_SCOPE_IDP_NAME_MYSQL;
                    } else if (connection.getMetaData().getDatabaseProductName().contains("DB2")) {
                        sql = SQLQueries.RETRIEVE_LATEST_ACTIVE_ACCESS_TOKEN_BY_CLIENT_ID_USER_SCOPE_IDP_NAME_DB2SQL;
                    } else if (driverName.contains("MS SQL")
                            || driverName.contains("Microsoft")) {
                        sql = SQLQueries.RETRIEVE_LATEST_ACTIVE_ACCESS_TOKEN_BY_CLIENT_ID_USER_SCOPE_IDP_NAME_MSSQL;
                    } else if (driverName.contains("PostgreSQL")) {
                        sql = SQLQueries.
                                RETRIEVE_LATEST_ACTIVE_ACCESS_TOKEN_BY_CLIENT_ID_USER_SCOPE_IDP_NAME_POSTGRESQL;
                    } else if (driverName.contains("Informix")) {
                        // Driver name = "IBM Informix JDBC Driver for IBM Informix Dynamic Server"
                        sql = SQLQueries.RETRIEVE_LATEST_ACTIVE_ACCESS_TOKEN_BY_CLIENT_ID_USER_SCOPE_IDP_NAME_INFORMIX;

                    } else {
                        sql = SQLQueries.RETRIEVE_LATEST_ACTIVE_ACCESS_TOKEN_BY_CLIENT_ID_USER_SCOPE_IDP_NAME_ORACLE;
                    }
                } else {
                    if (driverName.contains("MySQL")
                            || driverName.contains("MariaDB")
                            || driverName.contains("H2")) {
                        sql = SQLQueries.RETRIEVE_LATEST_ACTIVE_ACCESS_TOKEN_BY_CLIENT_ID_USER_SCOPE_MYSQL;
                    } else if (connection.getMetaData().getDatabaseProductName().contains("DB2")) {
                        sql = SQLQueries.RETRIEVE_LATEST_ACTIVE_ACCESS_TOKEN_BY_CLIENT_ID_USER_SCOPE_DB2SQL;
                    } else if (driverName.contains("MS SQL")
                            || driverName.contains("Microsoft")) {
                        sql = SQLQueries.RETRIEVE_LATEST_ACTIVE_ACCESS_TOKEN_BY_CLIENT_ID_USER_SCOPE_MSSQL;
                    } else if (driverName.contains("PostgreSQL")) {
                        sql = SQLQueries.RETRIEVE_LATEST_ACTIVE_ACCESS_TOKEN_BY_CLIENT_ID_USER_SCOPE_POSTGRESQL;
                    } else if (driverName.contains("Informix")) {
                        // Driver name = "IBM Informix JDBC Driver for IBM Informix Dynamic Server"
                        sql = SQLQueries.RETRIEVE_LATEST_ACTIVE_ACCESS_TOKEN_BY_CLIENT_ID_USER_SCOPE_INFORMIX;

                    } else {
                        sql = SQLQueries.RETRIEVE_LATEST_ACTIVE_ACCESS_TOKEN_BY_CLIENT_ID_USER_SCOPE_ORACLE;
                    }
                }
            } else {
                if (OAuth2ServiceComponentHolder.isIDPIdColumnEnabled()) {
                    if (driverName.contains("MySQL")
                            || driverName.contains("MariaDB")
                            || driverName.contains("H2")) {
                        sql = SQLQueries.RETRIEVE_LATEST_NON_ACTIVE_ACCESS_TOKEN_BY_CLIENT_ID_USER_SCOPE_IDP_NAME_MYSQL;
                    } else if (connection.getMetaData().getDatabaseProductName().contains("DB2")) {
                        sql = SQLQueries.
                                RETRIEVE_LATEST_NON_ACTIVE_ACCESS_TOKEN_BY_CLIENT_ID_USER_SCOPE_IDP_NAME_DB2SQL;
                    } else if (driverName.contains("MS SQL")
                            || driverName.contains("Microsoft")) {
                        sql = SQLQueries.RETRIEVE_LATEST_NON_ACTIVE_ACCESS_TOKEN_BY_CLIENT_ID_USER_SCOPE_IDP_NAME_MSSQL;
                    } else if (driverName.contains("PostgreSQL")) {
                        sql = SQLQueries.
                                RETRIEVE_LATEST_NON_ACTIVE_ACCESS_TOKEN_BY_CLIENT_ID_USER_SCOPE_IDP_NAME_POSTGRESQL;
                    } else if (driverName.contains("Informix")) {
                        // Driver name = "IBM Informix JDBC Driver for IBM Informix Dynamic Server"
                        sql = SQLQueries.
                                RETRIEVE_LATEST_NON_ACTIVE_ACCESS_TOKEN_BY_CLIENT_ID_USER_SCOPE_IDP_NAME_INFORMIX;

                    } else {
                        sql = SQLQueries.
                                RETRIEVE_LATEST_NON_ACTIVE_ACCESS_TOKEN_BY_CLIENT_ID_USER_SCOPE_IDP_NAME_ORACLE;
                    }
                } else {
                    if (driverName.contains("MySQL")
                            || driverName.contains("MariaDB")
                            || driverName.contains("H2")) {
                        sql = SQLQueries.RETRIEVE_LATEST_NON_ACTIVE_ACCESS_TOKEN_BY_CLIENT_ID_USER_SCOPE_MYSQL;
                    } else if (connection.getMetaData().getDatabaseProductName().contains("DB2")) {
                        sql = SQLQueries.RETRIEVE_LATEST_NON_ACTIVE_ACCESS_TOKEN_BY_CLIENT_ID_USER_SCOPE_DB2SQL;
                    } else if (driverName.contains("MS SQL")
                            || driverName.contains("Microsoft")) {
                        sql = SQLQueries.RETRIEVE_LATEST_NON_ACTIVE_ACCESS_TOKEN_BY_CLIENT_ID_USER_SCOPE_MSSQL;
                    } else if (driverName.contains("PostgreSQL")) {
                        sql = SQLQueries.RETRIEVE_LATEST_NON_ACTIVE_ACCESS_TOKEN_BY_CLIENT_ID_USER_SCOPE_POSTGRESQL;
                    } else if (driverName.contains("Informix")) {
                        // Driver name = "IBM Informix JDBC Driver for IBM Informix Dynamic Server"
                        sql = SQLQueries.RETRIEVE_LATEST_NON_ACTIVE_ACCESS_TOKEN_BY_CLIENT_ID_USER_SCOPE_INFORMIX;

                    } else {
                        sql = SQLQueries.RETRIEVE_LATEST_NON_ACTIVE_ACCESS_TOKEN_BY_CLIENT_ID_USER_SCOPE_ORACLE;
                    }
                }
            }

            sql = OAuth2Util.getTokenPartitionedSqlByUserStore(sql, userDomain);

            if (!isUsernameCaseSensitive) {
                sql = sql.replace(AUTHZ_USER, LOWER_AUTHZ_USER);
            }

            String hashedScope = OAuth2Util.hashScopes(scope);
            if (hashedScope == null) {
                sql = sql.replace("TOKEN_SCOPE_HASH=?", "TOKEN_SCOPE_HASH IS NULL");
            }

            prepStmt = connection.prepareStatement(sql);
            prepStmt.setString(1, getPersistenceProcessor().getProcessedClientId(consumerKey));
            int appTenantId = IdentityTenantUtil.getLoginTenantId();
            prepStmt.setInt(2, appTenantId);
            if (isUsernameCaseSensitive) {
                prepStmt.setString(3, tenantAwareUsernameWithNoUserDomain);
            } else {
                prepStmt.setString(3, tenantAwareUsernameWithNoUserDomain.toLowerCase());
            }
            prepStmt.setInt(4, tenantId);
            prepStmt.setString(5, userDomain);

            if (hashedScope != null) {
                prepStmt.setString(6, hashedScope);
            }

            prepStmt.setString(7, authorizedOrganization);

            if (OAuth2ServiceComponentHolder.isIDPIdColumnEnabled()) {
                prepStmt.setString(8, authenticatedIDP);
                // Set tenant ID of the IDP by considering it is same as appTenantID.
                prepStmt.setInt(9, appTenantId);
            }

            resultSet = prepStmt.executeQuery();
            AccessTokenDO accessTokenDO = null;

            if (resultSet.next()) {
                String accessToken = getPersistenceProcessor()
                        .getPreprocessedAccessTokenIdentifier(resultSet.getString(1));
                String refreshToken = null;
                if (resultSet.getString(2) != null) {
                    refreshToken = getPersistenceProcessor().getPreprocessedRefreshToken(resultSet.getString(2));
                }
                long issuedTime = resultSet.getTimestamp(3, Calendar.getInstance(TimeZone.getTimeZone("UTC")))
                        .getTime();
                long refreshTokenIssuedTime = resultSet.getTimestamp(4, Calendar.getInstance(TimeZone.getTimeZone
                        ("UTC"))).getTime();
                long validityPeriodInMillis = resultSet.getLong(5);
                long refreshTokenValidityPeriodInMillis = resultSet.getLong(6);

                String userType = resultSet.getString(7);
                String tokenId = resultSet.getString(8);
                String subjectIdentifier = resultSet.getString(9);
                // data loss at dividing the validity period but can be neglected
                AuthenticatedUser user = OAuth2Util.createAuthenticatedUser(tenantAwareUsernameWithNoUserDomain,
                        userDomain, tenantDomain, authenticatedIDP);
                ServiceProvider serviceProvider;
                try {
                    serviceProvider = OAuth2ServiceComponentHolder.getApplicationMgtService().
                            getServiceProviderByClientId(consumerKey, OAuthConstants.Scope.OAUTH2, tenantDomain);
                } catch (IdentityApplicationManagementException e) {
                    throw new IdentityOAuth2Exception("Error occurred while retrieving OAuth2 application data for " +
                            "client id " + consumerKey, e);
                }
                user.setAuthenticatedSubjectIdentifier(subjectIdentifier, serviceProvider);
                accessTokenDO = new AccessTokenDO(consumerKey, user, OAuth2Util.buildScopeArray(scope),
                        new Timestamp(issuedTime), new Timestamp(refreshTokenIssuedTime),
                        validityPeriodInMillis, refreshTokenValidityPeriodInMillis, userType);
                accessTokenDO.setAccessToken(accessToken);
                accessTokenDO.setRefreshToken(refreshToken);
                accessTokenDO.setTokenId(tokenId);
                accessTokenDO.getAuthzUser().setAccessingOrganization(authzUser.getAccessingOrganization());
                accessTokenDO.getAuthzUser().setUserResidentOrganization(authzUser.getUserResidentOrganization());
            }
            return accessTokenDO;

        } catch (SQLException e) {
            IdentityDatabaseUtil.rollbackTransaction(connection);
            String errorMsg = "Error occurred while trying to retrieve latest 'ACTIVE' " +
                    "access token for Client ID : " + consumerKey + ", User ID : " + authzUser +
                    " and  Scope : " + scope;
            if (!active) {
                errorMsg = errorMsg.replace("ACTIVE", "NON ACTIVE");
            }
            throw new IdentityOAuth2Exception(errorMsg, e);

        } finally {
            IdentityDatabaseUtil.closeAllConnections(null, resultSet, prepStmt);
        }
    }

    @Override
    public Set<AccessTokenDO> getAccessTokens(String consumerKey, AuthenticatedUser authenticatedUser,
                                              String userStoreDomain, boolean includeExpired)
            throws IdentityOAuth2Exception {

        if (log.isDebugEnabled()) {
            log.debug("Retrieving access tokens for client: " + consumerKey + " user: " + authenticatedUser.toString());
        }

        String tenantDomain = getUserResidentTenantDomain(authenticatedUser);
        String tenantAwareUsernameWithNoUserDomain = authenticatedUser.getUserName();
        String userDomain = OAuth2Util.getUserStoreDomain(authenticatedUser);
        int tenantId = OAuth2Util.getTenantId(tenantDomain);
        boolean isUsernameCaseSensitive
                = IdentityUtil.isUserStoreCaseSensitive(authenticatedUser.getUserStoreDomain(), tenantId);
        userStoreDomain = OAuth2Util.getSanitizedUserStoreDomain(userStoreDomain);
        String authenticatedIDP = OAuth2Util.getAuthenticatedIDP(authenticatedUser);

        Connection connection = IdentityDatabaseUtil.getDBConnection(false);
        PreparedStatement prepStmt = null;
        ResultSet resultSet = null;
        Map<String, AccessTokenDO> accessTokenDOMap = new HashMap<>();
        try {
            String sql;

            if (includeExpired) {
                if (OAuth2ServiceComponentHolder.isIDPIdColumnEnabled()) {
                    sql = SQLQueries.RETRIEVE_ACTIVE_EXPIRED_ACCESS_TOKEN_BY_CLIENT_ID_USER_IDP_NAME;
                } else {
                    sql = SQLQueries.RETRIEVE_ACTIVE_EXPIRED_ACCESS_TOKEN_BY_CLIENT_ID_USER;
                }
            } else {
                if (OAuth2ServiceComponentHolder.isIDPIdColumnEnabled()) {
                    sql = SQLQueries.RETRIEVE_ACTIVE_ACCESS_TOKEN_BY_CLIENT_ID_USER_IDP_NAME;
                } else {
                    sql = SQLQueries.RETRIEVE_ACTIVE_ACCESS_TOKEN_BY_CLIENT_ID_USER;
                }
            }

            sql = OAuth2Util.getTokenPartitionedSqlByUserStore(sql, userStoreDomain);

            if (!isUsernameCaseSensitive) {
                sql = sql.replace(AUTHZ_USER, LOWER_AUTHZ_USER);
            }

            prepStmt = connection.prepareStatement(sql);
            prepStmt.setString(1, getPersistenceProcessor().getProcessedClientId(consumerKey));
            int appTenantId = IdentityTenantUtil.getLoginTenantId();
            prepStmt.setInt(2, appTenantId);
            if (isUsernameCaseSensitive) {
                prepStmt.setString(3, tenantAwareUsernameWithNoUserDomain);
            } else {
                prepStmt.setString(3, tenantAwareUsernameWithNoUserDomain.toLowerCase());
            }
            prepStmt.setInt(4, tenantId);
            prepStmt.setString(5, userDomain);
            if (OAuth2ServiceComponentHolder.isIDPIdColumnEnabled()) {
                prepStmt.setString(6, authenticatedIDP);
                // Set tenant ID of the IDP by considering it is same as appTenantID.
                prepStmt.setInt(7, appTenantId);
            }

            resultSet = prepStmt.executeQuery();

            while (resultSet.next()) {
                String accessToken = getPersistenceProcessor()
                        .getPreprocessedAccessTokenIdentifier(resultSet.getString(1));
                if (accessTokenDOMap.get(accessToken) == null) {
                    String refreshToken = getPersistenceProcessor().getPreprocessedRefreshToken(resultSet.getString(2));
                    Timestamp issuedTime = resultSet.getTimestamp(3, Calendar.getInstance(TimeZone.getTimeZone(UTC)));
                    Timestamp refreshTokenIssuedTime = resultSet.getTimestamp(4, Calendar.getInstance(TimeZone
                            .getTimeZone(UTC)));
                    long validityPeriodInMillis = resultSet.getLong(5);
                    long refreshTokenValidityPeriodMillis = resultSet.getLong(6);
                    String tokenType = resultSet.getString(7);
                    String[] scope = OAuth2Util.buildScopeArray(resultSet.getString(8));
                    String tokenId = resultSet.getString(9);
                    String subjectIdentifier = resultSet.getString(10);
                    String tokenBindingReference = resultSet.getString(11);

                    AuthenticatedUser user = OAuth2Util.createAuthenticatedUser(tenantAwareUsernameWithNoUserDomain,
                            userDomain, tenantDomain, authenticatedIDP);
                    ServiceProvider serviceProvider;
                    try {
                        serviceProvider = OAuth2ServiceComponentHolder.getApplicationMgtService().
                                getServiceProviderByClientId(consumerKey, OAuthConstants.Scope.OAUTH2, tenantDomain);
                    } catch (IdentityApplicationManagementException e) {
                        throw new IdentityOAuth2Exception("Error occurred while retrieving OAuth2 application data " +
                                "for client id " + consumerKey, e);
                    }
                    user.setAuthenticatedSubjectIdentifier(subjectIdentifier, serviceProvider);
                    AccessTokenDO dataDO = new AccessTokenDO(consumerKey, user, scope, issuedTime,
                            refreshTokenIssuedTime, validityPeriodInMillis,
                            refreshTokenValidityPeriodMillis, tokenType);
                    dataDO.setAccessToken(accessToken);
                    dataDO.setRefreshToken(refreshToken);
                    dataDO.setTokenId(tokenId);
                    if (StringUtils.isNotBlank(tokenBindingReference) && !NONE.equals(tokenBindingReference)) {
                        setTokenBindingToAccessTokenDO(dataDO, connection, tokenId);
                    }
                    accessTokenDOMap.put(accessToken, dataDO);
                } else {
                    String scope = resultSet.getString(8).trim();
                    AccessTokenDO accessTokenDO = accessTokenDOMap.get(accessToken);
                    accessTokenDO.setScope((String[]) ArrayUtils.add(accessTokenDO.getScope(), scope));
                }
            }
        } catch (SQLException e) {
            String errorMsg = "Error occurred while retrieving 'ACTIVE' access tokens for " +
                    "Client ID : " + consumerKey + " and User ID : " + authenticatedUser;
            if (includeExpired) {
                errorMsg = errorMsg.replace("ACTIVE", "ACTIVE or EXPIRED");
            }
            throw new IdentityOAuth2Exception(errorMsg, e);
        } finally {
            IdentityDatabaseUtil.closeAllConnections(connection, resultSet, prepStmt);
        }

        return new HashSet<>(accessTokenDOMap.values());
    }

    @Override
    public AccessTokenDO getAccessToken(String accessTokenIdentifier, boolean includeExpired)
            throws IdentityOAuth2Exception {

        if (log.isDebugEnabled() && IdentityUtil.isTokenLoggable(IdentityConstants.IdentityTokens.ACCESS_TOKEN)) {
            log.debug("Retrieving information of access token(hashed): " + DigestUtils.sha256Hex
                    (accessTokenIdentifier));
        }

        AccessTokenDO dataDO = null;
        Connection connection = IdentityDatabaseUtil.getDBConnection(false);
        PreparedStatement prepStmt = null;
        ResultSet resultSet = null;
        try {
            String sql;
            boolean isConsentedColumnDataFetched = false;
            if (includeExpired) {
                if (OAuth2ServiceComponentHolder.isIDPIdColumnEnabled()) {
                        sql = SQLQueries.RETRIEVE_ACTIVE_EXPIRED_ACCESS_TOKEN_IDP_NAME;
                } else {
                        sql = SQLQueries.RETRIEVE_ACTIVE_EXPIRED_ACCESS_TOKEN;
                }
            } else {
                if (OAuth2ServiceComponentHolder.isIDPIdColumnEnabled()) {
                        if (OAuth2ServiceComponentHolder.isConsentedTokenColumnEnabled()) {
                            sql = SQLQueries.RETRIEVE_ACTIVE_ACCESS_TOKEN_IDP_NAME_WITH_CONSENTED_TOKEN;
                            isConsentedColumnDataFetched = true;
                        } else {
                            sql = SQLQueries.RETRIEVE_ACTIVE_ACCESS_TOKEN_IDP_NAME;
                        }
                } else {
                        if (OAuth2ServiceComponentHolder.isConsentedTokenColumnEnabled()) {
                            sql = SQLQueries.RETRIEVE_ACTIVE_ACCESS_TOKEN_WITH_CONSENTED_TOKEN;
                            isConsentedColumnDataFetched = true;
                        } else {
                            sql = SQLQueries.RETRIEVE_ACTIVE_ACCESS_TOKEN;
                        }
                }
            }

            sql = OAuth2Util.getTokenPartitionedSqlByToken(sql, accessTokenIdentifier);

            prepStmt = connection.prepareStatement(sql);

            prepStmt.setString(1,
                    getHashingPersistenceProcessor().getProcessedAccessTokenIdentifier(accessTokenIdentifier));
            resultSet = prepStmt.executeQuery();

            int iterateId = 0;
            List<String> scopes = new ArrayList<>();
            while (resultSet.next()) {

                if (iterateId == 0) {

                    String consumerKey = getPersistenceProcessor().getPreprocessedClientId(resultSet.getString(1));
                    String authorizedUser = resultSet.getString(2);
                    int tenantId = resultSet.getInt(3);
                    String tenantDomain = OAuth2Util.getTenantDomain(tenantId);
                    String userDomain = resultSet.getString(4);
                    String[] scope = OAuth2Util.buildScopeArray(resultSet.getString(5));
                    Timestamp issuedTime = resultSet.getTimestamp(6, Calendar.getInstance(TimeZone.getTimeZone(UTC)));
                    Timestamp refreshTokenIssuedTime = resultSet.getTimestamp(7,
                            Calendar.getInstance(TimeZone.getTimeZone(UTC)));
                    long validityPeriodInMillis = resultSet.getLong(8);
                    long refreshTokenValidityPeriodMillis = resultSet.getLong(9);
                    String tokenType = resultSet.getString(10);
                    String refreshToken = resultSet.getString(11);
                    String tokenId = resultSet.getString(12);
                    String grantType = resultSet.getString(13);
                    String subjectIdentifier = resultSet.getString(14);
                    String authenticatedIDP = null;
                    String tokenBindingReference = resultSet.getString(15);
                    String authorizedOrganization = resultSet.getString(16);
                    int appResideTenantId = resultSet.getInt(17);

                    if (OAuth2ServiceComponentHolder.isIDPIdColumnEnabled()) {
                        authenticatedIDP = resultSet.getString(18);
                    }

                    boolean isConsentedToken = false;
                    if (isConsentedColumnDataFetched) {
                        int consentedTokenColumnIndex = resultSet.findColumn(CONSENTED_TOKEN_COLUMN_NAME);
                        isConsentedToken = resultSet.getBoolean(consentedTokenColumnIndex);
                    }

                    AuthenticatedUser user = OAuth2Util.createAuthenticatedUser(authorizedUser,
                            userDomain, tenantDomain, authenticatedIDP);
                    ServiceProvider serviceProvider;
                    try {
                        serviceProvider = OAuth2ServiceComponentHolder.getApplicationMgtService().
                                getServiceProviderByClientId(consumerKey, OAuthConstants.Scope.OAUTH2, tenantDomain);
                    } catch (IdentityApplicationManagementException e) {
                        throw new IdentityOAuth2Exception("Error occurred while retrieving OAuth2 application data " +
                                "for client id " + consumerKey, e);
                    }

                    user.setAuthenticatedSubjectIdentifier(subjectIdentifier, serviceProvider);

                    dataDO = new AccessTokenDO(consumerKey, user, scope, issuedTime, refreshTokenIssuedTime,
                            validityPeriodInMillis, refreshTokenValidityPeriodMillis, tokenType);
                    dataDO.setAccessToken(accessTokenIdentifier);
                    dataDO.setRefreshToken(refreshToken);
                    dataDO.setTokenId(tokenId);
                    dataDO.setGrantType(grantType);
                    dataDO.setTenantID(tenantId);
                    dataDO.setIsConsentedToken(isConsentedToken);

                    /* For organization bound access tokens, the authenticated user should be populated considering
                    below factors. */
                    if (!OAuthConstants.AuthorizedOrganization.NONE.equals(authorizedOrganization)) {
                        dataDO.getAuthzUser().setAccessingOrganization(authorizedOrganization);
                        String userResidentOrg = resolveOrganizationId(dataDO.getAuthzUser().getTenantDomain());
                        dataDO.getAuthzUser().setUserResidentOrganization(userResidentOrg);
                        // Set authorized user tenant domain to the tenant domain of the application.
                        dataDO.getAuthzUser().setTenantDomain(IdentityTenantUtil.getTenantDomain(appResideTenantId));
                    }

                    if (StringUtils.isNotBlank(tokenBindingReference) && !NONE.equals(tokenBindingReference)) {
                        setTokenBindingToAccessTokenDO(dataDO, connection, tokenId);
                    }
                } else {
                    scopes.add(resultSet.getString(5));
                }

                iterateId++;
            }

            if (scopes.size() > 0 && dataDO != null) {
                dataDO.setScope((String[]) ArrayUtils.addAll(dataDO.getScope(),
                        scopes.toArray(new String[scopes.size()])));
            }

        } catch (SQLException e) {
            throw new IdentityOAuth2Exception("Error when retrieving Access Token" + e);
        } finally {
            IdentityDatabaseUtil.closeAllConnections(connection, resultSet, prepStmt);
        }

        return dataDO;
    }

    private void setTokenBindingToAccessTokenDO(AccessTokenDO dataDO, Connection connection, String tokenId)
            throws SQLException {

        if (log.isDebugEnabled()) {
            log.debug("Setting token binding for tokenId: " + tokenId);
        }
        try (PreparedStatement tokenBindingPreparedStatement = connection
                .prepareStatement(RETRIEVE_TOKEN_BINDING_BY_TOKEN_ID)) {
            tokenBindingPreparedStatement.setString(1, tokenId);
            try (ResultSet tokenBindingResultSet = tokenBindingPreparedStatement.executeQuery()) {
                while (tokenBindingResultSet.next()) {
                    if (!StringUtils.equals(DEFAULT_TOKEN_TO_SESSION_MAPPING,
                            tokenBindingResultSet.getString("TOKEN_BINDING_TYPE"))) {
                        TokenBinding tokenBinding = new TokenBinding();
                        tokenBinding.setBindingType(tokenBindingResultSet.getString("TOKEN_BINDING_TYPE"));
                        tokenBinding.setBindingReference(tokenBindingResultSet.getString("TOKEN_BINDING_REF"));
                        tokenBinding.setBindingValue(tokenBindingResultSet.getString("TOKEN_BINDING_VALUE"));
                        dataDO.setTokenBinding(tokenBinding);
                        if (log.isDebugEnabled()) {
                            log.debug("Set token binding information" +
                                    " accessTokenId: " + tokenId +
                                    " bindingType: " + tokenBinding.getBindingType() +
                                    " bindingRef: " + tokenBinding.getBindingReference());
                        }
                    }
                }
            }
        }
    }

    /**
     * Persist all token to session mapping in the token binding table with binding type as "DEFAULT".
     *
     * @param sessionContextIdentifier SessionContextIdentifier
     * @param tokenId                  TokenId.
     * @param tenantId                 TenantId.
     * @throws IdentityOAuth2Exception
     */
    public void storeTokenToSessionMapping(String sessionContextIdentifier, String tokenId, int tenantId)
            throws IdentityOAuth2Exception {

        if (log.isDebugEnabled()) {
            log.debug("Storing token to session mapping information for" +
                    " accessTokenId: " + tokenId +
                    " bindingType: " + DEFAULT_TOKEN_TO_SESSION_MAPPING +
                    " bindingRef: " + sessionContextIdentifier);
        }
        if (isNotBlank(sessionContextIdentifier) && isNotBlank(tokenId)) {
            Connection connection = IdentityDatabaseUtil.getDBConnection(false);
            try (PreparedStatement preparedStatement = connection.prepareStatement(STORE_TOKEN_BINDING)) {
                preparedStatement.setString(1, tokenId);
                preparedStatement.setString(2, DEFAULT_TOKEN_TO_SESSION_MAPPING);
                preparedStatement.setString(3,
                        OAuth2Util.getTokenBindingReference(sessionContextIdentifier));
                preparedStatement.setString(4, sessionContextIdentifier);
                preparedStatement.setInt(5, tenantId);
                preparedStatement.execute();
            } catch (SQLException e) {
                String errorMsg = "Error while persisting token to session mapping for sessionId: " +
                        sessionContextIdentifier;
                if (log.isDebugEnabled()) {
                    log.debug(errorMsg);
                }
                throw new IdentityOAuth2Exception(errorMsg, e);
            } finally {
                IdentityDatabaseUtil.closeConnection(connection);
            }
        }
    }

    /**
     * Get all tokens mapped to the bindingRef.
     *
     * @param sessionId SessionIdentifier
     * @throws IdentityOAuth2Exception
     * @return
     */
    public Set<String> getTokenIdBySessionIdentifier(String sessionId) throws IdentityOAuth2Exception {

        String sql = SQLQueries.RETRIEVE_TOKENS_MAPPED_FOR_TOKEN_BINDING_VALUE;
        Connection connection = IdentityDatabaseUtil.getDBConnection(false);
        PreparedStatement prepStmt = null;
        Set<String> tokenIds = new HashSet<>();
        try {
            prepStmt = connection.prepareStatement(sql);
            prepStmt.setString(1, sessionId);
            prepStmt.setString(2, DEFAULT_TOKEN_TO_SESSION_MAPPING);
            try (ResultSet resultSet = prepStmt.executeQuery()) {
                while (resultSet.next()) {
                    tokenIds.add(resultSet.getString("TOKEN_ID"));
                }
            }

        } catch (SQLException e) {
            String errorMsg = "Error occurred while retrieving 'token id' for " +
                    "binding value : " + sessionId;
            throw new IdentityOAuth2Exception(errorMsg, e);
        } finally {
            IdentityDatabaseUtil.closeAllConnections(connection, null, prepStmt);
        }
        return tokenIds;
    }

    public void updateAccessTokenState(String tokenId, String tokenState) throws IdentityOAuth2Exception {
        updateAccessTokenState(tokenId, tokenState, null);
    }

    public void updateAccessTokenState(String tokenId, String tokenState, String grantType)
            throws IdentityOAuth2Exception {
        boolean tokenUpdateSuccessful;
        try (Connection connection = IdentityDatabaseUtil.getDBConnection(true)) {
            if (log.isDebugEnabled()) {
                log.debug("Changing status of access token with id: " + tokenId + " to: " + tokenState);
            }

            String sql = SQLQueries.UPDATE_TOKEN_STATE;
            try (PreparedStatement prepStmt = connection.prepareStatement(sql)) {

                prepStmt.setString(1, tokenState);
                prepStmt.setString(2, UUID.randomUUID().toString());
                prepStmt.setString(3, tokenId);
                prepStmt.executeUpdate();
                tokenUpdateSuccessful = true;

                if (isTokenCleanupFeatureEnabled && !OAuthConstants.TokenStates.TOKEN_STATE_ACTIVE.equals(tokenState)) {
                    oldTokenCleanupObject.cleanupTokenByTokenId(tokenId, connection);
                }

                IdentityDatabaseUtil.commitTransaction(connection);
            } catch (SQLException e) {
                IdentityDatabaseUtil.rollbackTransaction(connection);
                throw new IdentityOAuth2Exception("Error while updating Access Token with ID : " +
                        tokenId + " to Token State : " + tokenState, e);
            }

        } catch (SQLException e) {
            throw new IdentityOAuth2Exception("Error while closing connection after updating Access Token with ID : " +
                    tokenId + " to Token State : " + tokenState, e);
        }
        if (tokenUpdateSuccessful) {
            if (StringUtils.equals(grantType, OAuthConstants.GrantTypes.CLIENT_CREDENTIALS) ||
                    StringUtils.equals(grantType, OAuthConstants.GrantTypes.PASSWORD)) {
                OAuth2TokenUtil.postUpdateAccessToken(tokenId, tokenState, false);
            } else {
                OAuth2TokenUtil.postUpdateAccessToken(tokenId, tokenState, true);
            }
        }
    }

    private boolean isPreviousTokenConsented(Connection connection, String tokenId)
            throws SQLException {

        String sql = SQLQueries.GET_TOKEN_IS_CONSENTED_OR_NOT;
        PreparedStatement prepStmt = connection.prepareStatement(sql);
        prepStmt.setString(1, tokenId);
        ResultSet resultSet = prepStmt.executeQuery();
        String initialGrant = StringUtils.EMPTY;
        while (resultSet.next()) {
            initialGrant = resultSet.getString(1);
        }
        return Boolean.parseBoolean(initialGrant);
    }

    private void updateAccessTokenState(Connection connection, String tokenId, String tokenState, String tokenStateId,
                                        String userStoreDomain, String grantType)
            throws IdentityOAuth2Exception, SQLException {

        PreparedStatement prepStmt = null;
        try {
            if (log.isDebugEnabled()) {
                log.debug("Changing status of access token with id: " + tokenId + " to: " + tokenState +
                        " userStoreDomain: " + userStoreDomain);
            }

            String sql = SQLQueries.UPDATE_TOKEN_STATE;
            sql = OAuth2Util.getTokenPartitionedSqlByUserStore(sql, userStoreDomain);
            prepStmt = connection.prepareStatement(sql);
            prepStmt.setString(1, tokenState);
            prepStmt.setString(2, tokenStateId);
            prepStmt.setString(3, tokenId);
            prepStmt.executeUpdate();
            if (StringUtils.equals(grantType, OAuthConstants.GrantTypes.CLIENT_CREDENTIALS) ||
                    StringUtils.equals(grantType, OAuthConstants.GrantTypes.PASSWORD)) {
                OAuth2TokenUtil.postUpdateAccessToken(tokenId, tokenState, false);
            } else {
                OAuth2TokenUtil.postUpdateAccessToken(tokenId, tokenState, true);
            }

        } catch (SQLException e) {
            IdentityDatabaseUtil.rollbackTransaction(connection);
            throw new IdentityOAuth2Exception("Error while updating Access Token with ID : " +
                    tokenId + " to Token State : " + tokenState, e);
        } finally {
            IdentityDatabaseUtil.closeStatement(prepStmt);
        }
    }

    /**
     * This method is to revoke specific tokens where tokens should be plain text tokens.
     *
     * @param tokens tokens that needs to be revoked
     * @throws IdentityOAuth2Exception if failed to revoke the access token
     */
    @Override
    public void revokeAccessTokens(String[] tokens) throws IdentityOAuth2Exception {

        if (OAuth2Util.checkAccessTokenPartitioningEnabled() && OAuth2Util.checkUserNameAssertionEnabled()) {
            revokeAccessTokensIndividually(tokens);
        } else {
            revokeAccessTokensInBatch(tokens);
        }
    }

    /**
     * This method is to revoke specific tokens where tokens can be plain text tokens or hashed tokens. Hashed tokens
     * can be reached here from internal calls such as from any listeners ex: IdentityOathEventListener etc. We need
     * to differentiate this types of internal calls hence these calls retrieved the tokens from the DB and then try
     * to revoke it.
     * When the Token Hashing Feature enabled, the token which is retrieve from the DB will be a hashed token. Hence
     * we don't need to hash it again.
     *
     * @param tokens        Tokens that needs to be revoked.
     * @param isHashedToken Indicate provided token is a hashed token or plain text token.
     * @throws IdentityOAuth2Exception if failed to revoke the access token
     */
    @Override
    public void revokeAccessTokens(String[] tokens, boolean isHashedToken) throws IdentityOAuth2Exception {

        if (isHashedToken) {
            // Token is hashed, no need to hash it again.
            if (OAuth2Util.checkAccessTokenPartitioningEnabled() && OAuth2Util.checkUserNameAssertionEnabled()) {
                revokeAccessTokensIndividually(tokens, true);
            } else {
                revokeAccessTokensInBatch(tokens, true);
            }
        } else {
            // Token is plain token, hence pass it to default revokeAccessTokens method.
            revokeAccessTokens(tokens);
        }
    }

    /**
     * Revoke the access token(s) as a batch. Token(s) which is reached here will be a plain text tokens.
     *
     * @param tokens        Token that needs to be revoked.
     * @throws IdentityOAuth2Exception
     */
    @Override
    public void revokeAccessTokensInBatch(String[] tokens) throws IdentityOAuth2Exception {

        revokeAccessTokensInBatch(tokens, false);
    }

    /**
     * Revoke the access token(s) as a batch.
     *
     * @param tokens        Token that needs to be revoked.
     * @param isHashedToken Given token is hashed token or plain text.
     * @throws IdentityOAuth2Exception
     */
    @Override
    public void revokeAccessTokensInBatch(String[] tokens, boolean isHashedToken) throws IdentityOAuth2Exception {

        if (ArrayUtils.isEmpty(tokens)) {
            if (log.isDebugEnabled()) {
                log.debug("No tokens to revoke in batch mode. Therefore not continuing further in revocation.");
            }
            return;
        }

        if (log.isDebugEnabled()) {
            if (IdentityUtil.isTokenLoggable(IdentityConstants.IdentityTokens.ACCESS_TOKEN)) {
                StringBuilder stringBuilder = new StringBuilder();
                for (String token : tokens) {
                    stringBuilder.append(DigestUtils.sha256Hex(token)).append(" ");
                }
                log.debug("Revoking access tokens(hashed): " + stringBuilder.toString());
            } else {
                log.debug("Revoking access tokens in batch mode");
            }
        }
        String accessTokenStoreTable = OAuthConstants.ACCESS_TOKEN_STORE_TABLE;
        Connection connection = IdentityDatabaseUtil.getDBConnection();
        PreparedStatement ps = null;
        if (tokens.length > 1) {
            try {
                List<String> oldTokens = new ArrayList<>();
                String sqlQuery = SQLQueries.REVOKE_ACCESS_TOKEN.replace(IDN_OAUTH2_ACCESS_TOKEN,
                        accessTokenStoreTable);
                ps = connection.prepareStatement(sqlQuery);
                for (String token : tokens) {
                    ps.setString(1, OAuthConstants.TokenStates.TOKEN_STATE_REVOKED);
                    ps.setString(2, UUID.randomUUID().toString());
                    if (isHashedToken) {
                        ps.setString(3, token);
                    } else {
                        ps.setString(3, getHashingPersistenceProcessor().getProcessedAccessTokenIdentifier(token));
                    }
                    ps.addBatch();
                    oldTokens.add(getHashingPersistenceProcessor().getProcessedAccessTokenIdentifier(token));
                }
                ps.executeBatch();
                IdentityDatabaseUtil.commitTransaction(connection);
                // To revoke request objects which have persisted against the access token.
                OAuth2TokenUtil.postUpdateAccessTokens(Arrays.asList(tokens), OAuthConstants.TokenStates.
                        TOKEN_STATE_REVOKED);
                if (isTokenCleanupFeatureEnabled) {
                    oldTokenCleanupObject.cleanupTokensInBatch(oldTokens, connection);
                }
            } catch (SQLException e) {
                IdentityDatabaseUtil.rollbackTransaction(connection);
                throw new IdentityOAuth2Exception("Error occurred while revoking Access Tokens : " +
                        Arrays.toString(tokens), e);
            } finally {
                IdentityDatabaseUtil.closeAllConnections(connection, null, ps);
            }
        }
        if (tokens.length == 1) {
            try {
                connection.setAutoCommit(true);
                String sqlQuery = SQLQueries.REVOKE_ACCESS_TOKEN.replace(IDN_OAUTH2_ACCESS_TOKEN,
                        accessTokenStoreTable);
                ps = connection.prepareStatement(sqlQuery);
                ps.setString(1, OAuthConstants.TokenStates.TOKEN_STATE_REVOKED);
                ps.setString(2, UUID.randomUUID().toString());
                if (isHashedToken) {
                    ps.setString(3, tokens[0]);
                } else {
                    ps.setString(3, getHashingPersistenceProcessor().getProcessedAccessTokenIdentifier(tokens[0]));
                }
                ps.executeUpdate();

                // To revoke request objects which have persisted against the access token.
                OAuth2TokenUtil.postUpdateAccessTokens(Arrays.asList(tokens), OAuthConstants.TokenStates.
                        TOKEN_STATE_REVOKED);
                if (isTokenCleanupFeatureEnabled) {
                    oldTokenCleanupObject.cleanupTokenByTokenValue(
                            getHashingPersistenceProcessor().getProcessedAccessTokenIdentifier(tokens[0]), connection);
                }
            } catch (SQLException e) {
                // IdentityDatabaseUtil.rollbackTransaction(connection);
                throw new IdentityOAuth2Exception("Error occurred while revoking Access Token : " +
                        Arrays.toString(tokens), e);
            } finally {
                IdentityDatabaseUtil.closeAllConnections(connection, null, ps);
            }
        }
    }

    /**
     * Revoke the access token(s) individually. Token(s) which is reached here will be a plain text tokens.
     *
     * @param tokens        Token that needs to be revoked.
     * @throws IdentityOAuth2Exception
     */
    @Override
    public void revokeAccessTokensIndividually(String[] tokens) throws IdentityOAuth2Exception {

        revokeAccessTokensIndividually(tokens, false);
    }

    /**
     * Revoke the access token(s) individually.
     *
     * @param tokens        Token that needs to be revoked.
     * @param isHashedToken Given token is hashed token or plain text.
     * @throws IdentityOAuth2Exception
     */
    @Override
    public void revokeAccessTokensIndividually(String[] tokens, boolean isHashedToken) throws IdentityOAuth2Exception {

        List<String> accessTokenId = new ArrayList<>();
        if (log.isDebugEnabled()) {
            if (IdentityUtil.isTokenLoggable(IdentityConstants.IdentityTokens.ACCESS_TOKEN)) {
                StringBuilder stringBuilder = new StringBuilder();
                for (String token : tokens) {
                    stringBuilder.append(DigestUtils.sha256Hex(token)).append(" ");
                }
                log.debug("Revoking access tokens(hashed): " + stringBuilder.toString());
            } else {
                log.debug("Revoking access tokens in individual mode");
            }
        }

        Connection connection = IdentityDatabaseUtil.getDBConnection();
        PreparedStatement ps = null;
        try {
            for (String token : tokens) {
                String sqlQuery = OAuth2Util.getTokenPartitionedSqlByToken(SQLQueries.REVOKE_ACCESS_TOKEN, token);
                ps = connection.prepareStatement(sqlQuery);
                ps.setString(1, OAuthConstants.TokenStates.TOKEN_STATE_REVOKED);
                ps.setString(2, UUID.randomUUID().toString());
                if (isHashedToken) {
                    ps.setString(3, token);
                } else {
                    ps.setString(3, getHashingPersistenceProcessor().getProcessedAccessTokenIdentifier(token));
                }
                int count = ps.executeUpdate();
                if (log.isDebugEnabled()) {
                    log.debug("Number of rows being updated : " + count);
                }
                accessTokenId.add(getTokenIdByAccessToken(token));
            }
            // To revoke request objects which have persisted against the access token.
            if (accessTokenId.size() > 0) {
                OAuth2TokenUtil.postUpdateAccessTokens(accessTokenId, OAuthConstants.TokenStates.
                        TOKEN_STATE_REVOKED);
            }

            if (isTokenCleanupFeatureEnabled) {
                for (String token : tokens) {
                    oldTokenCleanupObject.cleanupTokenByTokenValue(
                            getHashingPersistenceProcessor().getProcessedAccessTokenIdentifier(token), connection);
                }
            }
            IdentityDatabaseUtil.commitTransaction(connection);
        } catch (SQLException e) {
            IdentityDatabaseUtil.rollbackTransaction(connection);
            throw new IdentityOAuth2Exception("Error occurred while revoking Access Token : " +
                    Arrays.toString(tokens), e);
        } finally {
            IdentityDatabaseUtil.closeAllConnections(connection, null, ps);
        }
    }

    /**
     * Ths method is to revoke specific tokens
     *
     * @param tokenId token that needs to be revoked
     * @throws IdentityOAuth2Exception if failed to revoke the access token
     */
    public void revokeAccessToken(String tokenId, String userId) throws IdentityOAuth2Exception {

        if (log.isDebugEnabled()) {
            log.debug("Revoking access token with id: " + tokenId + " user: " + userId);
        }
        boolean revoked;

        Connection connection = IdentityDatabaseUtil.getDBConnection();
        PreparedStatement ps = null;
        try {
            String sqlQuery = OAuth2Util.getTokenPartitionedSqlByUserId(SQLQueries.REVOKE_ACCESS_TOKEN_BY_TOKEN_ID,
                    userId);
            ps = connection.prepareStatement(sqlQuery);
            ps.setString(1, OAuthConstants.TokenStates.TOKEN_STATE_REVOKED);
            ps.setString(2, UUID.randomUUID().toString());
            ps.setString(3, tokenId);
            int count = ps.executeUpdate();
            if (log.isDebugEnabled()) {
                log.debug("Number of rows being updated : " + count);
            }
            IdentityDatabaseUtil.commitTransaction(connection);
            revoked = true;

            if (isTokenCleanupFeatureEnabled && tokenId != null) {
                oldTokenCleanupObject.cleanupTokenByTokenId(tokenId, connection);
            }
        } catch (SQLException e) {
            IdentityDatabaseUtil.rollbackTransaction(connection);
            throw new IdentityOAuth2Exception("Error occurred while revoking Access Token with ID : " + tokenId, e);
        } finally {
            IdentityDatabaseUtil.closeAllConnections(connection, null, ps);
        }
        if (revoked) {
            // To revoke the tokens from Request Object table.
            OAuth2TokenUtil.postUpdateAccessToken(tokenId, OAuthConstants.TokenStates.
                    TOKEN_STATE_REVOKED, true);
        }
    }

    /**
     * Returns the set of access tokens issued for the user.
     *
     * @param authenticatedUser Authenticated user object.
     * @return Access tokens as a set of Strings.
     * @throws IdentityOAuth2Exception If any errors occurred.
     */
    @Override
    public Set<String> getAccessTokensByUser(AuthenticatedUser authenticatedUser) throws IdentityOAuth2Exception {

        if (log.isDebugEnabled()) {
            log.debug("Retrieving access tokens of user: " + authenticatedUser.getLoggableUserId());
        }
        int tenantId = OAuth2Util.getTenantId(authenticatedUser.getTenantDomain());
        boolean isUsernameCaseSensitive =
                IdentityUtil.isUserStoreCaseSensitive(authenticatedUser.getUserStoreDomain(), tenantId);
        boolean isIdTokenIssuedForClientCredentialsGrant = isIdTokenIssuedForApplicationTokens();
        Connection connection = IdentityDatabaseUtil.getDBConnection(false);
        PreparedStatement ps = null;
        ResultSet rs;
        Set<String> accessTokens = new HashSet<>();
        try {
            String sqlQuery = OAuth2Util.getTokenPartitionedSqlByUserStore(SQLQueries.GET_ACCESS_TOKEN_BY_AUTHZUSER,
                    authenticatedUser.getUserStoreDomain());
            if (!isUsernameCaseSensitive) {
                sqlQuery = sqlQuery.replace(AUTHZ_USER, LOWER_AUTHZ_USER);
            }
            ps = connection.prepareStatement(sqlQuery);
            if (isUsernameCaseSensitive) {
                ps.setString(1, authenticatedUser.getUserName());
            } else {
                ps.setString(1, authenticatedUser.getUserName().toLowerCase());
            }
            ps.setInt(2, OAuth2Util.getTenantId(authenticatedUser.getTenantDomain()));
            ps.setString(3, OAuthConstants.TokenStates.TOKEN_STATE_ACTIVE);
            ps.setString(4, authenticatedUser.getUserStoreDomain());
            rs = ps.executeQuery();
            while (rs.next()) {
                String accessToken = getPersistenceProcessor().getPreprocessedAccessTokenIdentifier(rs.getString(1));
                String tokenUserType = rs.getString(2);

                // Tokens returned by this method will be used to clear claims cached against the tokens,
                // we will only return tokens that would contain such cached clams in order to improve performance.
                if (isApplicationUserToken(tokenUserType)) {
                    // Tokens issued for a user can contain cached claims against them.
                    accessTokens.add(accessToken);
                } else {
                    if (isIdTokenIssuedForClientCredentialsGrant) {
                        // If id_token is issued for client_credentials grant type, such application tokens could
                        // also contain claims cached against them.
                        accessTokens.add(accessToken);
                    }
                }
            }
        } catch (SQLException e) {
            IdentityDatabaseUtil.rollbackTransaction(connection);
            throw new IdentityOAuth2Exception("Error occurred while revoking Access Token with user Name : " +
                    authenticatedUser.getUserName() + " tenant ID : " + OAuth2Util.getTenantId(authenticatedUser
                    .getTenantDomain()), e);
        } finally {
            IdentityDatabaseUtil.closeAllConnections(connection, null, ps);
        }
        return accessTokens;
    }

    /**
     * Returns the set of access tokens issued for the user which are having openid scope.
     *
     * @param authenticatedUser Authenticated user object.
     * @return Access tokens as a set of AccessTokenDO
     * @throws IdentityOAuth2Exception If any errors occurred.
     */
    @Override
    public Set<AccessTokenDO> getAccessTokensByUserForOpenidScope(AuthenticatedUser authenticatedUser)
            throws IdentityOAuth2Exception {

        if (log.isDebugEnabled()) {
            log.debug("Retrieving access tokens of user: " + authenticatedUser.toString());
        }

        int tenantId = OAuth2Util.getTenantId(authenticatedUser.getTenantDomain());
        boolean isUsernameCaseSensitive =
                IdentityUtil.isUserStoreCaseSensitive(authenticatedUser.getUserStoreDomain(), tenantId);
        Connection connection = IdentityDatabaseUtil.getDBConnection();
        PreparedStatement ps = null;
        ResultSet rs;
        Set<AccessTokenDO> accessTokens;
        try {
            String sqlQuery = OAuth2Util.getTokenPartitionedSqlByUserStore(
                    SQLQueries.GET_OPEN_ID_ACCESS_TOKEN_DATA_BY_AUTHZUSER, authenticatedUser.getUserStoreDomain());
            if (!isUsernameCaseSensitive) {
                sqlQuery = sqlQuery.replace(AUTHZ_USER, LOWER_AUTHZ_USER);
            }
            ps = connection.prepareStatement(sqlQuery);
            if (isUsernameCaseSensitive) {
                ps.setString(1, authenticatedUser.getUserName());
            } else {
                ps.setString(1, authenticatedUser.getUserName().toLowerCase());
            }
            ps.setInt(2, OAuth2Util.getTenantId(authenticatedUser.getTenantDomain()));
            ps.setString(3, OAuthConstants.TokenStates.TOKEN_STATE_ACTIVE);
            ps.setString(4, authenticatedUser.getUserStoreDomain());
            ps.setString(5, OAuthConstants.Scope.OPENID);
            rs = ps.executeQuery();

            Map<String, AccessTokenDO> tokenMap = getAccessTokenDOMapFromResultSet(authenticatedUser, rs);

            connection.commit();
            accessTokens = new HashSet<>(tokenMap.values());
        } catch (SQLException e) {
            IdentityDatabaseUtil.rollBack(connection);
            throw new IdentityOAuth2Exception("Error occurred while revoking access token with username : " +
                    authenticatedUser.getUserName() + " tenant ID : " + OAuth2Util.getTenantId(authenticatedUser
                    .getTenantDomain()), e);
        } finally {
            IdentityDatabaseUtil.closeAllConnections(connection, null, ps);
        }
        return accessTokens;
    }

    private Map<String, AccessTokenDO> getAccessTokenDOMapFromResultSet(AuthenticatedUser authenticatedUser,
                                                                        ResultSet rs) throws SQLException,
            IdentityOAuth2Exception {

        Map<String, AccessTokenDO> tokenMap = new HashMap<>();
        while (rs.next()) {
            Timestamp timeCreated = rs.getTimestamp(4, Calendar.getInstance(TimeZone.getTimeZone(UTC)));
            long issuedTimeInMillis = timeCreated.getTime();
            long validityPeriodInMillis = rs.getLong(5);

            /*
             * Tokens returned by this method will be used to clear claims cached against the tokens.
             * We will only return tokens that would contain such cached clams in order to improve
             * performance.
             * Tokens issued for openid scope can contain cached claims against them.
             * Tokens that are in ACTIVE state and not expired should be removed from the cache.
             */
            if (isAccessTokenExpired(issuedTimeInMillis, validityPeriodInMillis)) {
                continue;
            }

            String accessToken = getPersistenceProcessor().getPreprocessedAccessTokenIdentifier(rs.getString(1));
            String refreshToken = getPersistenceProcessor().getPreprocessedRefreshToken(rs.getString(2));
            String tokenId = rs.getString(3);
            Timestamp refreshTokenTimeCreated = rs.getTimestamp(6, Calendar.getInstance(TimeZone.getTimeZone(UTC)));
            long refreshTokenValidityPeriodInMillis = rs.getLong(7);
            String consumerKey = rs.getString(8);
            String grantType = rs.getString(9);

            AccessTokenDO accessTokenDO = new AccessTokenDO();
            accessTokenDO.setAuthzUser(authenticatedUser);
            accessTokenDO.setTenantID(OAuth2Util.getTenantId(authenticatedUser.getTenantDomain()));
            accessTokenDO.setAccessToken(accessToken);
            accessTokenDO.setRefreshToken(refreshToken);
            accessTokenDO.setTokenId(tokenId);
            accessTokenDO.setTokenState(OAuthConstants.TokenStates.TOKEN_STATE_ACTIVE);
            accessTokenDO.setIssuedTime(timeCreated);
            accessTokenDO.setValidityPeriodInMillis(validityPeriodInMillis);
            accessTokenDO.setRefreshTokenIssuedTime(refreshTokenTimeCreated);
            accessTokenDO.setRefreshTokenValidityPeriodInMillis(refreshTokenValidityPeriodInMillis);
            accessTokenDO.setConsumerKey(consumerKey);
            accessTokenDO.setGrantType(grantType);

            tokenMap.put(accessToken, accessTokenDO);
        }
        return tokenMap;
    }

    /**
     * Checks whether id_tokens are issued for application tokens (ie. tokens issued for client_credentials grant type)
     *
     * @return
     */
    private boolean isIdTokenIssuedForApplicationTokens() {

        return !OAuthServerConfiguration.getInstance().getIdTokenNotAllowedGrantTypesSet()
                .contains(OAuthConstants.GrantTypes.CLIENT_CREDENTIALS);
    }

    /**
     * Checks whether the issued token is for a user (ie. of type APPLICATION_USER)
     *
     * @param tokenUserType
     * @return
     */
    private boolean isApplicationUserToken(String tokenUserType) {

        return OAuthConstants.UserType.APPLICATION_USER.equals(tokenUserType);
    }

    /**
     * Retrieves active access tokens for the given consumer key.
     *
     * @param consumerKey
     * @return
     * @throws IdentityOAuth2Exception
     */
    @Override
    public Set<String> getActiveTokensByConsumerKey(String consumerKey) throws IdentityOAuth2Exception {

        if (log.isDebugEnabled()) {
            log.debug("Retrieving active access tokens of client: " + consumerKey);
        }

        Set<String> activeTokens = getActiveAccessTokensByConsumerKey(consumerKey, IdentityUtil.getPrimaryDomainName());

        if (OAuth2Util.checkAccessTokenPartitioningEnabled() && OAuth2Util.checkUserNameAssertionEnabled()) {
            Map<String, String> availableDomainMappings = OAuth2Util.getAvailableUserStoreDomainMappings();
            for (Map.Entry<String, String> availableDomainMapping : availableDomainMappings.entrySet()) {
                activeTokens.addAll(getActiveAccessTokensByConsumerKey(consumerKey, availableDomainMapping.getKey()));
            }
        }
        return activeTokens;
    }

    /**
     * Retrieves active access tokens of specified user store for the given consumer key.
     *
     * @param consumerKey
     * @param userStoreDomain
     * @return
     * @throws IdentityOAuth2Exception
     */
    private Set<String> getActiveAccessTokensByConsumerKey(String consumerKey, String userStoreDomain)
            throws IdentityOAuth2Exception {

        Connection connection = IdentityDatabaseUtil.getDBConnection(false);
        PreparedStatement ps = null;
        ResultSet rs = null;
        Set<String> accessTokens = new HashSet<>();
        try {
            String sqlQuery = OAuth2Util.getTokenPartitionedSqlByUserStore(SQLQueries.
                    GET_ACCESS_TOKENS_FOR_CONSUMER_KEY, userStoreDomain);
            ps = connection.prepareStatement(sqlQuery);
            ps.setString(1, consumerKey);
            ps.setInt(2, IdentityTenantUtil.getLoginTenantId());
            ps.setString(3, OAuthConstants.TokenStates.TOKEN_STATE_ACTIVE);
            rs = ps.executeQuery();

            while (rs.next()) {
                accessTokens.add(getPersistenceProcessor().getPreprocessedAccessTokenIdentifier(rs.getString(1)));

            }
        } catch (SQLException e) {
            IdentityDatabaseUtil.rollbackTransaction(connection);
            throw new IdentityOAuth2Exception("Error occurred while getting access tokens from acces token table for " +
                    "the application with consumer key : " + consumerKey, e);
        } finally {
            IdentityDatabaseUtil.closeAllConnections(connection, null, ps);
        }
        return accessTokens;
    }

    /**
     * Retrieves active AccessTokenDOs for the given consumer key.
     *
     * @param consumerKey
     * @return
     * @throws IdentityOAuth2Exception
     */
    @Override
    public Set<AccessTokenDO> getActiveAcessTokenDataByConsumerKey(String consumerKey) throws IdentityOAuth2Exception {

        if (log.isDebugEnabled()) {
            log.debug("Retrieving active access tokens for client: " + consumerKey);
        }

        Set<AccessTokenDO> accessTokenDOs = getActiveAcessTokenDataByConsumerKey(consumerKey,
                IdentityUtil.getPrimaryDomainName());

        if (OAuth2Util.checkAccessTokenPartitioningEnabled() && OAuth2Util.checkUserNameAssertionEnabled()) {
            Map<String, String> availableDomainMappings = OAuth2Util.getAvailableUserStoreDomainMappings();
            for (Map.Entry<String, String> availableDomainMapping : availableDomainMappings.entrySet()) {
                accessTokenDOs.addAll(getActiveAcessTokenDataByConsumerKey(consumerKey,
                        availableDomainMapping.getKey()));
            }
        }
        return accessTokenDOs;
    }

    /**
     * Retrieves active AccessTokenDOs of specified user store for the given consumer key.
     *
     * @param consumerKey
     * @param userStoreDomain
     * @return
     * @throws IdentityOAuth2Exception
     */
    private Set<AccessTokenDO> getActiveAcessTokenDataByConsumerKey(String consumerKey, String userStoreDomain)
            throws IdentityOAuth2Exception {

        Connection connection = IdentityDatabaseUtil.getDBConnection(false);
        PreparedStatement ps = null;
        ResultSet rs = null;
        Set<AccessTokenDO> activeDetailedTokens;
        Map<String, AccessTokenDO> tokenMap = new HashMap<>();

        try {
            String sqlQuery;
            if (OAuth2ServiceComponentHolder.isIDPIdColumnEnabled()) {
                sqlQuery = SQLQueries.GET_ACTIVE_DETAILS_FOR_CONSUMER_KEY_IDP_NAME;
            } else {
                sqlQuery = SQLQueries.GET_ACTIVE_DETAILS_FOR_CONSUMER_KEY;
            }
            sqlQuery = OAuth2Util.getTokenPartitionedSqlByUserStore(sqlQuery, userStoreDomain);

            ps = connection.prepareStatement(sqlQuery);
            ps.setString(1, consumerKey);
            ps.setInt(2, IdentityTenantUtil.getLoginTenantId());
            ps.setString(3, OAuthConstants.TokenStates.TOKEN_STATE_ACTIVE);
            rs = ps.executeQuery();
            while (rs.next()) {
                String token = rs.getString(2);
                if (tokenMap.containsKey(token)) {
                    AccessTokenDO tokenObj = tokenMap.get(token);
                    String[] previousScope = tokenObj.getScope();
                    String[] newSope = new String[tokenObj.getScope().length + 1];
                    System.arraycopy(previousScope, 0, newSope, 0, previousScope.length);
                    newSope[previousScope.length] = rs.getString(5);
                    tokenObj.setScope(newSope);
                } else {
                    String authzUser = rs.getString(1);
                    int tenentId = rs.getInt(3);
                    String userDomain = rs.getString(4);
                    String tokenSope = rs.getString(5);
                    String authenticatedIDP = null;
                    if (OAuth2ServiceComponentHolder.isIDPIdColumnEnabled()) {
                        authenticatedIDP = rs.getString(6);
                    }
                    String[] scope = OAuth2Util.buildScopeArray(tokenSope);
                    AuthenticatedUser user = OAuth2Util.createAuthenticatedUser(authzUser,
                            userDomain, OAuth2Util.getTenantDomain(tenentId), authenticatedIDP);
                    AccessTokenDO aTokenDetail = new AccessTokenDO();
                    aTokenDetail.setAccessToken(token);
                    aTokenDetail.setConsumerKey(consumerKey);
                    aTokenDetail.setScope(scope);
                    aTokenDetail.setAuthzUser(user);
                    tokenMap.put(token, aTokenDetail);
                }
            }
            activeDetailedTokens = new HashSet<>(tokenMap.values());
        } catch (SQLException e) {
            IdentityDatabaseUtil.rollbackTransaction(connection);
            throw new IdentityOAuth2Exception("Error occurred while getting access tokens from acces token table for " +
                    "the application with consumer key : " + consumerKey, e);
        } finally {
            IdentityDatabaseUtil.closeAllConnections(connection, null, ps);
        }

        return activeDetailedTokens;
    }

    /**
     * This method is used invalidate the existing token and generate a new toke within one DB transaction.
     *
     * @param oldAccessTokenId access token need to be updated.
     * @param tokenState       token state before generating new token.
     * @param consumerKey      consumer key of the existing token
     * @param tokenStateId     new token state id to be updated
     * @param accessTokenDO    new access token details
     * @param userStoreDomain  user store domain which is related to this consumer
     * @throws IdentityOAuth2Exception
     * @deprecated to use {{@link #invalidateAndCreateNewAccessToken(String, String, String, String,
     * AccessTokenDO, String, String)}}
     */
    @Override
    public void invalidateAndCreateNewAccessToken(String oldAccessTokenId, String tokenState,
                                                  String consumerKey, String tokenStateId,
                                                  AccessTokenDO accessTokenDO, String userStoreDomain)
            throws IdentityOAuth2Exception {
        invalidateAndCreateNewAccessToken(oldAccessTokenId, tokenState, consumerKey, tokenStateId,
                accessTokenDO, userStoreDomain, null);
    }

    /**
     * This method is used invalidate the existing token and generate a new toke within one DB transaction.
     *
     * @param oldAccessTokenId access token need to be updated.
     * @param tokenState       token state before generating new token.
     * @param consumerKey      consumer key of the existing token
     * @param tokenStateId     new token state id to be updated
     * @param accessTokenDO    new access token details
     * @param userStoreDomain  user store domain which is related to this consumer
     * @param grantType        grant type of the old access token
     * @throws IdentityOAuth2Exception
     */
    @Override
    public void invalidateAndCreateNewAccessToken(String oldAccessTokenId, String tokenState,
                                                  String consumerKey, String tokenStateId,
                                                  AccessTokenDO accessTokenDO, String userStoreDomain, String grantType)
            throws IdentityOAuth2Exception {

        if (log.isDebugEnabled()) {
            if (IdentityUtil.isTokenLoggable(IdentityConstants.IdentityTokens.ACCESS_TOKEN)) {
                log.debug("Invalidating access token with id: " + oldAccessTokenId + " and creating new access token" +
                        "(hashed): " + DigestUtils.sha256Hex(accessTokenDO.getAccessToken()) + " for client: " +
                        consumerKey + " user: " + accessTokenDO.getAuthzUser().getLoggableUserId() + " scope: " + Arrays
                        .toString(accessTokenDO.getScope()));
            } else {
                log.debug("Invalidating and creating new access token for client: " + consumerKey + " user: " +
                        accessTokenDO.getAuthzUser().getLoggableUserId() + " scope: "
                        + Arrays.toString(accessTokenDO.getScope()));
            }
        }
        boolean tokenUpdateSuccessful;
        Connection connection = IdentityDatabaseUtil.getDBConnection(true);
        try {
            if (OAuth2ServiceComponentHolder.isConsentedTokenColumnEnabled() && !accessTokenDO.isConsentedToken()) {
                // Check whether the previous token is issued for a consent required grant or not.
                boolean isPreviousTokenConsented = isPreviousTokenConsented(connection, oldAccessTokenId);
                accessTokenDO.setIsConsentedToken(isPreviousTokenConsented);
            }
            // update existing token as inactive
            updateAccessTokenState(connection, oldAccessTokenId, tokenState, tokenStateId, userStoreDomain, grantType);

            String newAccessToken = accessTokenDO.getAccessToken();
            // store new token in the DB
            insertAccessToken(newAccessToken, consumerKey, accessTokenDO, connection, userStoreDomain);

            if (StringUtils.equals(grantType, OAuthConstants.GrantTypes.AUTHORIZATION_CODE)) {
                updateTokenIdIfAutzCodeGrantType(oldAccessTokenId, accessTokenDO.getTokenId(), connection);
            }

            if (isTokenCleanupFeatureEnabled && oldAccessTokenId != null) {
                oldTokenCleanupObject.cleanupTokenByTokenId(oldAccessTokenId, connection);
            }
            IdentityDatabaseUtil.commitTransaction(connection);
            tokenUpdateSuccessful = true;
        } catch (SQLException e) {
            IdentityDatabaseUtil.rollbackTransaction(connection);
            String errorMsg = "Error while regenerating access token";
            throw new IdentityOAuth2Exception(errorMsg, e);
        } finally {
            IdentityDatabaseUtil.closeConnection(connection);
        }
        if (tokenUpdateSuccessful) {
            // Post refresh access token event
            if (StringUtils.equals(grantType, OAuthConstants.GrantTypes.CLIENT_CREDENTIALS) ||
                    StringUtils.equals(grantType, OAuthConstants.GrantTypes.PASSWORD)) {
                OAuth2TokenUtil.postRefreshAccessToken(oldAccessTokenId, accessTokenDO.getTokenId(), tokenState, false);
            } else {
                OAuth2TokenUtil.postRefreshAccessToken(oldAccessTokenId, accessTokenDO.getTokenId(), tokenState, true);
            }
        }
    }

    /**
     * Retrieves AccessTokenDOs of the given tenant.
     *
     * @param tenantId
     * @return
     * @throws IdentityOAuth2Exception
     */
    @Override
    public Set<AccessTokenDO> getAccessTokensByTenant(int tenantId) throws IdentityOAuth2Exception {

        if (log.isDebugEnabled()) {
            log.debug("Retrieving all access tokens of tenant id: " + tenantId);
        }

        Set<AccessTokenDO> accessTokenDOs = getAccessTokensByTenant(tenantId, IdentityUtil.getPrimaryDomainName());

        if (OAuth2Util.checkAccessTokenPartitioningEnabled() && OAuth2Util.checkUserNameAssertionEnabled()) {
            Map<String, String> availableDomainMappings = OAuth2Util.getAvailableUserStoreDomainMappings();
            for (Map.Entry<String, String> availableDomainMapping : availableDomainMappings.entrySet()) {
                accessTokenDOs.addAll(getAccessTokensByTenant(tenantId, availableDomainMapping.getKey()));
            }
        }
        return accessTokenDOs;
    }

    /**
     * Retrieves AccessTokenDOs of specified user store of the given tenant.
     *
     * @param tenantId
     * @param userStoreDomain
     * @return
     * @throws IdentityOAuth2Exception
     */
    private Set<AccessTokenDO> getAccessTokensByTenant(int tenantId, String userStoreDomain)
            throws IdentityOAuth2Exception {

        Connection connection = IdentityDatabaseUtil.getDBConnection(false);
        PreparedStatement prepStmt = null;
        ResultSet resultSet = null;
        Map<String, AccessTokenDO> accessTokenDOMap = new HashMap<>();
        try {
            String sql;
            if (OAuth2ServiceComponentHolder.isIDPIdColumnEnabled()) {
                sql = SQLQueries.LIST_ALL_TOKENS_IN_TENANT_IDP_NAME;
            } else {
                sql = SQLQueries.LIST_ALL_TOKENS_IN_TENANT;
            }
            sql = OAuth2Util.getTokenPartitionedSqlByUserStore(sql, userStoreDomain);

            prepStmt = connection.prepareStatement(sql);
            prepStmt.setInt(1, tenantId);
            resultSet = prepStmt.executeQuery();

            while (resultSet.next()) {
                String accessToken = getPersistenceProcessor().
                        getPreprocessedAccessTokenIdentifier(resultSet.getString(1));
                if (accessTokenDOMap.get(accessToken) == null) {
                    String refreshToken = getPersistenceProcessor().getPreprocessedRefreshToken(resultSet.getString(2));
                    Timestamp issuedTime = resultSet.getTimestamp(3, Calendar.getInstance(TimeZone.getTimeZone(UTC)));
                    Timestamp refreshTokenIssuedTime = resultSet.getTimestamp(4, Calendar.getInstance(TimeZone
                            .getTimeZone(UTC)));
                    long validityPeriodInMillis = resultSet.getLong(5);
                    long refreshTokenValidityPeriodMillis = resultSet.getLong(6);
                    String tokenType = resultSet.getString(7);
                    String[] scope = OAuth2Util.buildScopeArray(resultSet.getString(8));
                    String tokenId = resultSet.getString(9);
                    String authzUser = resultSet.getString(10);
                    userStoreDomain = resultSet.getString(11);
                    String consumerKey = resultSet.getString(12);
                    String authenticatedIDP = null;
                    if (OAuth2ServiceComponentHolder.isIDPIdColumnEnabled()) {
                        authenticatedIDP = resultSet.getString(13);
                    }

                    AuthenticatedUser user = OAuth2Util.createAuthenticatedUser(authzUser, userStoreDomain,
                            OAuth2Util.getTenantDomain(tenantId), authenticatedIDP);
                    AccessTokenDO dataDO = new AccessTokenDO(consumerKey, user, scope, issuedTime,
                            refreshTokenIssuedTime, validityPeriodInMillis,
                            refreshTokenValidityPeriodMillis, tokenType);
                    dataDO.setAccessToken(accessToken);
                    dataDO.setRefreshToken(refreshToken);
                    dataDO.setTokenId(tokenId);
                    dataDO.setTenantID(tenantId);
                    accessTokenDOMap.put(accessToken, dataDO);
                } else {
                    String scope = resultSet.getString(8).trim();
                    AccessTokenDO accessTokenDO = accessTokenDOMap.get(accessToken);
                    accessTokenDO.setScope((String[]) ArrayUtils.add(accessTokenDO.getScope(), scope));
                }
            }
        } catch (SQLException e) {
            String errorMsg = "Error occurred while retrieving 'ACTIVE or EXPIRED' access tokens for " +
                    "user  tenant id : " + tenantId;
            throw new IdentityOAuth2Exception(errorMsg, e);
        } finally {
            IdentityDatabaseUtil.closeAllConnections(connection, resultSet, prepStmt);
        }

        return new HashSet<>(accessTokenDOMap.values());
    }

    @Override
    public Set<AccessTokenDO> getAccessTokensOfUserStore(int tenantId, String userStoreDomain) throws
            IdentityOAuth2Exception {

        if (log.isDebugEnabled()) {
            log.debug("Retrieving all ACTIVE and EXPIRED access tokens of userstore: " + userStoreDomain + " tenant " +
                    "id: " + tenantId);
        }
        // we do not support access token partitioning here
        Connection connection = IdentityDatabaseUtil.getDBConnection(false);

        userStoreDomain = OAuth2Util.getSanitizedUserStoreDomain(userStoreDomain);
        PreparedStatement prepStmt = null;
        ResultSet resultSet = null;
        Map<String, AccessTokenDO> accessTokenDOMap = new HashMap<>();
        try {
            String sql;
            if (OAuth2ServiceComponentHolder.isIDPIdColumnEnabled()) {
                sql = SQLQueries.LIST_ALL_TOKENS_IN_USER_STORE_IDP_NAME;
            } else {
                sql = SQLQueries.LIST_ALL_TOKENS_IN_USER_STORE;
            }
            sql = OAuth2Util.getTokenPartitionedSqlByUserStore(sql, userStoreDomain);

            prepStmt = connection.prepareStatement(sql);
            prepStmt.setInt(1, tenantId);
            prepStmt.setString(2, userStoreDomain);
            resultSet = prepStmt.executeQuery();

            while (resultSet.next()) {
                String accessToken =
                        getPersistenceProcessor().getPreprocessedAccessTokenIdentifier(resultSet.getString(1));
                if (accessTokenDOMap.get(accessToken) == null) {
                    String refreshToken = getPersistenceProcessor().getPreprocessedRefreshToken(resultSet.getString(2));
                    Timestamp issuedTime = resultSet.getTimestamp(3, Calendar.getInstance(TimeZone.getTimeZone(UTC)));
                    Timestamp refreshTokenIssuedTime = resultSet.getTimestamp(4, Calendar.getInstance(TimeZone
                            .getTimeZone(UTC)));
                    long validityPeriodInMillis = resultSet.getLong(5);
                    long refreshTokenValidityPeriodMillis = resultSet.getLong(6);
                    String tokenType = resultSet.getString(7);
                    String[] scope = OAuth2Util.buildScopeArray(resultSet.getString(8));
                    String tokenId = resultSet.getString(9);
                    String authzUser = resultSet.getString(10);
                    String consumerKey = resultSet.getString(11);
                    String authenticatedIDP = null;
                    if (OAuth2ServiceComponentHolder.isIDPIdColumnEnabled()) {
                        authenticatedIDP = resultSet.getString(12);
                    }

                    AuthenticatedUser user = OAuth2Util.createAuthenticatedUser(authzUser, userStoreDomain,
                            OAuth2Util.getTenantDomain(tenantId), authenticatedIDP);
                    AccessTokenDO dataDO = new AccessTokenDO(consumerKey, user, scope, issuedTime,
                            refreshTokenIssuedTime, validityPeriodInMillis,
                            refreshTokenValidityPeriodMillis, tokenType);
                    dataDO.setAccessToken(accessToken);
                    dataDO.setRefreshToken(refreshToken);
                    dataDO.setTokenId(tokenId);
                    dataDO.setTenantID(tenantId);
                    accessTokenDOMap.put(accessToken, dataDO);
                } else {
                    String scope = resultSet.getString(8).trim();
                    AccessTokenDO accessTokenDO = accessTokenDOMap.get(accessToken);
                    accessTokenDO.setScope((String[]) ArrayUtils.add(accessTokenDO.getScope(), scope));
                }
            }
        } catch (SQLException e) {
            String errorMsg = "Error occurred while retrieving 'ACTIVE or EXPIRED' access tokens for " +
                    "user in store domain : " + userStoreDomain + " and tenant id : " + tenantId;
            throw new IdentityOAuth2Exception(errorMsg, e);
        } finally {
            IdentityDatabaseUtil.closeAllConnections(connection, resultSet, prepStmt);
        }

        return new HashSet<>(accessTokenDOMap.values());
    }

    @Override
    public void updateUserStoreDomain(int tenantId, String currentUserStoreDomain, String
            newUserStoreDomain) throws IdentityOAuth2Exception {

        if (log.isDebugEnabled()) {
            log.debug("Renaming userstore domain: " + currentUserStoreDomain + " as: " + newUserStoreDomain
                    + " tenant id: " + tenantId + " in IDN_OAUTH2_ACCESS_TOKEN table");
        }
        // we do not support access token partitioning here
        currentUserStoreDomain = OAuth2Util.getSanitizedUserStoreDomain(currentUserStoreDomain);
        newUserStoreDomain = OAuth2Util.getSanitizedUserStoreDomain(newUserStoreDomain);
        Connection connection = IdentityDatabaseUtil.getDBConnection();
        PreparedStatement ps = null;
        try {

            String sqlQuery = SQLQueries.RENAME_USER_STORE_IN_ACCESS_TOKENS_TABLE;
            ps = connection.prepareStatement(sqlQuery);
            ps.setString(1, newUserStoreDomain);
            ps.setInt(2, tenantId);
            ps.setString(3, currentUserStoreDomain);
            int count = ps.executeUpdate();
            if (log.isDebugEnabled()) {
                log.debug("Number of rows being updated : " + count);
            }
            IdentityDatabaseUtil.commitTransaction(connection);
        } catch (SQLException e) {
            IdentityDatabaseUtil.rollbackTransaction(connection);
            throw new IdentityOAuth2Exception("Error occurred while renaming user store : " + currentUserStoreDomain +
                    " in tenant :" + tenantId, e);
        } finally {
            IdentityDatabaseUtil.closeAllConnections(connection, null, ps);
        }
    }

    /**
     * Retrieves token id of the given token.
     *
     * @param token
     * @return
     * @throws IdentityOAuth2Exception
     */
    @Override
    public String getTokenIdByAccessToken(String token) throws IdentityOAuth2Exception {

        if (log.isDebugEnabled() && IdentityUtil.isTokenLoggable(IdentityConstants.IdentityTokens.ACCESS_TOKEN)) {
            log.debug("Retrieving id of access token(hashed): " + DigestUtils.sha256Hex(token));
        }

        String tokenId = getTokenIdByAccessToken(token, IdentityUtil.getPrimaryDomainName());

        if (tokenId == null && OAuth2Util.checkAccessTokenPartitioningEnabled() && OAuth2Util.
                checkUserNameAssertionEnabled()) {
            Map<String, String> availableDomainMappings = OAuth2Util.getAvailableUserStoreDomainMappings();
            for (Map.Entry<String, String> availableDomainMapping : availableDomainMappings.entrySet()) {
                tokenId = getTokenIdByAccessToken(token, availableDomainMapping.getKey());
                if (tokenId != null) {
                    break;
                }
            }
        }

        return tokenId;
    }

    /**
     * Retrieves token id of the given token which issued against specified user store.
     *
     * @param token
     * @param userStoreDomain
     * @return
     * @throws IdentityOAuth2Exception
     */
    private String getTokenIdByAccessToken(String token, String userStoreDomain) throws IdentityOAuth2Exception {

        Connection connection = IdentityDatabaseUtil.getDBConnection(false);

        PreparedStatement prepStmt = null;
        ResultSet resultSet = null;
        try {
            String sql = OAuth2Util.getTokenPartitionedSqlByUserStore(SQLQueries.RETRIEVE_TOKEN_ID_BY_TOKEN,
                    userStoreDomain);

            prepStmt = connection.prepareStatement(sql);
            prepStmt.setString(1, getHashingPersistenceProcessor().getProcessedAccessTokenIdentifier(token));
            resultSet = prepStmt.executeQuery();

            if (resultSet.next()) {
                return resultSet.getString("TOKEN_ID");
            }
            return null;

        } catch (SQLException e) {
            String errorMsg = "Error occurred while retrieving 'Token ID' for " +
                    "token : " + token;
            throw new IdentityOAuth2Exception(errorMsg, e);
        } finally {
            IdentityDatabaseUtil.closeAllConnections(connection, resultSet, prepStmt);
        }

    }

    @Override
    public String getAccessTokenByTokenId(String tokenId) throws IdentityOAuth2Exception {

        if (log.isDebugEnabled()) {
            log.debug("Retrieving access token by token id: " + tokenId);
        }

        String token = getAccessTokenByTokenId(tokenId, IdentityUtil.getPrimaryDomainName());

        if (token == null && OAuth2Util.checkAccessTokenPartitioningEnabled() && OAuth2Util.
                checkUserNameAssertionEnabled()) {
            Map<String, String> availableDomainMappings = OAuth2Util.getAvailableUserStoreDomainMappings();
            for (Map.Entry<String, String> availableDomainMapping : availableDomainMappings.entrySet()) {
                token = getAccessTokenByTokenId(tokenId, availableDomainMapping.getKey());
                if (token != null) {
                    break;
                }
            }
        }

        return token;
    }

    /**
     * Retrieves access token of the given token id which issued against specified user store.
     *
     * @param tokenId
     * @param userStoreDomain
     * @return
     * @throws IdentityOAuth2Exception
     */
    private String getAccessTokenByTokenId(String tokenId, String userStoreDomain) throws IdentityOAuth2Exception {

        Connection connection = IdentityDatabaseUtil.getDBConnection(false);
        PreparedStatement prepStmt = null;
        ResultSet resultSet = null;
        try {
            String sql = OAuth2Util.getTokenPartitionedSqlByUserStore(SQLQueries.RETRIEVE_TOKEN_BY_TOKEN_ID,
                    userStoreDomain);

            prepStmt = connection.prepareStatement(sql);
            prepStmt.setString(1, tokenId);
            resultSet = prepStmt.executeQuery();

            if (resultSet.next()) {
                String persistedAccessToken = resultSet.getString("ACCESS_TOKEN");
                return getPersistenceProcessor().getPreprocessedAccessTokenIdentifier(persistedAccessToken);
            }
            return null;

        } catch (SQLException e) {
            String errorMsg = "Error occurred while retrieving 'Access Token' for token id: " + tokenId;
            throw new IdentityOAuth2Exception(errorMsg, e);
        } finally {
            IdentityDatabaseUtil.closeAllConnections(connection, resultSet, prepStmt);
        }

    }

    private void updateTokenIdIfAutzCodeGrantType(String oldAccessTokenId, String newAccessTokenId, Connection
            connection) throws IdentityOAuth2Exception {

        if (log.isDebugEnabled()) {
            log.info("Updating access token reference of authorization code issued for access token id: " +
                    oldAccessTokenId + " by new access token id:" + newAccessTokenId);
        }

        PreparedStatement prepStmt = null;
        try {
            String updateNewTokenAgaintAuthzCodeSql = SQLQueries.UPDATE_NEW_TOKEN_AGAINST_AUTHZ_CODE;
            prepStmt = connection.prepareStatement(updateNewTokenAgaintAuthzCodeSql);
            prepStmt.setString(1, newAccessTokenId);
            prepStmt.setString(2, oldAccessTokenId);
            prepStmt.executeUpdate();
        } catch (SQLException e) {
            throw new IdentityOAuth2Exception("Error while updating Access Token against authorization code for " +
                    "access token with ID : " + oldAccessTokenId, e);
        } finally {
            IdentityDatabaseUtil.closeStatement(prepStmt);
        }
    }

    private void recoverFromConAppKeyConstraintViolation(String accessToken, String consumerKey, AccessTokenDO
            accessTokenDO, Connection connection, String userStoreDomain, int retryAttemptCounter)
            throws IdentityOAuth2Exception {
        try {
            connection.setAutoCommit(false);
            log.warn("Retry attempt to recover 'CON_APP_KEY' constraint violation : " + retryAttemptCounter);

            AccessTokenDO latestNonActiveToken = getLatestAccessTokenByState(connection, consumerKey,
                    accessTokenDO.getAuthzUser(), userStoreDomain,
                    OAuth2Util.buildScopeString(accessTokenDO.getScope()), false);

            AccessTokenDO latestActiveToken = getLatestAccessTokenByState(connection, consumerKey,
                    accessTokenDO.getAuthzUser(), userStoreDomain,
                    OAuth2Util.buildScopeString(accessTokenDO.getScope()), true);
            OauthTokenIssuer oauthTokenIssuer = OAuth2Util.getOAuthTokenIssuerForOAuthApp(consumerKey);

            if (latestActiveToken != null) {
                OAuthTokenReqMessageContext tokReqMsgCtx = OAuth2Util.getTokenRequestContext();
                // For JWT tokens, always issue a new token expiring the existing token.
                if (oauthTokenIssuer.renewAccessTokenPerRequest(tokReqMsgCtx)) {
                    updateAccessTokenState(connection, latestActiveToken.getTokenId(), OAuthConstants.TokenStates
                                    .TOKEN_STATE_EXPIRED, UUID.randomUUID().toString(), userStoreDomain,
                            latestActiveToken.getGrantType());
                    // Update token issued time make this token as latest token & try to store it again.
                    accessTokenDO.setIssuedTime(new Timestamp(new Date().getTime()));
                    insertAccessToken(accessTokenDO.getAccessToken(), consumerKey, accessTokenDO, connection,
                            userStoreDomain, retryAttemptCounter);
                } else if (OAuth2Util.getAccessTokenExpireMillis(latestActiveToken) != 0 &&
                        (latestNonActiveToken == null || latestActiveToken.getIssuedTime().after
                                (latestNonActiveToken.getIssuedTime()))) {

                    // If there is an active token in the database, it is not expired and it is the last issued
                    // token, use the existing token. In here we can use existing token since we have a
                    // synchronised communication.
                    accessTokenDO.setTokenId(latestActiveToken.getTokenId());
                    accessTokenDO.setAccessToken(latestActiveToken.getAccessToken());
                    accessTokenDO.setRefreshToken(latestActiveToken.getRefreshToken());
                    accessTokenDO.setIssuedTime(latestActiveToken.getIssuedTime());
                    accessTokenDO.setRefreshTokenIssuedTime(latestActiveToken.getRefreshTokenIssuedTime());
                    accessTokenDO.setValidityPeriodInMillis(latestActiveToken.getValidityPeriodInMillis());
                    accessTokenDO.setRefreshTokenValidityPeriodInMillis(
                            latestActiveToken.getRefreshTokenValidityPeriodInMillis());
                    accessTokenDO.setTokenType(latestActiveToken.getTokenType());
                    log.info("Successfully recovered 'CON_APP_KEY' constraint violation with the attempt : "
                            + retryAttemptCounter);

                } else if (!(OAuth2Util.getAccessTokenExpireMillis(latestActiveToken) == 0)) {
                    // If the last active token in the database is expired, update the token status in the database.
                    updateAccessTokenState(connection, latestActiveToken.getTokenId(), OAuthConstants.TokenStates
                                    .TOKEN_STATE_EXPIRED, UUID.randomUUID().toString(), userStoreDomain,
                            latestActiveToken.getGrantType());

                    // Update token issued time make this token as latest token & try to store it again.
                    accessTokenDO.setIssuedTime(new Timestamp(new Date().getTime()));
                    insertAccessToken(accessToken, consumerKey, accessTokenDO, connection, userStoreDomain,
                            retryAttemptCounter);

                } else {
                    // Inactivate latest active token.
                    updateAccessTokenState(connection, latestActiveToken.getTokenId(), OAuthConstants.TokenStates
                                    .TOKEN_STATE_INACTIVE, UUID.randomUUID().toString(), userStoreDomain,
                            latestActiveToken.getGrantType());

                    // Update token issued time make this token as latest token & try to store it again.
                    accessTokenDO.setIssuedTime(new Timestamp(new Date().getTime()));
                    insertAccessToken(accessToken, consumerKey, accessTokenDO, connection, userStoreDomain,
                            retryAttemptCounter);
                }
            } else {
                // In this case another process already updated the latest active token to inactive.

                // Update token issued time make this token as latest token & try to store it again.
                accessTokenDO.setIssuedTime(new Timestamp(new Date().getTime()));
                insertAccessToken(accessToken, consumerKey, accessTokenDO, connection, userStoreDomain,
                        retryAttemptCounter);
            }
            connection.commit();
        } catch (SQLException e) {
            try {
                if (connection != null) {
                    connection.rollback();
                }
            } catch (SQLException e1) {
                throw new IdentityOAuth2Exception("An rolling back transactions error occurred while trying to "
                        + "recover 'CON_APP_KEY' constraint violation. ", e1);
            }
            String errorMsg = "SQL error occurred while trying to recover 'CON_APP_KEY' constraint violation.";
            throw new IdentityOAuth2Exception(errorMsg, e);
        } catch (InvalidOAuthClientException e) {
            throw new IdentityOAuth2Exception(
                    "Error while retrieving oauth issuer for the app with clientId: " + consumerKey + ".", e);
        }
    }

    private int getTokenPersistRetryCount() {

        int tokenPersistRetryCount = DEFAULT_TOKEN_PERSIST_RETRY_COUNT;
        if (getProperty(OAUTH_TOKEN_PERSISTENCE_RETRY_COUNT) != null) {
            tokenPersistRetryCount = Integer.parseInt(getProperty(OAUTH_TOKEN_PERSISTENCE_RETRY_COUNT));
        }
        if (log.isDebugEnabled()) {
            log.debug("OAuth Token Persistence Retry count set to " + tokenPersistRetryCount);
        }
        return tokenPersistRetryCount;
    }

    @Deprecated
    public AccessTokenDO getAccessTokenDOfromTokenIdentifier(String accessTokenIdentifier) throws
            IdentityOAuth2Exception {

        return OAuth2Util.getAccessTokenDOfromTokenIdentifier(accessTokenIdentifier);
    }

    /**
     * Get latest AccessToken list
     *
     * @param consumerKey
     * @param authzUser
     * @param userStoreDomain
     * @param scope
     * @param includeExpiredTokens
     * @param limit
     * @return
     * @throws IdentityOAuth2Exception
     */
    @Override
    public List<AccessTokenDO> getLatestAccessTokens(String consumerKey, AuthenticatedUser authzUser,
                                                     String userStoreDomain, String scope, boolean includeExpiredTokens,
                                                     int limit)
            throws IdentityOAuth2Exception {

        return getLatestAccessTokens(consumerKey, authzUser, userStoreDomain, scope, NONE, includeExpiredTokens, limit);
    }

    @Override
    public List<AccessTokenDO> getLatestAccessTokens(String consumerKey, AuthenticatedUser authzUser,
                                                     String userStoreDomain, String scope, String tokenBindingReference,
                                                     boolean includeExpiredTokens, int limit)
            throws IdentityOAuth2Exception {

        if (log.isDebugEnabled()) {
            log.debug("Retrieving " + (includeExpiredTokens ? " active" : " all ") + " latest " + limit + " access " +
                    "token for user: " + authzUser.toString() + " client: " + consumerKey + " scope: " + scope);
        }

        if (authzUser == null) {
            throw new IdentityOAuth2Exception("Invalid user information for given consumerKey: " + consumerKey);
        }
        String tenantDomain = authzUser.getTenantDomain();
        int tenantId = OAuth2Util.getTenantId(tenantDomain);
        boolean isUsernameCaseSensitive =
                IdentityUtil.isUserStoreCaseSensitive(authzUser.getUserStoreDomain(), tenantId);
        String tenantAwareUsernameWithNoUserDomain = authzUser.getUserName();
        userStoreDomain = OAuth2Util.getSanitizedUserStoreDomain(userStoreDomain);
        String userDomain = OAuth2Util.getUserStoreDomain(authzUser);
        String authenticatedIDP = OAuth2Util.getAuthenticatedIDP(authzUser);

        Connection connection = IdentityDatabaseUtil.getDBConnection(false);
        PreparedStatement prepStmt = null;
        ResultSet resultSet = null;
        boolean sqlAltered = false;
        try {

            String sql;

            String driverName = connection.getMetaData().getDriverName();
            if (OAuth2ServiceComponentHolder.isIDPIdColumnEnabled()) {
                if (driverName.contains("MySQL")
                        || driverName.contains("MariaDB")
                        || driverName.contains("H2")) {
                    sql = SQLQueries.RETRIEVE_LATEST_ACCESS_TOKEN_BY_CLIENT_ID_USER_SCOPE_IDP_NAME_MYSQL;
                } else if (connection.getMetaData().getDatabaseProductName().contains("DB2")) {
                    sql = SQLQueries.RETRIEVE_LATEST_ACCESS_TOKEN_BY_CLIENT_ID_USER_SCOPE_IDP_NAME_DB2SQL;
                } else if (driverName.contains("MS SQL")) {
                    sql = SQLQueries.RETRIEVE_LATEST_ACCESS_TOKEN_BY_CLIENT_ID_USER_SCOPE_IDP_NAME_MSSQL;
                } else if (driverName.contains("Microsoft")) {
                    sql = SQLQueries.RETRIEVE_LATEST_ACCESS_TOKEN_BY_CLIENT_ID_USER_SCOPE_IDP_NAME_MSSQL;
                } else if (driverName.contains("PostgreSQL")) {
                    sql = SQLQueries.RETRIEVE_LATEST_ACCESS_TOKEN_BY_CLIENT_ID_USER_SCOPE_IDP_NAME_POSTGRESQL;
                } else if (driverName.contains("Informix")) {
                    // Driver name = "IBM Informix JDBC Driver for IBM Informix Dynamic Server"
                    sql = SQLQueries.RETRIEVE_LATEST_ACCESS_TOKEN_BY_CLIENT_ID_USER_SCOPE_IDP_NAME_INFORMIX;
                } else {
                    sql = SQLQueries.RETRIEVE_LATEST_ACCESS_TOKEN_BY_CLIENT_ID_USER_SCOPE_IDP_NAME_ORACLE;
                    sql = sql.replace("ROWNUM < 2", "ROWNUM < " + Integer.toString(limit + 1));
                    sqlAltered = true;
                }
            } else {
                if (driverName.contains("MySQL")
                        || driverName.contains("MariaDB")
                        || driverName.contains("H2")) {
                    sql = SQLQueries.RETRIEVE_LATEST_ACCESS_TOKEN_BY_CLIENT_ID_USER_SCOPE_MYSQL;
                } else if (connection.getMetaData().getDatabaseProductName().contains("DB2")) {
                    sql = SQLQueries.RETRIEVE_LATEST_ACCESS_TOKEN_BY_CLIENT_ID_USER_SCOPE_DB2SQL;
                } else if (driverName.contains("MS SQL")) {
                    sql = SQLQueries.RETRIEVE_LATEST_ACCESS_TOKEN_BY_CLIENT_ID_USER_SCOPE_MSSQL;
                } else if (driverName.contains("Microsoft")) {
                    sql = SQLQueries.RETRIEVE_LATEST_ACCESS_TOKEN_BY_CLIENT_ID_USER_SCOPE_MSSQL;
                } else if (driverName.contains("PostgreSQL")) {
                    sql = SQLQueries.RETRIEVE_LATEST_ACCESS_TOKEN_BY_CLIENT_ID_USER_SCOPE_POSTGRESQL;
                } else if (driverName.contains("Informix")) {
                    // Driver name = "IBM Informix JDBC Driver for IBM Informix Dynamic Server"
                    sql = SQLQueries.RETRIEVE_LATEST_ACCESS_TOKEN_BY_CLIENT_ID_USER_SCOPE_INFORMIX;
                } else {
                    sql = SQLQueries.RETRIEVE_LATEST_ACCESS_TOKEN_BY_CLIENT_ID_USER_SCOPE_ORACLE;
                    sql = sql.replace("ROWNUM < 2", "ROWNUM < " + Integer.toString(limit + 1));
                    sqlAltered = true;
                }
            }

            if (!includeExpiredTokens) {
                sql = sql.replace("TOKEN_SCOPE_HASH=?", "TOKEN_SCOPE_HASH=? AND TOKEN_STATE='ACTIVE'");
            }

            if (!sqlAltered) {
                sql = sql.replace("LIMIT 1", "LIMIT " + Integer.toString(limit));
            }

            sql = OAuth2Util.getTokenPartitionedSqlByUserStore(sql, userStoreDomain);

            if (!isUsernameCaseSensitive) {
                sql = sql.replace(AUTHZ_USER, LOWER_AUTHZ_USER);
            }

            String hashedScope = OAuth2Util.hashScopes(scope);
            if (hashedScope == null) {
                sql = sql.replace("TOKEN_SCOPE_HASH=?", "TOKEN_SCOPE_HASH IS NULL");
            }

            prepStmt = connection.prepareStatement(sql);
            prepStmt.setString(1, getPersistenceProcessor().getProcessedClientId(consumerKey));
            prepStmt.setInt(2, IdentityTenantUtil.getLoginTenantId());
            if (isUsernameCaseSensitive) {
                prepStmt.setString(3, tenantAwareUsernameWithNoUserDomain);
            } else {
                prepStmt.setString(3, tenantAwareUsernameWithNoUserDomain.toLowerCase());
            }
            prepStmt.setInt(4, tenantId);
            prepStmt.setString(5, userDomain);

            if (hashedScope != null) {
                prepStmt.setString(6, hashedScope);
            }

            prepStmt.setString(7, tokenBindingReference);

            if (OAuth2ServiceComponentHolder.isIDPIdColumnEnabled()) {
                prepStmt.setString(8, authenticatedIDP);
            }

            resultSet = prepStmt.executeQuery();
            long latestIssuedTime = new Date().getTime();
            List<AccessTokenDO> accessTokenDOs = new ArrayList<>();
            int iterationCount = 0;
            while (resultSet.next()) {
                long issuedTime = resultSet.getTimestamp(3, Calendar.getInstance(TimeZone.getTimeZone("UTC")))
                        .getTime();
                if (iterationCount == 0) {
                    latestIssuedTime = issuedTime;
                }

                if (latestIssuedTime == issuedTime) {
                    String tokenState = resultSet.getString(7);
                    String accessToken = getPersistenceProcessor()
                            .getPreprocessedAccessTokenIdentifier(resultSet.getString(1));
                    String refreshToken = null;
                    if (resultSet.getString(2) != null) {
                        refreshToken = getPersistenceProcessor().getPreprocessedRefreshToken(resultSet.getString(2));
                    }
                    long refreshTokenIssuedTime = resultSet.getTimestamp(4, Calendar.getInstance(TimeZone.getTimeZone
                            ("UTC"))).getTime();
                    long validityPeriodInMillis = resultSet.getLong(5);
                    long refreshTokenValidityPeriodInMillis = resultSet.getLong(6);

                    String userType = resultSet.getString(8);
                    String tokenId = resultSet.getString(9);
                    String subjectIdentifier = resultSet.getString(10);
                    String grantType = resultSet.getString(11);
                    // data loss at dividing the validity period but can be neglected
                    AuthenticatedUser user = OAuth2Util.createAuthenticatedUser(tenantAwareUsernameWithNoUserDomain,
                            userDomain, tenantDomain, authenticatedIDP);

                    ServiceProvider serviceProvider;
                    try {
                        serviceProvider = OAuth2ServiceComponentHolder.getApplicationMgtService().
                                getServiceProviderByClientId(consumerKey, OAuthConstants.Scope.OAUTH2, tenantDomain);
                    } catch (IdentityApplicationManagementException e) {
                        throw new IdentityOAuth2Exception("Error occurred while retrieving OAuth2 application data " +
                                "for client id " + consumerKey, e);
                    }
                    user.setAuthenticatedSubjectIdentifier(subjectIdentifier, serviceProvider);
                    AccessTokenDO accessTokenDO = new AccessTokenDO(consumerKey, user, OAuth2Util.buildScopeArray
                            (scope), new Timestamp(issuedTime), new Timestamp(refreshTokenIssuedTime)
                            , validityPeriodInMillis, refreshTokenValidityPeriodInMillis, userType);
                    accessTokenDO.setAccessToken(accessToken);
                    accessTokenDO.setRefreshToken(refreshToken);
                    accessTokenDO.setTokenState(tokenState);
                    accessTokenDO.setTokenId(tokenId);
                    accessTokenDO.setGrantType(grantType);
                    accessTokenDOs.add(accessTokenDO);
                } else {
                    return accessTokenDOs;
                }
                iterationCount++;
            }
            return accessTokenDOs;
        } catch (SQLException e) {
            String errorMsg = "Error occurred while trying to retrieve latest 'ACTIVE' access token for Client " +
                    "ID : " + consumerKey + ", User ID : " + authzUser + " and  Scope : " + scope;
            if (includeExpiredTokens) {
                errorMsg = errorMsg.replace("ACTIVE", "ACTIVE or EXPIRED");
            }
            throw new IdentityOAuth2Exception(errorMsg, e);
        } finally {
            IdentityDatabaseUtil.closeAllConnections(connection, resultSet, prepStmt);
        }
    }

    private boolean isFederatedUser(AccessTokenDO accessTokenDO) {

        return !OAuthServerConfiguration.getInstance().isMapFederatedUsersToLocal() &&
                accessTokenDO.getAuthzUser().isFederatedUser();
    }

    /**
     * Check whether a valid access token binding available.
     *
     * @param tokenBinding token binding.
     * @return true if valid binding available.
     */
    private boolean isTokenBindingAvailable(TokenBinding tokenBinding) {

        return tokenBinding != null && StringUtils.isNotBlank(tokenBinding.getBindingType()) && StringUtils
                .isNotBlank(tokenBinding.getBindingReference()) && StringUtils
                .isNotBlank(tokenBinding.getBindingValue());
    }

    /**
     * Retrieves active AccessTokenDOs with token id for the given consumer key.
     *
     * @param consumerKey client id
     * @return access token data object set
     * @throws IdentityOAuth2Exception
     */
    @Override
    public Set<AccessTokenDO> getActiveTokenSetWithTokenIdByConsumerKeyForOpenidScope(String consumerKey)
            throws IdentityOAuth2Exception {

        if (log.isDebugEnabled()) {
            log.debug("Retrieving active access token set with token id of client: " + consumerKey);
        }
        Set<AccessTokenDO> activeAccessTokenDOSet = getActiveAccessTokenSetByConsumerKeyForOpenidScope(consumerKey,
                IdentityUtil.getPrimaryDomainName());

        if (OAuth2Util.checkAccessTokenPartitioningEnabled() && OAuth2Util.checkUserNameAssertionEnabled()) {
            Map<String, String> availableDomainMappings = OAuth2Util.getAvailableUserStoreDomainMappings();
            for (Map.Entry<String, String> availableDomainMapping : availableDomainMappings.entrySet()) {
                activeAccessTokenDOSet.addAll(getActiveAccessTokenSetByConsumerKeyForOpenidScope(consumerKey,
                        availableDomainMapping.getKey()));
            }
        }
        return activeAccessTokenDOSet;
    }

    /**
     * Retrieves active AccessTokenDOs with token id for a given consumer key
     *
     * @param consumerKey     client id
     * @param userStoreDomain userstore domain
     * @return set of access token data objects
     * @throws IdentityOAuth2Exception
     */
    private Set<AccessTokenDO> getActiveAccessTokenSetByConsumerKeyForOpenidScope(String consumerKey,
                                                                                  String userStoreDomain)
            throws IdentityOAuth2Exception {

        Connection connection = IdentityDatabaseUtil.getDBConnection();
        PreparedStatement ps = null;
        ResultSet rs = null;
        Set<AccessTokenDO> accessTokens = new HashSet<>();
        try {
            String sqlQuery = OAuth2Util.getTokenPartitionedSqlByUserStore(SQLQueries.
                    GET_ACCESS_TOKENS_AND_TOKEN_IDS_FOR_CONSUMER_KEY, userStoreDomain);
            ps = connection.prepareStatement(sqlQuery);
            ps.setString(1, consumerKey);
            ps.setInt(2, IdentityTenantUtil.getLoginTenantId());
            ps.setString(3, OAuthConstants.TokenStates.TOKEN_STATE_ACTIVE);
            ps.setString(4, OAuthConstants.Scope.OPENID);
            rs = ps.executeQuery();

            while (rs.next()) {
                String accessToken = getPersistenceProcessor().getPreprocessedAccessTokenIdentifier(rs.getString(1));
                String tokenId = rs.getString(2);
                Timestamp timeCreated = rs.getTimestamp(3, Calendar.getInstance(TimeZone.getTimeZone(UTC)));
                long issuedTimeInMillis = timeCreated.getTime();
                long validityPeriodInMillis = rs.getLong(4);

                if (!isAccessTokenExpired(issuedTimeInMillis, validityPeriodInMillis)) {
                    AccessTokenDO accessTokenDO = new AccessTokenDO();
                    accessTokenDO.setAccessToken(accessToken);
                    accessTokenDO.setTokenId(tokenId);
                    accessTokens.add(accessTokenDO);
                }

            }
            connection.commit();
        } catch (SQLException e) {
            IdentityDatabaseUtil.rollBack(connection);
            throw new IdentityOAuth2Exception("Error occurred while getting access tokens from access token table for "
                    + "the application with consumer key : " + consumerKey, e);
        } finally {
            IdentityDatabaseUtil.closeAllConnections(connection, rs, ps);
        }
        return accessTokens;
    }

    /**
     * Checks whether the issued token is expired.
     *
     * @param issuedTimeInMillis
     * @param validityPeriodMillis
     * @return true if access token is expired. False if not.
     */
    private boolean isAccessTokenExpired(long issuedTimeInMillis, long validityPeriodMillis) {

        return OAuth2Util.getTimeToExpire(issuedTimeInMillis, validityPeriodMillis) < 0;
    }

    public Set<AccessTokenDO> getAccessTokensByBindingRef(AuthenticatedUser user, String bindingRef)
            throws IdentityOAuth2Exception {

        if (log.isDebugEnabled()) {
            log.debug("Retrieving active access tokens issued to user, " + user.getUserName() + " with binding " +
                    "reference " + bindingRef);
        }

        JdbcTemplate jdbcTemplate = JdbcUtils.getNewTemplate();
        try {
            String sqlQuery = OAuth2Util.getTokenPartitionedSqlByUserStore(SQLQueries
                    .GET_ACCESS_TOKENS_BY_BINDING_REFERENCE_AND_USER, user.getUserStoreDomain());
            int tenantId = OAuth2Util.getTenantId(user.getTenantDomain());
            Map<String, AccessTokenDO> tokenMap = new HashMap<>();
            jdbcTemplate.executeQuery(sqlQuery,
                    rethrowRowMapper((resultSet, i) -> {
                        String token = getPersistenceProcessor()
                                .getPreprocessedAccessTokenIdentifier(resultSet.getString("ACCESS_TOKEN"));
                        AccessTokenDO accessTokenDO = new AccessTokenDO();
                        if (tokenMap.containsKey(token)) {
                            AccessTokenDO tokenObj = tokenMap.get(token);
                            String[] previousScope = tokenObj.getScope();
                            String[] newSope = new String[tokenObj.getScope().length + 1];
                            System.arraycopy(previousScope, 0, newSope, 0, previousScope.length);
                            newSope[previousScope.length] = resultSet.getString(2);
                            tokenObj.setScope(newSope);
                        } else {
                            String consumerKey = resultSet.getString("CONSUMER_KEY");
                            String tokenScope = resultSet.getString("TOKEN_SCOPE");
                            String refreshToken = resultSet.getString("REFRESH_TOKEN");
                            String tokenId = resultSet.getString("TOKEN_ID");
                            Timestamp issuedTime = resultSet
                                    .getTimestamp("TIME_CREATED", Calendar.getInstance(TimeZone.getTimeZone(UTC)));
                            Timestamp refreshTokenIssuedTime =
                                    resultSet.getTimestamp("REFRESH_TOKEN_TIME_CREATED", Calendar.getInstance(TimeZone
                                            .getTimeZone(UTC)));
                            long validityPeriodInMillis = resultSet.getLong("VALIDITY_PERIOD");
                            long refreshTokenValidityPeriodMillis = resultSet.getLong("REFRESH_TOKEN_VALIDITY_PERIOD");
                            String tokenType = resultSet.getString("USER_TYPE");

                            String[] scope = OAuth2Util.buildScopeArray(tokenScope);
                            accessTokenDO.setAccessToken(token);
                            accessTokenDO.setConsumerKey(consumerKey);
                            accessTokenDO.setScope(scope);
                            accessTokenDO.setAuthzUser(user);
                            accessTokenDO.setTenantID(tenantId);
                            accessTokenDO.setRefreshToken(refreshToken);
                            accessTokenDO.setTokenId(tokenId);
                            accessTokenDO.setIssuedTime(issuedTime);
                            accessTokenDO.setRefreshTokenIssuedTime(refreshTokenIssuedTime);
                            accessTokenDO.setValidityPeriod(validityPeriodInMillis);
                            accessTokenDO.setRefreshTokenValidityPeriod(refreshTokenValidityPeriodMillis);
                            accessTokenDO.setTokenType(tokenType);
                            tokenMap.put(token, accessTokenDO);
                        }
                        return null;
                    }),
                    (PreparedStatement preparedStatement) -> {
                        preparedStatement.setString(1, user.getUserName());
                        preparedStatement.setInt(2, tenantId);
                        preparedStatement.setString(3, user.getUserStoreDomain());
                        preparedStatement.setString(4, bindingRef);
                    });
            return new HashSet<>(tokenMap.values());
        } catch (DataAccessException e) {
            throw new IdentityOAuth2Exception("Error occurred while retrieving access tokens.", e);
        }
    }

    @Override
    public Set<AccessTokenDO> getAccessTokensByBindingRef(String bindingRef) throws IdentityOAuth2Exception {

        if (log.isDebugEnabled()) {
            log.debug("Retrieving active access tokens issued with binding reference : " + bindingRef);
        }

        JdbcTemplate jdbcTemplate = JdbcUtils.getNewTemplate();
        try {
            String sqlQuery = GET_ACCESS_TOKENS_BY_BINDING_REFERENCE;
            Map<String, AccessTokenDO> tokenMap = new HashMap<>();
            jdbcTemplate.executeQuery(sqlQuery,
                    rethrowRowMapper((resultSet, i) -> {
                        String token = getPersistenceProcessor()
                                .getPreprocessedAccessTokenIdentifier(resultSet.getString("ACCESS_TOKEN"));
                        AccessTokenDO accessTokenDO = new AccessTokenDO();
                        if (tokenMap.containsKey(token)) {
                            AccessTokenDO tokenObj = tokenMap.get(token);
                            String[] previousScope = tokenObj.getScope();
                            String[] newScope = new String[tokenObj.getScope().length + 1];
                            System.arraycopy(previousScope, 0, newScope, 0, previousScope.length);
                            newScope[previousScope.length] = resultSet.getString("TOKEN_SCOPE");
                            tokenObj.setScope(newScope);
                        } else {
                            String consumerKey = resultSet.getString("CONSUMER_KEY");
                            String tokenScope = resultSet.getString("TOKEN_SCOPE");
                            String refreshToken = resultSet.getString("REFRESH_TOKEN");
                            String tokenId = resultSet.getString("TOKEN_ID");
                            int tenantId = resultSet.getInt("TENANT_ID");
                            String authzUser = resultSet.getString("AUTHZ_USER");
                            String subjectIdentifier = resultSet.getString("SUBJECT_IDENTIFIER");
                            String userDomain = resultSet.getString("USER_DOMAIN");
                            String authenticatedIDPName = resultSet.getString("NAME");
                            String authorizedOrganization = resultSet.getString("AUTHORIZED_ORGANIZATION");
                            AuthenticatedUser user = OAuth2Util.createAuthenticatedUser(authzUser,
                                    userDomain, OAuth2Util.getTenantDomain(tenantId), authenticatedIDPName);
                            user.setAuthenticatedSubjectIdentifier(subjectIdentifier);
                            if (!OAuthConstants.AuthorizedOrganization.NONE.equals(authorizedOrganization)) {
                                user.setAccessingOrganization(authorizedOrganization);
                                user.setUserResidentOrganization(resolveOrganizationId(user.getTenantDomain()));
                                /* Tenant domain of the application is set as the authenticated user tenant domain
                                for the organization SSO login users. */
                                user.setTenantDomain(OAuth2Util.getTenantDomain(IdentityTenantUtil.getLoginTenantId()));
                            }
                            Timestamp issuedTime = resultSet
                                    .getTimestamp("TIME_CREATED", Calendar.getInstance(TimeZone.getTimeZone(UTC)));
                            Timestamp refreshTokenIssuedTime =
                                    resultSet.getTimestamp("REFRESH_TOKEN_TIME_CREATED", Calendar.getInstance(TimeZone
                                            .getTimeZone(UTC)));
                            long validityPeriodInMillis = resultSet.getLong("VALIDITY_PERIOD");
                            long refreshTokenValidityPeriodMillis = resultSet.getLong("REFRESH_TOKEN_VALIDITY_PERIOD");
                            String tokenType = resultSet.getString("USER_TYPE");

                            String[] scope = OAuth2Util.buildScopeArray(tokenScope);
                            accessTokenDO.setAccessToken(token);
                            accessTokenDO.setConsumerKey(consumerKey);
                            accessTokenDO.setScope(scope);
                            accessTokenDO.setAuthzUser(user);
                            accessTokenDO.setTenantID(tenantId);
                            accessTokenDO.setRefreshToken(refreshToken);
                            accessTokenDO.setTokenId(tokenId);
                            accessTokenDO.setIssuedTime(issuedTime);
                            accessTokenDO.setRefreshTokenIssuedTime(refreshTokenIssuedTime);
                            accessTokenDO.setValidityPeriod(validityPeriodInMillis);
                            accessTokenDO.setRefreshTokenValidityPeriod(refreshTokenValidityPeriodMillis);
                            accessTokenDO.setTokenType(tokenType);
                            tokenMap.put(token, accessTokenDO);
                        }
                        return Collections.emptySet();
                    }),
                    (PreparedStatement preparedStatement) -> {
                        preparedStatement.setString(1, bindingRef);
                    });
            return new HashSet<>(tokenMap.values());
        } catch (DataAccessException e) {
            throw new IdentityOAuth2Exception("Error occurred while retrieving access tokens.", e);
        }
    }

    public void updateTokenIsConsented(String tokenId, boolean isConsentedGrant)
            throws IdentityOAuth2Exception {

        if (OAuth2ServiceComponentHolder.isConsentedTokenColumnEnabled()) {
            if (log.isDebugEnabled()) {
                log.debug("Updating the token's last issued grant type for token with id: " + tokenId + " to: " +
                        isConsentedGrant);
            }

            String sql = SQLQueries.UPDATE_TOKEN_CONSENTED_TOKEN;
            try (Connection connection = IdentityDatabaseUtil.getDBConnection(true)) {
                try (PreparedStatement prepStmt = connection.prepareStatement(sql)) {
                    prepStmt.setString(1, Boolean.toString(isConsentedGrant));
                    prepStmt.setString(2, tokenId);
                    prepStmt.executeUpdate();
                    IdentityDatabaseUtil.commitTransaction(connection);
                } catch (SQLException e) {
                    IdentityDatabaseUtil.rollbackTransaction(connection); // ToDo add the exception here
                    throw new IdentityOAuth2Exception("Error while updating the access token.", e);
                }
            } catch (SQLException e) {
                throw new IdentityOAuth2Exception("Error while updating Access Token with ID: " + tokenId +
                        " to last issued grant type : ", e);
            }
        } else {
            if (log.isDebugEnabled()) {
                log.debug("CONSENTED_TOKEN column is not available. Since not updating the token with id: "
                        + tokenId + " to: " + isConsentedGrant);
            }
        }
    }


    private String getUserResidentTenantDomain(AuthenticatedUser authenticatedUser) throws IdentityOAuth2Exception {

        if (StringUtils.isEmpty(authenticatedUser.getUserResidentOrganization())) {
            return authenticatedUser.getTenantDomain();
        }

        try {
            return OAuth2ServiceComponentHolder.getInstance().getOrganizationManager()
                    .resolveTenantDomain(authenticatedUser.getUserResidentOrganization());
        } catch (OrganizationManagementException e) {
            throw new IdentityOAuth2Exception("Error occurred while resolving tenant domain of organization ID: " +
                    authenticatedUser.getUserResidentOrganization(), e);
        }
    }

    private String resolveOrganizationId(String tenantDomain) throws IdentityOAuth2Exception {

        try {
            return OAuth2ServiceComponentHolder.getInstance().getOrganizationManager()
                    .resolveOrganizationId(tenantDomain);
        } catch (OrganizationManagementException e) {
            throw new IdentityOAuth2Exception("Error occurred while resolving organization ID for the tenant domain: " +
                    tenantDomain, e);
        }
    }
}<|MERGE_RESOLUTION|>--- conflicted
+++ resolved
@@ -612,11 +612,7 @@
         if (OAuth2ServiceComponentHolder.isIDPIdColumnEnabled()) {
             if (OAuth2ServiceComponentHolder.isConsentedTokenColumnEnabled()) {
                 if (connection.getMetaData().getDriverName().contains("MySQL")
-<<<<<<< HEAD
-                        || connection.getMetaData().getDriverName().contains("H2")
-=======
                         || connection.getMetaData().getDriverName().contains(FrameworkConstants.H2)
->>>>>>> c411f481
                         || connection.getMetaData().getDriverName().contains(FrameworkConstants.MARIA_DB)) {
                     sql = SQLQueries.
                             GET_LATEST_ACCESS_TOKEN_WITH_CONSENTED_TOKEN_BY_CLIENT_ID_USER_SCOPE_IDP_NAME_MYSQL;
