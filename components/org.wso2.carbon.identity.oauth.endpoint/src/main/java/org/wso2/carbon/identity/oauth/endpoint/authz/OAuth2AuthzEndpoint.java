/*
 * Copyright (c) 2013, WSO2 LLC. (http://www.wso2.org) All Rights Reserved.
 *
 * WSO2 Inc. licenses this file to you under the Apache License,
 * Version 2.0 (the "License"); you may not use this file except
 * in compliance with the License.
 * You may obtain a copy of the License at
 *
 * http://www.apache.org/licenses/LICENSE-2.0
 *
 * Unless required by applicable law or agreed to in writing,
 * software distributed under the License is distributed on an
 * "AS IS" BASIS, WITHOUT WARRANTIES OR CONDITIONS OF ANY
 * KIND, either express or implied.  See the License for the
 * specific language governing permissions and limitations
 * under the License.
 */
package org.wso2.carbon.identity.oauth.endpoint.authz;

import com.google.gson.Gson;
import com.google.gson.reflect.TypeToken;
import com.nimbusds.jwt.SignedJWT;
import org.apache.commons.codec.digest.DigestUtils;
import org.apache.commons.collections.CollectionUtils;
import org.apache.commons.collections.MapUtils;
import org.apache.commons.lang.ArrayUtils;
import org.apache.commons.lang.StringUtils;
import org.apache.commons.logging.Log;
import org.apache.commons.logging.LogFactory;
import org.apache.http.NameValuePair;
import org.apache.http.client.utils.URIBuilder;
import org.apache.oltu.oauth2.as.request.OAuthAuthzRequest;
import org.apache.oltu.oauth2.as.response.OAuthASResponse;
import org.apache.oltu.oauth2.common.OAuth;
import org.apache.oltu.oauth2.common.error.OAuthError;
import org.apache.oltu.oauth2.common.exception.OAuthProblemException;
import org.apache.oltu.oauth2.common.exception.OAuthSystemException;
import org.apache.oltu.oauth2.common.message.OAuthResponse;
import org.json.JSONException;
import org.json.JSONObject;
import org.owasp.encoder.Encode;
import org.wso2.carbon.identity.application.authentication.framework.AuthenticatorFlowStatus;
import org.wso2.carbon.identity.application.authentication.framework.CommonAuthenticationHandler;
import org.wso2.carbon.identity.application.authentication.framework.cache.AuthenticationResultCacheEntry;
import org.wso2.carbon.identity.application.authentication.framework.config.model.graph.js.JsLogger;
import org.wso2.carbon.identity.application.authentication.framework.context.AuthHistory;
import org.wso2.carbon.identity.application.authentication.framework.context.SessionContext;
import org.wso2.carbon.identity.application.authentication.framework.exception.UserIdNotFoundException;
import org.wso2.carbon.identity.application.authentication.framework.handler.request.impl.consent.ClaimMetaData;
import org.wso2.carbon.identity.application.authentication.framework.handler.request.impl.consent.ConsentClaimsData;
import org.wso2.carbon.identity.application.authentication.framework.handler.request.impl.consent.exception.SSOConsentServiceException;
import org.wso2.carbon.identity.application.authentication.framework.model.AuthenticatedUser;
import org.wso2.carbon.identity.application.authentication.framework.model.AuthenticationResult;
import org.wso2.carbon.identity.application.authentication.framework.model.CommonAuthRequestWrapper;
import org.wso2.carbon.identity.application.authentication.framework.model.CommonAuthResponseWrapper;
import org.wso2.carbon.identity.application.authentication.framework.util.FrameworkConstants;
import org.wso2.carbon.identity.application.authentication.framework.util.FrameworkUtils;
import org.wso2.carbon.identity.application.common.model.Claim;
import org.wso2.carbon.identity.application.common.model.ClaimMapping;
import org.wso2.carbon.identity.application.common.model.ServiceProvider;
import org.wso2.carbon.identity.application.common.model.ServiceProviderProperty;
import org.wso2.carbon.identity.base.IdentityConstants;
import org.wso2.carbon.identity.base.IdentityException;
import org.wso2.carbon.identity.central.log.mgt.utils.LogConstants;
import org.wso2.carbon.identity.central.log.mgt.utils.LoggerUtils;
import org.wso2.carbon.identity.claim.metadata.mgt.ClaimMetadataHandler;
import org.wso2.carbon.identity.claim.metadata.mgt.exception.ClaimMetadataException;
import org.wso2.carbon.identity.claim.metadata.mgt.model.ExternalClaim;
import org.wso2.carbon.identity.core.ServiceURLBuilder;
import org.wso2.carbon.identity.core.URLBuilderException;
import org.wso2.carbon.identity.core.model.UserAgent;
import org.wso2.carbon.identity.core.util.IdentityTenantUtil;
import org.wso2.carbon.identity.core.util.IdentityUtil;
import org.wso2.carbon.identity.oauth.IdentityOAuthAdminException;
import org.wso2.carbon.identity.oauth.cache.AuthorizationGrantCache;
import org.wso2.carbon.identity.oauth.cache.AuthorizationGrantCacheEntry;
import org.wso2.carbon.identity.oauth.cache.AuthorizationGrantCacheKey;
import org.wso2.carbon.identity.oauth.cache.SessionDataCache;
import org.wso2.carbon.identity.oauth.cache.SessionDataCacheEntry;
import org.wso2.carbon.identity.oauth.cache.SessionDataCacheKey;
import org.wso2.carbon.identity.oauth.common.OAuth2ErrorCodes;
import org.wso2.carbon.identity.oauth.common.OAuthConstants;
import org.wso2.carbon.identity.oauth.common.exception.InvalidOAuthClientException;
import org.wso2.carbon.identity.oauth.config.OAuthServerConfiguration;
import org.wso2.carbon.identity.oauth.dao.OAuthAppDO;
import org.wso2.carbon.identity.oauth.dto.OAuthErrorDTO;
import org.wso2.carbon.identity.oauth.endpoint.OAuthRequestWrapper;
import org.wso2.carbon.identity.oauth.endpoint.exception.ConsentHandlingFailedException;
import org.wso2.carbon.identity.oauth.endpoint.exception.InvalidRequestException;
import org.wso2.carbon.identity.oauth.endpoint.exception.InvalidRequestParentException;
import org.wso2.carbon.identity.oauth.endpoint.message.OAuthMessage;
import org.wso2.carbon.identity.oauth.endpoint.util.EndpointUtil;
import org.wso2.carbon.identity.oauth.endpoint.util.OpenIDConnectUserRPStore;
import org.wso2.carbon.identity.oauth.extension.engine.JSEngine;
import org.wso2.carbon.identity.oauth.extension.utils.EngineUtils;
import org.wso2.carbon.identity.oauth2.IdentityOAuth2ClientException;
import org.wso2.carbon.identity.oauth2.IdentityOAuth2Exception;
import org.wso2.carbon.identity.oauth2.IdentityOAuth2ScopeException;
import org.wso2.carbon.identity.oauth2.IdentityOAuth2UnauthorizedScopeException;
import org.wso2.carbon.identity.oauth2.OAuth2Service;
import org.wso2.carbon.identity.oauth2.RequestObjectException;
import org.wso2.carbon.identity.oauth2.authz.OAuthAuthzReqMessageContext;
import org.wso2.carbon.identity.oauth2.device.api.DeviceAuthService;
import org.wso2.carbon.identity.oauth2.device.cache.DeviceAuthorizationGrantCache;
import org.wso2.carbon.identity.oauth2.device.cache.DeviceAuthorizationGrantCacheEntry;
import org.wso2.carbon.identity.oauth2.device.cache.DeviceAuthorizationGrantCacheKey;
import org.wso2.carbon.identity.oauth2.device.constants.Constants;
import org.wso2.carbon.identity.oauth2.dto.OAuth2AuthorizeReqDTO;
import org.wso2.carbon.identity.oauth2.dto.OAuth2AuthorizeRespDTO;
import org.wso2.carbon.identity.oauth2.dto.OAuth2ClientValidationResponseDTO;
import org.wso2.carbon.identity.oauth2.internal.OAuth2ServiceComponentHolder;
import org.wso2.carbon.identity.oauth2.model.AccessTokenExtendedAttributes;
import org.wso2.carbon.identity.oauth2.model.HttpRequestHeaderHandler;
import org.wso2.carbon.identity.oauth2.model.OAuth2Parameters;
import org.wso2.carbon.identity.oauth2.responsemode.provider.AuthorizationResponseDTO;
import org.wso2.carbon.identity.oauth2.responsemode.provider.ResponseModeProvider;
import org.wso2.carbon.identity.oauth2.scopeservice.ScopeMetadataService;
import org.wso2.carbon.identity.oauth2.token.bindings.TokenBinder;
import org.wso2.carbon.identity.oauth2.util.OAuth2Util;
import org.wso2.carbon.identity.oauth2.util.RequestUtil;
import org.wso2.carbon.identity.oidc.session.OIDCSessionState;
import org.wso2.carbon.identity.oidc.session.util.OIDCSessionManagementUtil;
import org.wso2.carbon.identity.openidconnect.OIDCConstants;
import org.wso2.carbon.identity.openidconnect.OIDCRequestObjectUtil;
import org.wso2.carbon.identity.openidconnect.OpenIDConnectClaimFilterImpl;
import org.wso2.carbon.identity.openidconnect.model.RequestObject;
import org.wso2.carbon.identity.openidconnect.model.RequestedClaim;
import org.wso2.carbon.utils.CarbonUtils;
import org.wso2.carbon.utils.DiagnosticLog;

import java.io.IOException;
import java.io.UnsupportedEncodingException;
import java.net.URI;
import java.net.URISyntaxException;
import java.net.URLEncoder;
import java.nio.charset.StandardCharsets;
import java.nio.file.Files;
import java.nio.file.Paths;
import java.text.ParseException;
import java.util.ArrayList;
import java.util.Arrays;
import java.util.Collections;
import java.util.Enumeration;
import java.util.HashMap;
import java.util.HashSet;
import java.util.LinkedHashSet;
import java.util.List;
import java.util.Map;
import java.util.Optional;
import java.util.Set;
import java.util.StringJoiner;
import java.util.UUID;
import java.util.concurrent.ConcurrentHashMap;
import java.util.concurrent.TimeUnit;
import java.util.function.Consumer;

import javax.servlet.RequestDispatcher;
import javax.servlet.ServletContext;
import javax.servlet.ServletException;
import javax.servlet.http.Cookie;
import javax.servlet.http.HttpServletRequest;
import javax.servlet.http.HttpServletRequestWrapper;
import javax.servlet.http.HttpServletResponse;
import javax.ws.rs.Consumes;
import javax.ws.rs.GET;
import javax.ws.rs.POST;
import javax.ws.rs.Path;
import javax.ws.rs.Produces;
import javax.ws.rs.core.Context;
import javax.ws.rs.core.HttpHeaders;
import javax.ws.rs.core.MediaType;
import javax.ws.rs.core.MultivaluedMap;
import javax.ws.rs.core.Response;

import static org.wso2.carbon.identity.application.authentication.endpoint.util.Constants.MANDATORY_CLAIMS;
import static org.wso2.carbon.identity.application.authentication.endpoint.util.Constants.REQUESTED_CLAIMS;
import static org.wso2.carbon.identity.application.authentication.endpoint.util.Constants.USER_CLAIMS_CONSENT_ONLY;
import static org.wso2.carbon.identity.application.authentication.framework.util.FrameworkConstants.REQUEST_PARAM_SP;
import static org.wso2.carbon.identity.application.authentication.framework.util.FrameworkConstants.RequestParams.TENANT_DOMAIN;
import static org.wso2.carbon.identity.oauth.common.OAuthConstants.LogConstants.InputKeys.RESPONSE_TYPE;
import static org.wso2.carbon.identity.oauth.common.OAuthConstants.OAuth20Params.CLIENT_ID;
import static org.wso2.carbon.identity.oauth.common.OAuthConstants.OAuth20Params.REDIRECT_URI;
import static org.wso2.carbon.identity.oauth.endpoint.state.OAuthAuthorizeState.AUTHENTICATION_RESPONSE;
import static org.wso2.carbon.identity.oauth.endpoint.state.OAuthAuthorizeState.INITIAL_REQUEST;
import static org.wso2.carbon.identity.oauth.endpoint.state.OAuthAuthorizeState.PASSTHROUGH_TO_COMMONAUTH;
import static org.wso2.carbon.identity.oauth.endpoint.state.OAuthAuthorizeState.USER_CONSENT_RESPONSE;
import static org.wso2.carbon.identity.oauth.endpoint.util.EndpointUtil.getErrorPageURL;
import static org.wso2.carbon.identity.oauth.endpoint.util.EndpointUtil.getLoginPageURL;
import static org.wso2.carbon.identity.oauth.endpoint.util.EndpointUtil.getOAuth2Service;
import static org.wso2.carbon.identity.oauth.endpoint.util.EndpointUtil.getOAuthAuthzRequest;
import static org.wso2.carbon.identity.oauth.endpoint.util.EndpointUtil.getOAuthServerConfiguration;
import static org.wso2.carbon.identity.oauth.endpoint.util.EndpointUtil.getSSOConsentService;
import static org.wso2.carbon.identity.oauth.endpoint.util.EndpointUtil.retrieveStateForErrorURL;
import static org.wso2.carbon.identity.oauth.endpoint.util.EndpointUtil.validateParams;
import static org.wso2.carbon.identity.oauth2.util.OAuth2Util.ACCESS_TOKEN_JS_OBJECT;
import static org.wso2.carbon.identity.oauth2.util.OAuth2Util.DYNAMIC_TOKEN_DATA_FUNCTION;
import static org.wso2.carbon.identity.openidconnect.model.Constants.AUTH_TIME;
import static org.wso2.carbon.identity.openidconnect.model.Constants.DISPLAY;
import static org.wso2.carbon.identity.openidconnect.model.Constants.ID_TOKEN_HINT;
import static org.wso2.carbon.identity.openidconnect.model.Constants.LOGIN_HINT;
import static org.wso2.carbon.identity.openidconnect.model.Constants.MAX_AGE;
import static org.wso2.carbon.identity.openidconnect.model.Constants.NONCE;
import static org.wso2.carbon.identity.openidconnect.model.Constants.PROMPT;
import static org.wso2.carbon.identity.openidconnect.model.Constants.SCOPE;
import static org.wso2.carbon.identity.openidconnect.model.Constants.STATE;

/**
 * Rest implementation of OAuth2 authorize endpoint.
 */
@Path("/authorize")
public class OAuth2AuthzEndpoint {

    private static final Log log = LogFactory.getLog(OAuth2AuthzEndpoint.class);
    private static final String APPROVE = "approve";
    private static final String CONSENT = "consent";
    private static final String AUTHENTICATED_ID_PS = "AuthenticatedIdPs";
    private static final String BEARER = "Bearer";
    private static final String ACR_VALUES = "acr_values";
    private static final String CLAIMS = "claims";
    public static final String COMMA_SEPARATOR = ",";
    public static final String SPACE_SEPARATOR = " ";
    private static final String RESPONSE_MODE_FORM_POST = "form_post";
    private boolean isCacheAvailable = false;
    private static final String RESPONSE_MODE = "response_mode";
    private static final String REQUEST = "request";
    private static final String REQUEST_URI = "request_uri";
    private static final String CODE_CHALLENGE = "code_challenge";
    private static final String CODE_CHALLENGE_METHOD = "code_challenge_method";

    private static final String formPostRedirectPage = getFormPostRedirectPage();
    private static final String DISPLAY_NAME = "DisplayName";
    private static final String ID_TOKEN = "id_token";
    private static final String ACCESS_CODE = "code";
    private static final String DEFAULT_ERROR_DESCRIPTION = "User denied the consent";
    private static final String DEFAULT_ERROR_MSG_FOR_FAILURE = "Authentication required";
    private static final String COMMONAUTH_COOKIE = "commonAuthId";
    private static final String SET_COOKIE_HEADER = "Set-Cookie";
    private static final String REGEX_PATTERN = "regexp";
    private static final String OIDC_SESSION_ID = "OIDC_SESSION_ID";

    private static final String PARAMETERS = "params";
    private static final String FORM_POST_REDIRECT_URI = "redirectURI";
    private static final String AUTHENTICATION_ENDPOINT = "/authenticationendpoint";
    private static final String OAUTH_RESPONSE_JSP_PAGE = "/oauth_response.jsp";

    private static final String OIDC_DIALECT = "http://wso2.org/oidc/claim";

    private static OpenIDConnectClaimFilterImpl openIDConnectClaimFilter;

    private static ScopeMetadataService scopeMetadataService;

    private DeviceAuthService deviceAuthService;

    public static OpenIDConnectClaimFilterImpl getOpenIDConnectClaimFilter() {

        return openIDConnectClaimFilter;
    }

    public static void setOpenIDConnectClaimFilter(OpenIDConnectClaimFilterImpl openIDConnectClaimFilter) {

        OAuth2AuthzEndpoint.openIDConnectClaimFilter = openIDConnectClaimFilter;
    }

    public static ScopeMetadataService getScopeMetadataService() {

        return scopeMetadataService;
    }

    public static void setScopeMetadataService(ScopeMetadataService scopeMetadataService) {

        OAuth2AuthzEndpoint.scopeMetadataService = scopeMetadataService;
    }

    private static Class<? extends OAuthAuthzRequest> oAuthAuthzRequestClass;

    @GET
    @Path("/")
    @Consumes("application/x-www-form-urlencoded")
    @Produces("text/html")
    public Response authorize(@Context HttpServletRequest request, @Context HttpServletResponse response)
            throws URISyntaxException, InvalidRequestParentException {

        OAuthMessage oAuthMessage;

        // TODO: 2021-01-22 Check for the flag in request.
        setCommonAuthIdToRequest(request, response);

        // Using a separate try-catch block as this next try block has operations in the final block.
        try {
            request = RequestUtil.buildRequest(request);
            oAuthMessage = buildOAuthMessage(request, response);

        } catch (InvalidRequestParentException e) {
            EndpointUtil.triggerOnAuthzRequestException(e, request);
            throw e;
        } catch (IdentityException e) {
            EndpointUtil.triggerOnAuthzRequestException(e, request);
            return handleIdentityException(request, e);
        }

        try {
            // Start tenant domain flow if the tenant configuration is not enabled.
            if (!IdentityTenantUtil.isTenantedSessionsEnabled()) {
                String tenantDomain = null;
                if (StringUtils.isNotEmpty(oAuthMessage.getClientId())) {
                    tenantDomain = EndpointUtil.getSPTenantDomainFromClientId(oAuthMessage.getClientId());
                } else if (oAuthMessage.getSessionDataCacheEntry() != null) {
                    OAuth2Parameters oauth2Params = getOauth2Params(oAuthMessage);
                    tenantDomain = oauth2Params.getTenantDomain();
                }
                FrameworkUtils.startTenantFlow(tenantDomain);
            }

            if (isPassthroughToFramework(oAuthMessage)) {
                return handleAuthFlowThroughFramework(oAuthMessage);
            } else if (isInitialRequestFromClient(oAuthMessage)) {
                return handleInitialAuthorizationRequest(oAuthMessage);
            } else if (isAuthenticationResponseFromFramework(oAuthMessage)) {
                return handleAuthenticationResponse(oAuthMessage);
            } else if (isConsentResponseFromUser(oAuthMessage)) {
                return handleResponseFromConsent(oAuthMessage);
            } else {
                return handleInvalidRequest(oAuthMessage);
            }
        } catch (OAuthProblemException e) {
            EndpointUtil.triggerOnAuthzRequestException(e, request);
            return handleOAuthProblemException(oAuthMessage, e);
        } catch (OAuthSystemException e) {
            EndpointUtil.triggerOnAuthzRequestException(e, request);
            return handleOAuthSystemException(oAuthMessage, e);
        } finally {
            handleCachePersistence(oAuthMessage);
            if (!IdentityTenantUtil.isTenantedSessionsEnabled()) {
                FrameworkUtils.endTenantFlow();
            }
        }
    }


    private void setCommonAuthIdToRequest(HttpServletRequest request, HttpServletResponse response) {

        // Issue https://github.com/wso2/product-is/issues/11065 needs to addressed.
        response.getHeaders(SET_COOKIE_HEADER).stream()
                .filter(value -> value.contains(COMMONAUTH_COOKIE))
                // TODO: 2021-01-22 Refactor this logic - Check kernel Cookie.
                .map(cookieValue -> cookieValue.split(COMMONAUTH_COOKIE + "=")[1])
                .map(cookieValue -> cookieValue.split(";")[0])
                .findAny().ifPresent(s -> request.setAttribute(COMMONAUTH_COOKIE, s));
    }

    @POST
    @Path("/")
    @Consumes("application/x-www-form-urlencoded")
    @Produces("text/html")
    public Response authorizePost(@Context HttpServletRequest request, @Context HttpServletResponse response,
                                  MultivaluedMap paramMap)
            throws URISyntaxException, InvalidRequestParentException {

        // Validate repeated parameters
        if (!validateParams(request, paramMap)) {
            return Response.status(HttpServletResponse.SC_BAD_REQUEST).location(new URI(getErrorPageURL(request,
                    OAuth2ErrorCodes.INVALID_REQUEST, OAuth2ErrorCodes.OAuth2SubErrorCodes
                            .INVALID_AUTHORIZATION_REQUEST, "Invalid authorization request with repeated parameters",
                    null)))
                    .build();
        }
        HttpServletRequestWrapper httpRequest = new OAuthRequestWrapper(request, paramMap);
        return authorize(httpRequest, response);
    }

    private Response handleInvalidRequest(OAuthMessage oAuthMessage) throws URISyntaxException {

        if (log.isDebugEnabled()) {
            log.debug("Invalid authorization request");
        }

        OAuth2Parameters oAuth2Parameters = getOAuth2ParamsFromOAuthMessage(oAuthMessage);
        return Response.status(HttpServletResponse.SC_FOUND).location(new URI(getErrorPageURL
                (oAuthMessage.getRequest(), OAuth2ErrorCodes.INVALID_REQUEST, OAuth2ErrorCodes.OAuth2SubErrorCodes
                        .INVALID_AUTHORIZATION_REQUEST, "Invalid authorization request", null,
                oAuth2Parameters))).build();
    }

    private void handleCachePersistence(OAuthMessage oAuthMessage) {

        AuthorizationGrantCacheEntry entry = oAuthMessage.getAuthorizationGrantCacheEntry();
        if (entry != null) {
            AuthorizationGrantCache.getInstance().addToCacheByCode(
                    new AuthorizationGrantCacheKey(entry.getAuthorizationCode()), entry);
        }
    }

    private boolean isConsentResponseFromUser(OAuthMessage oAuthMessage) {

        return USER_CONSENT_RESPONSE.equals(oAuthMessage.getRequestType());
    }

    private boolean isAuthenticationResponseFromFramework(OAuthMessage oAuthMessage) {

        return AUTHENTICATION_RESPONSE.equals(oAuthMessage.getRequestType());
    }

    private boolean isInitialRequestFromClient(OAuthMessage oAuthMessage) {

        return INITIAL_REQUEST.equals(oAuthMessage.getRequestType());
    }

    private boolean isPassthroughToFramework(OAuthMessage oAuthMessage) {

        return PASSTHROUGH_TO_COMMONAUTH.equals(oAuthMessage.getRequestType());
    }

    private OAuthMessage buildOAuthMessage(HttpServletRequest request, HttpServletResponse response)
            throws InvalidRequestParentException {

        return new OAuthMessage.OAuthMessageBuilder()
                .setRequest(request)
                .setResponse(response)
                .build();
    }

    private Response handleOAuthSystemException(OAuthMessage oAuthMessage, OAuthSystemException e)
            throws URISyntaxException {

        OAuth2Parameters params = null;
        if (oAuthMessage.getSessionDataCacheEntry() != null) {
            params = oAuthMessage.getSessionDataCacheEntry().getoAuth2Parameters();
        }
        if (log.isDebugEnabled()) {
            log.debug("Server error occurred while performing authorization", e);
        }
        OAuthProblemException ex = OAuthProblemException.error(OAuth2ErrorCodes.SERVER_ERROR,
                "Server error occurred while performing authorization");
        return Response.status(HttpServletResponse.SC_FOUND).location(new URI(
                EndpointUtil.getErrorRedirectURL(oAuthMessage.getRequest(), ex, params))).build();
    }

    private Response handleIdentityException(HttpServletRequest request, IdentityException e)
            throws URISyntaxException {

        if (OAuth2ErrorCodes.SERVER_ERROR.equals(e.getErrorCode())) {
            if (log.isDebugEnabled()) {
                log.debug("Server error occurred while performing authorization", e);
            }
            OAuthProblemException ex = OAuthProblemException.error(OAuth2ErrorCodes.SERVER_ERROR,
                    "Server error occurred while performing authorization");
            return Response.status(HttpServletResponse.SC_FOUND).location(new URI(
                    EndpointUtil.getErrorRedirectURL(request, ex, null))).build();
        }
        return Response.status(HttpServletResponse.SC_FOUND).location(new URI(EndpointUtil.getErrorPageURL(request,
                e.getErrorCode(), OAuth2ErrorCodes.OAuth2SubErrorCodes.INVALID_AUTHORIZATION_REQUEST,
                e.getMessage(), null))).build();
    }

    private Response handleOAuthProblemException(OAuthMessage oAuthMessage, OAuthProblemException e) throws
            URISyntaxException {

        if (log.isDebugEnabled()) {
            log.debug(e.getError(), e);
        }

        OAuth2Parameters oAuth2Parameters = getOAuth2ParamsFromOAuthMessage(oAuthMessage);

        if (StringUtils.equals(oAuthMessage.getRequest().getParameter(RESPONSE_MODE), RESPONSE_MODE_FORM_POST)) {
            e.state(retrieveStateForErrorURL(oAuthMessage.getRequest(), oAuth2Parameters));
            if (OAuthServerConfiguration.getInstance().isOAuthResponseJspPageAvailable()) {
                String params = buildErrorParams(e);
                String redirectURI = oAuthMessage.getRequest().getParameter(REDIRECT_URI);
                return forwardToOauthResponseJSP(oAuthMessage, params, redirectURI);
            } else {
                return Response.ok(createErrorFormPage(oAuthMessage.getRequest().getParameter(REDIRECT_URI), e))
                        .build();
            }
        }

        String errorCode = StringUtils.isNotBlank(e.getError()) ? e.getError() : OAuth2ErrorCodes.INVALID_REQUEST;
        String errorDescription = StringUtils.isNotBlank(e.getDescription()) ? e.getDescription() : e.getMessage();
        String state = e.getState();

        if (StringUtils.isBlank(oAuth2Parameters.getState()) && StringUtils.isNotBlank(state)) {
            oAuth2Parameters.setState(state);
        }
        String errorPageURL = getErrorPageURL(oAuthMessage.getRequest(), errorCode,
                OAuth2ErrorCodes.OAuth2SubErrorCodes.UNEXPECTED_SERVER_ERROR, errorDescription, null,
                oAuth2Parameters);
        if (OAuthServerConfiguration.getInstance().isRedirectToRequestedRedirectUriEnabled()) {
            return Response.status(HttpServletResponse.SC_FOUND).location(new URI(errorPageURL)).build();

        } else {
            String redirectURI = oAuthMessage.getRequest().getParameter(REDIRECT_URI);

            if (redirectURI != null) {
                try {
                    errorPageURL = errorPageURL + "&" + REDIRECT_URI + "=" + URLEncoder
                            .encode(redirectURI, StandardCharsets.UTF_8.name());
                } catch (UnsupportedEncodingException e1) {
                    if (log.isDebugEnabled()) {
                        log.debug("Error while encoding the error page url", e);
                    }
                }
            }
            return Response.status(HttpServletResponse.SC_FOUND).location(new URI(errorPageURL))
                    .header(HttpHeaders.CONTENT_TYPE, MediaType.APPLICATION_FORM_URLENCODED_TYPE).build();
        }
    }

    private static String getFormPostRedirectPage() {

        java.nio.file.Path path = Paths.get(CarbonUtils.getCarbonHome(), "repository", "resources",
                "identity", "pages", "oauth_response.html");
        if (Files.exists(path)) {
            try {
                return new String(Files.readAllBytes(path), StandardCharsets.UTF_8);
            } catch (IOException e) {
                if (log.isDebugEnabled()) {
                    log.debug("Failed to find OAuth From post response page in : " + path);
                }
            }
        }
        return null;
    }

    /**
     * This method creates and returns AuthorizationResponseDTO instance.
     * @param oauth2Params Oauth2 params
     * @return AuthorizationResponseDTO DTO
     */
    private AuthorizationResponseDTO getAuthResponseDTO(OAuth2Parameters oauth2Params) {

        AuthorizationResponseDTO authorizationResponseDTO = new AuthorizationResponseDTO();

        authorizationResponseDTO.setClientId(oauth2Params.getClientId());
        authorizationResponseDTO.setSigningTenantDomain(oauth2Params.getTenantDomain());
        authorizationResponseDTO.setRedirectUrl(oauth2Params.getRedirectURI());
        authorizationResponseDTO.setState(oauth2Params.getState());
        authorizationResponseDTO.setResponseMode(oauth2Params.getResponseMode());
        authorizationResponseDTO.setResponseType(oauth2Params.getResponseType());
        authorizationResponseDTO.getSuccessResponseDTO().setScope(oauth2Params.getScopes());

        return authorizationResponseDTO;
    }

    /**
     * This returns the ResponseModeProvider that can handle a given authorize response.
     * @param authorizationResponseDTO AuthorizationResponseDTO instance
     * @return ResponseModeProvider
     */
    private ResponseModeProvider getResponseModeProvider(AuthorizationResponseDTO authorizationResponseDTO) {

        Map<String, ResponseModeProvider> responseModeProviders =
                OAuth2ServiceComponentHolder.getResponseModeProviders();
        for (Map.Entry<String, ResponseModeProvider> entry : responseModeProviders.entrySet()) {
            ResponseModeProvider responseModeProvider = entry.getValue();
            if (responseModeProvider.canHandle(authorizationResponseDTO)) {
                return responseModeProvider;
            }
        }
        return OAuth2ServiceComponentHolder.getResponseModeProvider(OAuthConstants.ResponseModes.DEFAULT);
    }

    /**
     * This returns the QueryResponseModeProvider.
     * @return ResponseModeProvider: QueryResponseModeProvider
     */
    private ResponseModeProvider getQueryResponseModeProvider() {

        return OAuth2ServiceComponentHolder.getResponseModeProvider(OAuthConstants.ResponseModes.QUERY);
    }

    /**
     * Method to check a successful form_post flow
     * @param oAuthMessage OAuthMessage instance
     * @param authorizationResponseDTO AuthorizationResponseDTO instance
     * @return true if response mode is form_post without errors
     */
    private boolean isFormPostWithoutErrors (OAuthMessage oAuthMessage, AuthorizationResponseDTO
            authorizationResponseDTO) {

        return isFormPostResponseMode(oAuthMessage, authorizationResponseDTO.getRedirectUrl()) ||
                (!authorizationResponseDTO.isError() && isFormPostResponseMode(oAuthMessage,
                        authorizationResponseDTO.getSuccessResponseDTO().getFormPostBody()));
    }

    /**
     * Method to check form_post flow with error
     * @param authorizationResponseDTO AuthorizationResponseDTO instance
     * @param responseModeProvider ResponseModeProvider instance
     * @return true if response mode is form_post with errors
     */
    private boolean isFormPostWithErrors(AuthorizationResponseDTO authorizationResponseDTO,
                                         ResponseModeProvider responseModeProvider) {
        return authorizationResponseDTO.isError() &&
                (ResponseModeProvider.AuthResponseType.POST_RESPONSE.equals
                        (responseModeProvider.getAuthResponseType()))
                && !isJSON(authorizationResponseDTO.getRedirectUrl());
    }

    private Response handleResponseFromConsent(OAuthMessage oAuthMessage) throws OAuthSystemException,
            URISyntaxException, ConsentHandlingFailedException {

        if (LoggerUtils.isDiagnosticLogsEnabled()) {
            DiagnosticLog.DiagnosticLogBuilder diagnosticLogBuilder = new DiagnosticLog.DiagnosticLogBuilder(
                    OAuthConstants.LogConstants.OAUTH_INBOUND_SERVICE,
                    OAuthConstants.LogConstants.ActionIDs.RECEIVE_CONSENT_RESPONSE);
            if (oAuthMessage.getRequest() != null && MapUtils.isNotEmpty(oAuthMessage.getRequest().getParameterMap())) {
                oAuthMessage.getRequest().getParameterMap().forEach((key, value) -> {
                    if (ArrayUtils.isNotEmpty(value)) {
                        diagnosticLogBuilder.inputParam(key, Arrays.asList(value));
                    }
                });
            }
            diagnosticLogBuilder.resultMessage("Successfully received consent response.")
                    .resultStatus(DiagnosticLog.ResultStatus.SUCCESS)
                    .logDetailLevel(DiagnosticLog.LogDetailLevel.INTERNAL_SYSTEM);
            LoggerUtils.triggerDiagnosticLogEvent(diagnosticLogBuilder);
        }

        updateAuthTimeInSessionDataCacheEntry(oAuthMessage);
        addSessionDataKeyToSessionDataCacheEntry(oAuthMessage);

        String consent = getConsentFromRequest(oAuthMessage);

        OAuth2Parameters oauth2Params = getOauth2Params(oAuthMessage);
        AuthorizationResponseDTO authorizationResponseDTO = getAuthResponseDTO(oauth2Params);
        ResponseModeProvider responseModeProvider = getResponseModeProvider(authorizationResponseDTO);
        authorizationResponseDTO.setFormPostRedirectPage(formPostRedirectPage);

        if (consent != null) {
            if (OAuthConstants.Consent.DENY.equals(consent)) {
                handleDeniedConsent(oAuthMessage, authorizationResponseDTO, responseModeProvider);
                if (ResponseModeProvider.AuthResponseType.REDIRECTION.equals
                        (responseModeProvider.getAuthResponseType())) {
                    return Response.status(authorizationResponseDTO.getResponseCode())
                            .location(new URI(responseModeProvider.getAuthResponseRedirectUrl
                                    (authorizationResponseDTO))).build();
                } else {
                    return Response.ok(responseModeProvider.getAuthResponseBuilderEntity(authorizationResponseDTO))
                            .build();
                }
            }

            /*
                Get the user consented claims from the consent response and create a consent receipt.
            */
            handlePostConsent(oAuthMessage);

            OIDCSessionState sessionState = new OIDCSessionState();

            /*
                Update authorization DTO and setFormPostBody in authorization DTO if form post.
             */
            handleUserConsent(oAuthMessage, consent, sessionState, oauth2Params, authorizationResponseDTO);

            if (isFormPostWithoutErrors(oAuthMessage, authorizationResponseDTO)) {
                handleFormPostResponseMode(oAuthMessage, sessionState, authorizationResponseDTO);
                if (authorizationResponseDTO.getIsForwardToOAuthResponseJSP()) {
                    return Response.ok().build();
                }
                return Response.ok(responseModeProvider.getAuthResponseBuilderEntity(authorizationResponseDTO)).build();

            } else {
                if (isFormPostWithErrors(authorizationResponseDTO, responseModeProvider)) {

                    /* Error message is added as query parameters to the redirect URL if response mode is form post
                     * or form post jwt but redirect url is not a json object.
                     */
                    return Response.status(authorizationResponseDTO.getResponseCode())
                            .location(new URI((getQueryResponseModeProvider())
                                    .getAuthResponseRedirectUrl(authorizationResponseDTO))).build();
                }
                // Update authorization DTO.
                manageOIDCSessionState(oAuthMessage, sessionState, authorizationResponseDTO);
            }
        } else {
            // Empty consent error message is added as query parameters to the redirect URL.
            responseModeProvider = getQueryResponseModeProvider();
            handleEmptyConsent(authorizationResponseDTO);
        }
        return Response.status(authorizationResponseDTO.getResponseCode())
                .location(new URI(responseModeProvider.getAuthResponseRedirectUrl(authorizationResponseDTO))).build();
    }

    private boolean isConsentHandlingFromFrameworkSkipped(OAuth2Parameters oAuth2Parameters)
            throws OAuthSystemException {

        ServiceProvider sp = getServiceProvider(oAuth2Parameters.getClientId());
        boolean consentMgtDisabled = isConsentMgtDisabled(sp);
        if (consentMgtDisabled) {
            if (log.isDebugEnabled()) {
                String clientId = oAuth2Parameters.getClientId();
                String spTenantDomain = oAuth2Parameters.getTenantDomain();
                log.debug("Consent Management disabled for client_id: " + clientId + " of tenantDomain: "
                        + spTenantDomain + ". Therefore skipping consent handling for user.");
            }
        }

        return isNotOIDCRequest(oAuth2Parameters) || consentMgtDisabled;
    }

    private boolean isNotOIDCRequest(OAuth2Parameters oAuth2Parameters) {

        return !OAuth2Util.isOIDCAuthzRequest(oAuth2Parameters.getScopes());
    }

    private boolean isConsentMgtDisabled(ServiceProvider sp) {

        return !getSSOConsentService().isSSOConsentManagementEnabled(sp);
    }

    private void handlePostConsent(OAuthMessage oAuthMessage) throws ConsentHandlingFailedException {

        OAuth2Parameters oauth2Params = getOauth2Params(oAuthMessage);
        String tenantDomain = EndpointUtil.getSPTenantDomainFromClientId(oauth2Params.getClientId());
        setSPAttributeToRequest(oAuthMessage.getRequest(), oauth2Params.getApplicationName(), tenantDomain);
        String spTenantDomain = oauth2Params.getTenantDomain();
        AuthenticatedUser loggedInUser = getLoggedInUser(oAuthMessage);
        String clientId = oauth2Params.getClientId();
        ServiceProvider serviceProvider;

        if (log.isDebugEnabled()) {
            log.debug("Initiating post user consent handling for user: " + loggedInUser.toFullQualifiedUsername()
                    + " for client_id: " + clientId + " of tenantDomain: " + spTenantDomain);
        }
        try {
            if (isConsentHandlingFromFrameworkSkipped(oauth2Params)) {
                if (log.isDebugEnabled()) {
                    log.debug(
                            "Consent handling from framework skipped for client_id: " + clientId + " of tenantDomain: "
                                    + spTenantDomain + " for user: " + loggedInUser.toFullQualifiedUsername() + ". " +
                                    "Therefore handling post consent is not applicable.");
                }
                if (LoggerUtils.isDiagnosticLogsEnabled()) {
                    LoggerUtils.triggerDiagnosticLogEvent(new DiagnosticLog.DiagnosticLogBuilder(
                            OAuthConstants.LogConstants.OAUTH_INBOUND_SERVICE, "handle-consent")
                            .inputParam(LogConstants.InputKeys.CLIENT_ID, clientId)
                            .configParam("skip consent", "true")
                            .resultMessage("Consent is disabled for the OAuth client.")
                            .resultStatus(DiagnosticLog.ResultStatus.SUCCESS)
                            .logDetailLevel(DiagnosticLog.LogDetailLevel.APPLICATION));
                }
                return;
            }

            List<Integer> approvedClaimIds = getUserConsentClaimIds(oAuthMessage);
            serviceProvider = getServiceProvider(clientId);
            /*
                With the current implementation of the SSOConsentService we need to send back the original
                ConsentClaimsData object we got during pre consent stage. Currently we are repeating the API call
                during post consent handling to get the original ConsentClaimsData object (Assuming there is no
                change in SP during pre-consent and post-consent).

                The API on the SSO Consent Service will be improved to avoid having to send the original
                ConsentClaimsData object.
             */
            ConsentClaimsData value = getConsentRequiredClaims(loggedInUser, serviceProvider, oauth2Params);
            /*
                It is needed to pitch the consent required claims with the OIDC claims. otherwise the consent of the
                the claims which are not in the OIDC claims will be saved as consent denied.
            */
            if (value != null) {
                // Remove the claims which dont have values given by the user.
                value.setRequestedClaims(removeConsentRequestedNullUserAttributes(value.getRequestedClaims(),
                        loggedInUser.getUserAttributes(), spTenantDomain));
                List<ClaimMetaData> requestedOidcClaimsList =
                        getRequestedOidcClaimsList(value, oauth2Params, spTenantDomain);
                value.setRequestedClaims(requestedOidcClaimsList);
            }

            // Call framework and create the consent receipt.
            if (log.isDebugEnabled()) {
                log.debug("Creating user consent receipt for user: " + loggedInUser.toFullQualifiedUsername() +
                        " for client_id: " + clientId + " of tenantDomain: " + spTenantDomain);
            }

            Map<String, Object> params;
            DiagnosticLog.DiagnosticLogBuilder diagnosticLogBuilder = null;
            if (LoggerUtils.isDiagnosticLogsEnabled()) {
                diagnosticLogBuilder = new DiagnosticLog.DiagnosticLogBuilder(
                        OAuthConstants.LogConstants.OAUTH_INBOUND_SERVICE,
                        OAuthConstants.LogConstants.ActionIDs.HAND_OVER_TO_CONSENT_SERVICE)
                        .inputParam(LogConstants.InputKeys.CLIENT_ID, clientId)
                        .inputParam(OAuthConstants.LogConstants.InputKeys.PROMPT, oauth2Params.getPrompt())
                        .logDetailLevel(DiagnosticLog.LogDetailLevel.APPLICATION)
                        .resultStatus(DiagnosticLog.ResultStatus.SUCCESS);
            }
            if (hasPromptContainsConsent(oauth2Params)) {
                if (diagnosticLogBuilder != null) {
                    // diagnosticLogBuilder will be null if diagnostic logs are disabled.
                    diagnosticLogBuilder.resultMessage("Prompt for consent is enabled. Overriding the existing " +
                            "consent and handing over to consent service.");
                    LoggerUtils.triggerDiagnosticLogEvent(diagnosticLogBuilder);
                }
                getSSOConsentService().processConsent(approvedClaimIds, serviceProvider,
                        loggedInUser, value, true);
            } else {
                if (LoggerUtils.isDiagnosticLogsEnabled()) {
                    if (diagnosticLogBuilder != null) {
                        // diagnosticLogBuilder will be null if diagnostic logs are disabled.
                        diagnosticLogBuilder.resultMessage("Prompt for consent is not enabled. Handing over to " +
                                "consent service.");
                        LoggerUtils.triggerDiagnosticLogEvent(diagnosticLogBuilder);
                    }
                }
                getSSOConsentService().processConsent(approvedClaimIds, serviceProvider,
                        loggedInUser, value, false);
            }

        } catch (OAuthSystemException | SSOConsentServiceException e) {
            if (LoggerUtils.isDiagnosticLogsEnabled()) {
                LoggerUtils.triggerDiagnosticLogEvent(new DiagnosticLog.DiagnosticLogBuilder(
                        OAuthConstants.LogConstants.OAUTH_INBOUND_SERVICE,
                        OAuthConstants.LogConstants.ActionIDs.PROCESS_CONSENT)
                        .resultMessage("System error occurred.")
                        .resultStatus(DiagnosticLog.ResultStatus.FAILED)
                        .logDetailLevel(DiagnosticLog.LogDetailLevel.APPLICATION));
            }
            String msg = "Error while processing consent of user: " + loggedInUser.toFullQualifiedUsername() + " for " +
                    "client_id: " + clientId + " of tenantDomain: " + spTenantDomain;
            throw new ConsentHandlingFailedException(msg, e);
        } catch (ClaimMetadataException e) {
            if (LoggerUtils.isDiagnosticLogsEnabled()) {
                LoggerUtils.triggerDiagnosticLogEvent(new DiagnosticLog.DiagnosticLogBuilder(
                        OAuthConstants.LogConstants.OAUTH_INBOUND_SERVICE,
                        OAuthConstants.LogConstants.ActionIDs.PROCESS_CONSENT)
                        .resultMessage(String.format("Error occurred while getting claim mappings for %s.",
                                OIDC_DIALECT))
                        .resultStatus(DiagnosticLog.ResultStatus.FAILED)
                        .logDetailLevel(DiagnosticLog.LogDetailLevel.APPLICATION));
            }
            throw new ConsentHandlingFailedException("Error while getting claim mappings for " + OIDC_DIALECT, e);
        } catch (RequestObjectException e) {
            if (LoggerUtils.isDiagnosticLogsEnabled()) {

                LoggerUtils.triggerDiagnosticLogEvent(new DiagnosticLog.DiagnosticLogBuilder(
                        OAuthConstants.LogConstants.OAUTH_INBOUND_SERVICE,
                        OAuthConstants.LogConstants.ActionIDs.PROCESS_CONSENT)
                        .resultMessage(String.format("Error occurred while getting essential claims " +
                                                "for the session data key : %s.", oauth2Params.getSessionDataKey()))
                        .resultStatus(DiagnosticLog.ResultStatus.FAILED)
                        .logDetailLevel(DiagnosticLog.LogDetailLevel.APPLICATION));
            }
            throw new ConsentHandlingFailedException("Error while getting essential claims for the session data key " +
                    ": " + oauth2Params.getSessionDataKey(), e);
        }

    }

    private ConsentClaimsData getConsentRequiredClaims(AuthenticatedUser user, ServiceProvider serviceProvider,
                                                       OAuth2Parameters oAuth2Parameters)
            throws SSOConsentServiceException {

        List<String> claimsListOfScopes =
                openIDConnectClaimFilter.getClaimsFilteredByOIDCScopes(oAuth2Parameters.getScopes(),
                        oAuth2Parameters.getTenantDomain());
        if (hasPromptContainsConsent(oAuth2Parameters)) {
            // Ignore all previous consents and get consent required claims
            return getSSOConsentService().getConsentRequiredClaimsWithoutExistingConsents(serviceProvider, user,
                    claimsListOfScopes);
        } else {
            return getSSOConsentService().getConsentRequiredClaimsWithExistingConsents(serviceProvider, user,
                    claimsListOfScopes);
        }
    }

    private List<Integer> getUserConsentClaimIds(OAuthMessage oAuthMessage) {

        List<Integer> approvedClaims = new ArrayList<>();
        String consentClaimsPrefix = "consent_";

        Enumeration<String> parameterNames = oAuthMessage.getRequest().getParameterNames();
        while (parameterNames.hasMoreElements()) {
            String parameterName = parameterNames.nextElement();
            if (parameterName.startsWith(consentClaimsPrefix)) {
                try {
                    approvedClaims.add(Integer.parseInt(parameterName.substring(consentClaimsPrefix.length())));
                } catch (NumberFormatException ex) {
                    // Ignore and continue.
                }
            }
        }
        return approvedClaims;
    }

    private void addSessionDataKeyToSessionDataCacheEntry(OAuthMessage oAuthMessage) {

        String commonAuthIdCookieValue = getCommonAuthCookieString(oAuthMessage.getRequest());
        if (StringUtils.isNotBlank(commonAuthIdCookieValue)) {
            String sessionContextKey = DigestUtils.sha256Hex(commonAuthIdCookieValue);
            oAuthMessage.getSessionDataCacheEntry().getParamMap().put(FrameworkConstants.SESSION_DATA_KEY, new String[]
                    {sessionContextKey});
        }
    }

    /**
     * Retrieves the value of the commonAuthId cookie either from request cookies if available or
     * from the request attribute when the response header contains commonAuthId value.
     *
     * @param request HttpServletRequest An authorization or authentication request.
     * @return String commonAuthId value. Returns null when cookie value is not found at request
     * cookies or the request attributes.
     */
    private String getCommonAuthCookieString(HttpServletRequest request) {

        Cookie cookie = FrameworkUtils.getAuthCookie(request);
        String commonAuthIdCookieValue = null;

        if (cookie != null) {
            commonAuthIdCookieValue = cookie.getValue();
        } else if (request.getAttribute(COMMONAUTH_COOKIE) != null) {
            commonAuthIdCookieValue = (String) request.getAttribute(COMMONAUTH_COOKIE);
        }
        return commonAuthIdCookieValue;
    }

    private String getConsentFromRequest(OAuthMessage oAuthMessage) {

        return oAuthMessage.getRequest().getParameter(CONSENT);
    }

    private void handleEmptyConsent(AuthorizationResponseDTO authorizationResponseDTO) {

        if (log.isDebugEnabled()) {
            log.debug("Invalid authorization request. \'sessionDataKey\' parameter found but \'consent\' " +
                    "parameter could not be found in request");
        }

        authorizationResponseDTO.setError(HttpServletResponse.SC_FOUND, "Empty consent provided",
                OAuth2ErrorCodes.INVALID_REQUEST);
    }

    private void manageOIDCSessionState(OAuthMessage oAuthMessage, OIDCSessionState sessionState,
                                        AuthorizationResponseDTO authorizationResponseDTO) {

        OAuth2Parameters oauth2Params = getOauth2Params(oAuthMessage);
        boolean isOIDCRequest = OAuth2Util.isOIDCAuthzRequest(oauth2Params.getScopes());
        String sessionStateParam = null;
        if (isOIDCRequest) {
            sessionState.setAddSessionState(true);
            sessionStateParam = manageOIDCSessionState(oAuthMessage, sessionState, oauth2Params,
                    getLoggedInUser(oAuthMessage).getAuthenticatedSubjectIdentifier(),
                    oAuthMessage.getSessionDataCacheEntry(), authorizationResponseDTO);
        }
        authorizationResponseDTO.setSessionState(sessionStateParam);
    }

    private void handleFormPostResponseMode(OAuthMessage oAuthMessage,
                                            OIDCSessionState sessionState,
                                            AuthorizationResponseDTO authorizationResponseDTO) {

        String authenticatedIdPs = oAuthMessage.getSessionDataCacheEntry().getAuthenticatedIdPs();
        OAuth2Parameters oauth2Params = getOauth2Params(oAuthMessage);
        boolean isOIDCRequest = OAuth2Util.isOIDCAuthzRequest(oauth2Params.getScopes());

        String sessionStateValue = null;
        if (isOIDCRequest) {
            sessionState.setAddSessionState(true);
            sessionStateValue = manageOIDCSessionState(oAuthMessage,
                    sessionState, oauth2Params, getLoggedInUser(oAuthMessage).getAuthenticatedSubjectIdentifier(),
                    oAuthMessage.getSessionDataCacheEntry(), authorizationResponseDTO);
            authorizationResponseDTO.setSessionState(sessionStateValue);
        }

        if (OAuthServerConfiguration.getInstance().isOAuthResponseJspPageAvailable()) {
            String params = buildParams(authorizationResponseDTO.getSuccessResponseDTO().getFormPostBody(),
                    authenticatedIdPs, sessionStateValue);
            String redirectURI = oauth2Params.getRedirectURI();
            forwardToOauthResponseJSP(oAuthMessage, params, redirectURI);
            authorizationResponseDTO.setIsForwardToOAuthResponseJSP(true);
        } else {
            authorizationResponseDTO.setAuthenticatedIDPs(authenticatedIdPs);
        }
    }

    private Response handleFormPostResponseModeError(OAuthMessage oAuthMessage,
                                                     OAuthProblemException oauthProblemException) {

        OAuth2Parameters oauth2Params = oAuthMessage.getSessionDataCacheEntry().getoAuth2Parameters();
        if (OAuthServerConfiguration.getInstance().isOAuthResponseJspPageAvailable()) {
            String params = buildErrorParams(oauthProblemException);
            String redirectURI = oauth2Params.getRedirectURI();
            return forwardToOauthResponseJSP(oAuthMessage, params, redirectURI);
        } else {
            return Response.ok(createErrorFormPage(oauth2Params.getRedirectURI(), oauthProblemException)).build();
        }
    }

    private void handleDeniedConsent(OAuthMessage oAuthMessage, AuthorizationResponseDTO authorizationResponseDTO,
                                     ResponseModeProvider responseModeProvider) throws OAuthSystemException {

        OAuth2Parameters oauth2Params = getOauth2Params(oAuthMessage);
        OpenIDConnectUserRPStore.getInstance().putUserRPToStore(getLoggedInUser(oAuthMessage),
                getOauth2Params(oAuthMessage).getApplicationName(), false,
                oauth2Params.getClientId());

        OAuthErrorDTO oAuthErrorDTO = EndpointUtil.getOAuth2Service().handleUserConsentDenial(oauth2Params);
        OAuthProblemException consentDenialException = buildConsentDenialException(oAuthErrorDTO);

        if (ResponseModeProvider.AuthResponseType.POST_RESPONSE.equals(responseModeProvider.getAuthResponseType())) {
            Cookie opBrowserStateCookie = OIDCSessionManagementUtil.getOPBrowserStateCookie
                    (oAuthMessage.getRequest());
            String sessionStateParam = OIDCSessionManagementUtil.getSessionStateParam(oauth2Params.getClientId(),
                    oauth2Params.getRedirectURI(), opBrowserStateCookie == null ? null :
                            opBrowserStateCookie.getValue());

            authorizationResponseDTO.setSessionState(sessionStateParam);
        }

        authorizationResponseDTO.setError(HttpServletResponse.SC_FOUND, consentDenialException.getMessage(),
                OAuth2ErrorCodes.ACCESS_DENIED);
        authorizationResponseDTO.setRedirectUrl(oauth2Params.getRedirectURI());

    }

    private OAuthProblemException buildConsentDenialException(OAuthErrorDTO oAuthErrorDTO) {

        String errorDescription = DEFAULT_ERROR_DESCRIPTION;

        // Adding custom error description.
        if (oAuthErrorDTO != null && StringUtils.isNotBlank(oAuthErrorDTO.getErrorDescription())) {
            errorDescription = oAuthErrorDTO.getErrorDescription();
        }

        OAuthProblemException consentDeniedException = OAuthProblemException.error(OAuth2ErrorCodes.ACCESS_DENIED,
                errorDescription);

        // Adding Error URI if exist.
        if (oAuthErrorDTO != null && StringUtils.isNotBlank(oAuthErrorDTO.getErrorURI())) {
            consentDeniedException.uri(oAuthErrorDTO.getErrorURI());
        }
        return consentDeniedException;
    }

    private Response handleAuthenticationResponse(OAuthMessage oAuthMessage)
            throws OAuthSystemException, URISyntaxException, ConsentHandlingFailedException {

        if (LoggerUtils.isDiagnosticLogsEnabled()) {
            DiagnosticLog.DiagnosticLogBuilder diagnosticLogBuilder = new DiagnosticLog.DiagnosticLogBuilder(
                    OAuthConstants.LogConstants.OAUTH_INBOUND_SERVICE,
                    OAuthConstants.LogConstants.ActionIDs.RECEIVE_AUTHENTICATION_RESPONSE);
            if (oAuthMessage.getRequest() != null && MapUtils.isNotEmpty(oAuthMessage.getRequest().getParameterMap())) {
                oAuthMessage.getRequest().getParameterMap().forEach((key, value) -> {
                    if (ArrayUtils.isNotEmpty(value)) {
                        diagnosticLogBuilder.inputParam(key, Arrays.asList(value));
                    }
                });
            }
            diagnosticLogBuilder.resultMessage("Received authentication response from Framework.")
                    .resultStatus(DiagnosticLog.ResultStatus.SUCCESS)
                    .logDetailLevel(DiagnosticLog.LogDetailLevel.INTERNAL_SYSTEM);
            LoggerUtils.triggerDiagnosticLogEvent(diagnosticLogBuilder);
        }

        updateAuthTimeInSessionDataCacheEntry(oAuthMessage);
        addSessionDataKeyToSessionDataCacheEntry(oAuthMessage);

        OAuth2Parameters oauth2Params = getOauth2Params(oAuthMessage);
        String tenantDomain = EndpointUtil.getSPTenantDomainFromClientId(oauth2Params.getClientId());
        setSPAttributeToRequest(oAuthMessage.getRequest(), oauth2Params.getApplicationName(), tenantDomain);
        String sessionDataKeyFromLogin = getSessionDataKeyFromLogin(oAuthMessage);
        AuthenticationResult authnResult = getAuthenticationResult(oAuthMessage, sessionDataKeyFromLogin);
        AuthorizationResponseDTO authorizationResponseDTO = getAuthResponseDTO(oauth2Params);
        ResponseModeProvider responseModeProvider = getResponseModeProvider(authorizationResponseDTO);
        authorizationResponseDTO.setFormPostRedirectPage(formPostRedirectPage);

        if (isAuthnResultFound(authnResult)) {
            removeAuthenticationResult(oAuthMessage, sessionDataKeyFromLogin);

            if (authnResult.isAuthenticated()) {
                String userIdentifier = null;
                if (authnResult.getSubject() != null) {
                    try {
                        userIdentifier = authnResult.getSubject().getUserId();
                    } catch (UserIdNotFoundException e) {
                        if (StringUtils.isNotBlank(authnResult.getSubject().getAuthenticatedSubjectIdentifier())) {
                            userIdentifier = LoggerUtils.isLogMaskingEnable ? LoggerUtils.getMaskedContent(authnResult
                                    .getSubject().getAuthenticatedSubjectIdentifier()) : authnResult.getSubject()
                                    .getAuthenticatedSubjectIdentifier();
                        }
                    }
                }
                if (LoggerUtils.isDiagnosticLogsEnabled()) {
                    DiagnosticLog.DiagnosticLogBuilder diagnosticLogBuilder = new DiagnosticLog.DiagnosticLogBuilder(
                            OAuthConstants.LogConstants.OAUTH_INBOUND_SERVICE,
                            OAuthConstants.LogConstants.ActionIDs.VALIDATE_AUTHENTICATION_RESPONSE);
                    diagnosticLogBuilder.inputParam(LogConstants.InputKeys.APPLICATION_NAME,
                                    oauth2Params.getApplicationName())
                            .inputParam(LogConstants.InputKeys.CLIENT_ID, oAuthMessage.getClientId())
                            .inputParam(LogConstants.InputKeys.TENANT_DOMAIN, tenantDomain)
                            .logDetailLevel(DiagnosticLog.LogDetailLevel.APPLICATION);
                    if (userIdentifier != null) {
                        diagnosticLogBuilder.inputParam(LogConstants.InputKeys.USER_ID, userIdentifier);
                        if (LoggerUtils.isLogMaskingEnable) {
                            diagnosticLogBuilder.inputParam(LogConstants.InputKeys.USER,
                                    LoggerUtils.getMaskedContent(authnResult.getSubject().getUserName()));
                        }
                    }
                    if (oAuthMessage.getAuthorizationGrantCacheEntry() != null) {
                        diagnosticLogBuilder.inputParam("authentication method reference",
                                oAuthMessage.getAuthorizationGrantCacheEntry().getAmrList());
                    }
                    diagnosticLogBuilder.resultStatus(DiagnosticLog.ResultStatus.SUCCESS)
                            .resultMessage("Authentication is successful.");
                    LoggerUtils.triggerDiagnosticLogEvent(diagnosticLogBuilder);
                }
                return handleSuccessfulAuthentication(oAuthMessage, oauth2Params, authnResult,
                        authorizationResponseDTO, responseModeProvider);

            } else {
                if (LoggerUtils.isDiagnosticLogsEnabled()) {
                    LoggerUtils.triggerDiagnosticLogEvent(new DiagnosticLog.DiagnosticLogBuilder(
                            OAuthConstants.LogConstants.OAUTH_INBOUND_SERVICE,
                            OAuthConstants.LogConstants.ActionIDs.VALIDATE_AUTHENTICATION_RESPONSE)
                            .inputParam(LogConstants.InputKeys.CLIENT_ID, oauth2Params.getApplicationName())
                            .resultMessage("Authentication failed.")
                            .resultStatus(DiagnosticLog.ResultStatus.FAILED)
                            .logDetailLevel(DiagnosticLog.LogDetailLevel.APPLICATION));
                }
                return handleFailedAuthentication(oAuthMessage, oauth2Params, authnResult, authorizationResponseDTO);
            }
        } else {
            if (LoggerUtils.isDiagnosticLogsEnabled()) {
                LoggerUtils.triggerDiagnosticLogEvent(new DiagnosticLog.DiagnosticLogBuilder(
                        OAuthConstants.LogConstants.OAUTH_INBOUND_SERVICE,
                        OAuthConstants.LogConstants.ActionIDs.VALIDATE_AUTHENTICATION_RESPONSE)
                        .inputParam(LogConstants.InputKeys.CLIENT_ID, oauth2Params.getApplicationName())
                        .resultMessage("Authentication status is empty")
                        .resultStatus(DiagnosticLog.ResultStatus.FAILED)
                        .logDetailLevel(DiagnosticLog.LogDetailLevel.APPLICATION));
            }
            return handleEmptyAuthenticationResult(oAuthMessage, authorizationResponseDTO);
        }
    }

    private boolean isAuthnResultFound(AuthenticationResult authnResult) {

        return authnResult != null;
    }

    private Response handleSuccessfulAuthentication(OAuthMessage oAuthMessage, OAuth2Parameters oauth2Params,
                                                    AuthenticationResult authenticationResult, AuthorizationResponseDTO
                                                            authorizationResponseDTO, ResponseModeProvider
                                                            responseModeProvider)
            throws OAuthSystemException, URISyntaxException, ConsentHandlingFailedException {

        boolean isOIDCRequest = OAuth2Util.isOIDCAuthzRequest(oauth2Params.getScopes());
        AuthenticatedUser authenticatedUser = authenticationResult.getSubject();

        if (authenticatedUser.getUserAttributes() != null) {
            authenticatedUser.setUserAttributes(new ConcurrentHashMap<>(authenticatedUser.getUserAttributes()));
        }

        addToAuthenticationResultDetailsToOAuthMessage(oAuthMessage, authenticationResult, authenticatedUser);

        OIDCSessionState sessionState = new OIDCSessionState();
        String redirectURL;
        try {
            redirectURL = doUserAuthorization(oAuthMessage, oAuthMessage.getSessionDataKeyFromLogin(), sessionState,
                    authorizationResponseDTO);
        } catch (OAuthProblemException ex) {
            if (isFormPostOrFormPostJWTResponseMode(oauth2Params.getResponseMode())) {
                return handleFailedState(oAuthMessage, oauth2Params, ex, authorizationResponseDTO);
            } else {
                redirectURL = EndpointUtil.getErrorRedirectURL(ex, oauth2Params);
                authorizationResponseDTO.setError(HttpServletResponse.SC_FOUND, ex.getMessage(), ex.getError());
            }
        }

        if (!authorizationResponseDTO.getIsConsentRedirect()) {
            if (isFormPostWithoutErrors(oAuthMessage, authorizationResponseDTO)) {
                handleFormPostResponseMode(oAuthMessage, sessionState, authorizationResponseDTO);
                if (authorizationResponseDTO.getIsForwardToOAuthResponseJSP()) {
                    return Response.ok().build();
                }
                return Response.ok(responseModeProvider.getAuthResponseBuilderEntity(authorizationResponseDTO)).build();
            } else {
                if (isFormPostWithErrors(authorizationResponseDTO, responseModeProvider)) {

                    /* Error message is added as query parameters to the redirect URL if response mode is form post
                     * or form post jwt but redirect url is not a json object.
                     */
                    return Response.status(authorizationResponseDTO.getResponseCode())
                            .location(new URI((getQueryResponseModeProvider())
                                    .getAuthResponseRedirectUrl(authorizationResponseDTO))).build();
                }
            }
        }

        if (isOIDCRequest) {
            String sessionStateParam = manageOIDCSessionState(oAuthMessage,
                    sessionState, oauth2Params, authenticatedUser.getAuthenticatedSubjectIdentifier(),
                    oAuthMessage.getSessionDataCacheEntry(), authorizationResponseDTO);
            redirectURL = OIDCSessionManagementUtil.addSessionStateToURL(redirectURL, sessionStateParam,
                    oauth2Params.getResponseType());
            authorizationResponseDTO.setSessionState(sessionStateParam);
        }
        if (authorizationResponseDTO.getIsConsentRedirect()) {
            return Response.status(HttpServletResponse.SC_FOUND).location(new URI(redirectURL)).build();
        }
        return Response.status(HttpServletResponse.SC_FOUND).location(
                new URI(responseModeProvider.getAuthResponseRedirectUrl(authorizationResponseDTO))).build();
    }

    private String getSessionDataKeyFromLogin(OAuthMessage oAuthMessage) {

        return oAuthMessage.getSessionDataKeyFromLogin();
    }

    private Response handleFailedState(OAuthMessage oAuthMessage, OAuth2Parameters oauth2Params,
                                       OAuthProblemException oauthException, AuthorizationResponseDTO
                                               authorizationResponseDTO)
            throws URISyntaxException {

        String redirectURL = EndpointUtil.getErrorRedirectURL(oauthException, oauth2Params);
        authorizationResponseDTO.setError(HttpServletResponse.SC_FOUND, oauthException.getMessage(),
                oauthException.getError());
        if (isFormPostOrFormPostJWTResponseMode(oauth2Params.getResponseMode())) {
            authorizationResponseDTO.setState(oauth2Params.getState());
            oauthException.state(oauth2Params.getState());
            return handleFormPostResponseModeError(oAuthMessage, oauthException);
        } else {
            return Response.status(HttpServletResponse.SC_FOUND).location(new URI(redirectURL)).build();
        }
    }

    private Response handleFailedAuthentication(OAuthMessage oAuthMessage, OAuth2Parameters oauth2Params,
                                                AuthenticationResult authnResult,
                                                AuthorizationResponseDTO authorizationResponseDTO)
            throws URISyntaxException {

        OAuthErrorDTO oAuthErrorDTO = EndpointUtil.getOAuth2Service().handleAuthenticationFailure(oauth2Params);
        OAuthProblemException oauthException = buildOAuthProblemException(authnResult, oAuthErrorDTO);
        return handleFailedState(oAuthMessage, oauth2Params, oauthException, authorizationResponseDTO);
    }

    private Response handleEmptyAuthenticationResult(OAuthMessage oAuthMessage, AuthorizationResponseDTO
            authorizationResponseDTO) throws URISyntaxException {

        String appName = getOauth2Params(oAuthMessage).getApplicationName();

        if (log.isDebugEnabled()) {
            log.debug("Invalid authorization request. \'sessionDataKey\' attribute found but " +
                    "corresponding AuthenticationResult does not exist in the cache.");
        }

        OAuth2Parameters oAuth2Parameters = getOAuth2ParamsFromOAuthMessage(oAuthMessage);
        authorizationResponseDTO.setError(HttpServletResponse.SC_FOUND, "Invalid authorization request",
                OAuth2ErrorCodes.INVALID_REQUEST);
        return Response.status(HttpServletResponse.SC_FOUND).location(new URI(
                getErrorPageURL(oAuthMessage.getRequest(), OAuth2ErrorCodes.INVALID_REQUEST, OAuth2ErrorCodes
                        .OAuth2SubErrorCodes.INVALID_AUTHORIZATION_REQUEST, "Invalid authorization request", appName,
                oAuth2Parameters)
        )).build();
    }

    private void addToAuthenticationResultDetailsToOAuthMessage(OAuthMessage oAuthMessage,
                                                                AuthenticationResult authnResult,
                                                                AuthenticatedUser authenticatedUser) {

        oAuthMessage.getSessionDataCacheEntry().setLoggedInUser(authenticatedUser);
        oAuthMessage.getSessionDataCacheEntry().setAuthenticatedIdPs(authnResult.getAuthenticatedIdPs());
        oAuthMessage.getSessionDataCacheEntry().setSessionContextIdentifier((String)
                authnResult.getProperty(FrameworkConstants.AnalyticsAttributes.SESSION_ID));
    }

    private void updateAuthTimeInSessionDataCacheEntry(OAuthMessage oAuthMessage) {

        String commonAuthIdCookieValue = getCommonAuthCookieString(oAuthMessage.getRequest());
        long authTime = getAuthenticatedTimeFromCommonAuthCookieValue(commonAuthIdCookieValue,
                oAuthMessage.getSessionDataCacheEntry().getoAuth2Parameters().getLoginTenantDomain());

        if (authTime > 0) {
            oAuthMessage.getSessionDataCacheEntry().setAuthTime(authTime);
        }

        associateAuthenticationHistory(oAuthMessage.getSessionDataCacheEntry(), commonAuthIdCookieValue);
    }

    private boolean isFormPostResponseMode(OAuthMessage oAuthMessage, String redirectURL) {

        OAuth2Parameters oauth2Params = getOauth2Params(oAuthMessage);
        return isFormPostResponseMode(oauth2Params, redirectURL);
    }

    private boolean isFormPostResponseMode(OAuth2Parameters oauth2Params, String redirectURL) {

        return (OAuthConstants.ResponseModes.FORM_POST.equals(oauth2Params.getResponseMode()) ||
                OAuthConstants.ResponseModes.FORM_POST_JWT.equals(oauth2Params.getResponseMode()))
                && isJSON(redirectURL);
    }

    private boolean isFormPostOrFormPostJWTResponseMode(String responseMode) {

        return (OAuthConstants.ResponseModes.FORM_POST.equals(responseMode) ||
                OAuthConstants.ResponseModes.FORM_POST_JWT.equals(responseMode));
    }

    private Response handleInitialAuthorizationRequest(OAuthMessage oAuthMessage) throws OAuthSystemException,
            OAuthProblemException, URISyntaxException, InvalidRequestParentException {

        if (LoggerUtils.isDiagnosticLogsEnabled()) {
            DiagnosticLog.DiagnosticLogBuilder diagnosticLogBuilder = new DiagnosticLog.DiagnosticLogBuilder(
                    OAuthConstants.LogConstants.OAUTH_INBOUND_SERVICE,
                    OAuthConstants.LogConstants.ActionIDs.RECEIVE_AUTHORIZATION_RESPONSE);
            if (oAuthMessage.getRequest() != null && MapUtils.isNotEmpty(oAuthMessage.getRequest().getParameterMap())) {
                oAuthMessage.getRequest().getParameterMap().forEach((key, value) -> {
                    if (ArrayUtils.isNotEmpty(value)) {
                        diagnosticLogBuilder.inputParam(key, Arrays.asList(value));
                    }
                });
            }
            String userAgentHeader = oAuthMessage.getRequest().getHeader("User-Agent");
            if (StringUtils.isNotEmpty(userAgentHeader)) {
                UserAgent userAgent = new UserAgent(userAgentHeader);
                diagnosticLogBuilder.inputParam("login browser", userAgent.getBrowser())
                        .inputParam("login device", userAgent.getDevice());
            }
            diagnosticLogBuilder.resultMessage("Successfully received OAuth2 Authorize request.")
                    .resultStatus(DiagnosticLog.ResultStatus.SUCCESS)
                    .logDetailLevel(DiagnosticLog.LogDetailLevel.APPLICATION);
            LoggerUtils.triggerDiagnosticLogEvent(diagnosticLogBuilder);
        }
        String redirectURL = handleOAuthAuthorizationRequest(oAuthMessage);
        String type = getRequestProtocolType(oAuthMessage);

        if (AuthenticatorFlowStatus.SUCCESS_COMPLETED == oAuthMessage.getFlowStatus()) {
            return handleAuthFlowThroughFramework(oAuthMessage, type);
        } else {
            return Response.status(HttpServletResponse.SC_FOUND).location(new URI(redirectURL)).build();
        }
    }

    private String getRequestProtocolType(OAuthMessage oAuthMessage) {

        String type = OAuthConstants.Scope.OAUTH2;
        String scopes = oAuthMessage.getRequest().getParameter(OAuthConstants.OAuth10AParams.SCOPE);
        if (scopes != null && scopes.contains(OAuthConstants.Scope.OPENID)) {
            type = OAuthConstants.Scope.OIDC;
        }
        return type;
    }

    private boolean isJSON(String redirectURL) {

        try {
            new JSONObject(redirectURL);
        } catch (JSONException ex) {
            return false;
        }
        return true;
    }

    private String createBaseFormPage(String params, String redirectURI) {

        if (StringUtils.isNotBlank(formPostRedirectPage)) {
            String newPage = formPostRedirectPage;
            String pageWithRedirectURI = newPage.replace("$redirectURI", redirectURI);
            return pageWithRedirectURI.replace("<!--$params-->", params);
        }

        String formHead = "<html>\n" +
                "   <head><title>Submit This Form</title></head>\n" +
                "   <body onload=\"javascript:document.forms[0].submit()\">\n" +
                "    <p>Click the submit button if automatic redirection failed.</p>" +
                "    <form method=\"post\" action=\"" + redirectURI + "\">\n";

        String formBottom = "<input type=\"submit\" value=\"Submit\">" +
                "</form>\n" +
                "</body>\n" +
                "</html>";

        StringBuilder form = new StringBuilder(formHead);
        form.append(params);
        form.append(formBottom);
        return form.toString();
    }

    private String createFormPage(String jsonPayLoad, String redirectURI, String authenticatedIdPs,
                                  String sessionStateValue) {

        String params = buildParams(jsonPayLoad, authenticatedIdPs, sessionStateValue);
        return createBaseFormPage(params, redirectURI);
    }

    private String createErrorFormPage(String redirectURI, OAuthProblemException oauthProblemException) {

        String params = buildErrorParams(oauthProblemException);
        return createBaseFormPage(params, redirectURI);
    }

    private String buildParams(String jsonPayLoad, String authenticatedIdPs, String sessionStateValue) {

        JSONObject jsonObject = new JSONObject(jsonPayLoad);
        StringBuilder paramStringBuilder = new StringBuilder();

        for (Object key : jsonObject.keySet()) {
            paramStringBuilder.append("<input type=\"hidden\" name=\"")
                    .append(key)
                    .append("\"" + "value=\"")
                    .append(Encode.forHtml(jsonObject.get(key.toString()).toString()))
                    .append("\"/>\n");
        }

        if (authenticatedIdPs != null && !authenticatedIdPs.isEmpty()) {
            paramStringBuilder.append("<input type=\"hidden\" name=\"AuthenticatedIdPs\" value=\"")
                    .append(authenticatedIdPs)
                    .append("\"/>\n");
        }

        if (sessionStateValue != null && !sessionStateValue.isEmpty()) {
            paramStringBuilder.append("<input type=\"hidden\" name=\"session_state\" value=\"")
                    .append(sessionStateValue)
                    .append("\"/>\n");
        }
        return paramStringBuilder.toString();
    }

    private String buildErrorParams(OAuthProblemException oauthProblemException) {

        StringBuilder paramStringBuilder = new StringBuilder();

        if (StringUtils.isNotEmpty(oauthProblemException.getError())) {
            paramStringBuilder.append("<input type=\"hidden\" name=\"error\" value=\"")
                    .append(oauthProblemException.getError())
                    .append("\"/>\n");
        }

        if (StringUtils.isNotEmpty(oauthProblemException.getDescription())) {
            paramStringBuilder.append("<input type=\"hidden\" name=\"error_description\" value=\"")
                    .append(oauthProblemException.getDescription())
                    .append("\"/>\n");
        }

        if (StringUtils.isNotEmpty(oauthProblemException.getState())) {
            paramStringBuilder.append("<input type=\"hidden\" name=\"state\" value=\"")
                    .append(oauthProblemException.getState())
                    .append("\"/>\n");
        }

        return paramStringBuilder.toString();
    }

    private void removeAuthenticationResult(OAuthMessage oAuthMessage, String sessionDataKey) {

        if (isCacheAvailable) {
            FrameworkUtils.removeAuthenticationResultFromCache(sessionDataKey);
        } else {
            oAuthMessage.getRequest().removeAttribute(FrameworkConstants.RequestAttribute.AUTH_RESULT);
        }
    }

    private String handleUserConsent(OAuthMessage oAuthMessage, String consent, OIDCSessionState sessionState,
                                     OAuth2Parameters oauth2Params, AuthorizationResponseDTO authorizationResponseDTO)
            throws OAuthSystemException {

        storeUserConsent(oAuthMessage, consent);
        OAuthResponse oauthResponse;
        String responseType = oauth2Params.getResponseType();
        HttpRequestHeaderHandler httpRequestHeaderHandler = new HttpRequestHeaderHandler(oAuthMessage.getRequest());
        OAuth2AuthorizeReqDTO authzReqDTO =
                buildAuthRequest(oauth2Params, oAuthMessage.getSessionDataCacheEntry(), httpRequestHeaderHandler);
        /* We have persisted the oAuthAuthzReqMessageContext before the consent after scope validation. Here we
        retrieve it from the cache and use it again because it contains  information that was set during the scope
        validation process. */
        OAuthAuthzReqMessageContext oAuthAuthzReqMessageContext =
                oAuthMessage.getSessionDataCacheEntry().getAuthzReqMsgCtx();
        oAuthAuthzReqMessageContext.setAuthorizationReqDTO(authzReqDTO);
        // authorizing the request
        OAuth2AuthorizeRespDTO authzRespDTO = authorize(oAuthAuthzReqMessageContext);
        if (authzRespDTO != null && authzRespDTO.getCallbackURI() != null) {
            authorizationResponseDTO.setRedirectUrl(authzRespDTO.getCallbackURI());
        }

        if (isSuccessfulAuthorization(authzRespDTO)) {
            oauthResponse =
                    handleSuccessAuthorization(oAuthMessage, sessionState, oauth2Params, responseType, authzRespDTO,
                            authorizationResponseDTO);
        } else if (isFailureAuthorizationWithErrorCode(authzRespDTO)) {
            // Authorization failure due to various reasons
            return handleFailureAuthorization(oAuthMessage, sessionState, oauth2Params, authzRespDTO,
                    authorizationResponseDTO);
        } else {
            // Authorization failure due to various reasons
            return handleServerErrorAuthorization(oAuthMessage, sessionState, oauth2Params, authorizationResponseDTO);
        }

        //When response_mode equals to form_post, body parameter is passed back.
        if (isFormPostModeAndResponseBodyExists(oauth2Params, oauthResponse)) {
            authorizationResponseDTO.getSuccessResponseDTO().setFormPostBody(oauthResponse.getBody());
            return oauthResponse.getBody();
        } else {
            // When responseType contains "id_token", the resulting token is passed back as a URI fragment
            // as per the specification: http://openid.net/specs/openid-connect-core-1_0.html#HybridCallback
            if (hasIDTokenOrTokenInResponseType(responseType)) {
                return buildOIDCResponseWithURIFragment(oauthResponse, authzRespDTO);
            } else {
                return appendAuthenticatedIDPs(oAuthMessage.getSessionDataCacheEntry(), oauthResponse.getLocationUri(),
                        authorizationResponseDTO);
            }
        }
    }

    private boolean hasIDTokenOrTokenInResponseType(String responseType) {

        return StringUtils.isNotBlank(responseType)
                && (responseType.toLowerCase().contains(OAuthConstants.ID_TOKEN)
                || responseType.toLowerCase().contains(OAuthConstants.TOKEN));
    }

    private String buildOIDCResponseWithURIFragment(OAuthResponse oauthResponse, OAuth2AuthorizeRespDTO authzRespDTO) {

        if (authzRespDTO.getCallbackURI().contains("?")) {
            return authzRespDTO.getCallbackURI() + "#" + StringUtils.substring(oauthResponse.getLocationUri()
                    , authzRespDTO.getCallbackURI().length() + 1);
        } else {
            return oauthResponse.getLocationUri().replace("?", "#");
        }
    }

    private boolean isFailureAuthorizationWithErrorCode(OAuth2AuthorizeRespDTO authzRespDTO) {

        return authzRespDTO != null && authzRespDTO.getErrorCode() != null;
    }

    private boolean isSuccessfulAuthorization(OAuth2AuthorizeRespDTO authzRespDTO) {

        return authzRespDTO != null && authzRespDTO.getErrorCode() == null;
    }

    private void storeUserConsent(OAuthMessage oAuthMessage, String consent) throws OAuthSystemException {

        OAuth2Parameters oauth2Params = getOauth2Params(oAuthMessage);
        String applicationName = oauth2Params.getApplicationName();
        AuthenticatedUser loggedInUser = getLoggedInUser(oAuthMessage);
        String clientId = oauth2Params.getClientId();

        ServiceProvider serviceProvider = getServiceProvider(oauth2Params.getClientId());

        if (!isConsentSkipped(serviceProvider)) {
            boolean approvedAlways = OAuthConstants.Consent.APPROVE_ALWAYS.equals(consent);
            if (approvedAlways) {
                OpenIDConnectUserRPStore.getInstance().putUserRPToStore(loggedInUser, applicationName,
                        true, clientId);
                if (hasPromptContainsConsent(oauth2Params)) {
                    EndpointUtil.storeOAuthScopeConsent(loggedInUser, oauth2Params, true);
                } else {
                    EndpointUtil.storeOAuthScopeConsent(loggedInUser, oauth2Params, false);
                }
            }
        }
    }

    private boolean isFormPostModeAndResponseBodyExists(OAuth2Parameters oauth2Params, OAuthResponse oauthResponse) {

        return (OAuthConstants.ResponseModes.FORM_POST.equals(oauth2Params.getResponseMode()) ||
                OAuthConstants.ResponseModes.FORM_POST_JWT.equals(oauth2Params.getResponseMode()))
                && StringUtils.isNotEmpty(oauthResponse.getBody());
    }

    private String handleServerErrorAuthorization(OAuthMessage oAuthMessage, OIDCSessionState sessionState,
                                                  OAuth2Parameters oauth2Params,
                                                  AuthorizationResponseDTO authorizationResponseDTO) {

        sessionState.setAuthenticated(false);
        String errorCode = OAuth2ErrorCodes.SERVER_ERROR;
        String errorMsg = "Error occurred while processing the request";
        OAuthProblemException oauthProblemException = OAuthProblemException.error(
                errorCode, errorMsg);
        authorizationResponseDTO.setError(HttpServletResponse.SC_FOUND, errorMsg, errorCode);
        if (LoggerUtils.isDiagnosticLogsEnabled()) {
            DiagnosticLog.DiagnosticLogBuilder diagnosticLogBuilder = new DiagnosticLog.DiagnosticLogBuilder(
                    OAuthConstants.LogConstants.OAUTH_INBOUND_SERVICE,
                    OAuthConstants.LogConstants.ActionIDs.HANDLE_AUTHORIZATION);
            if (oauth2Params != null) {
                diagnosticLogBuilder.inputParam(LogConstants.InputKeys.CLIENT_ID, oauth2Params.getClientId())
                        .inputParam(LogConstants.InputKeys.APPLICATION_NAME, oauth2Params.getApplicationName())
                        .inputParam(OAuthConstants.LogConstants.InputKeys.REDIRECT_URI, oauth2Params.getRedirectURI())
                        .inputParam(LogConstants.InputKeys.SCOPE, oauth2Params.getScopes())
                        .inputParam(RESPONSE_TYPE, oauth2Params.getResponseType());
            }
            diagnosticLogBuilder.resultStatus(DiagnosticLog.ResultStatus.FAILED)
                    .logDetailLevel(DiagnosticLog.LogDetailLevel.APPLICATION)
                    .resultMessage(errorMsg);
            LoggerUtils.triggerDiagnosticLogEvent(diagnosticLogBuilder);
        }
        return EndpointUtil.getErrorRedirectURL(oAuthMessage.getRequest(),
                oauthProblemException, oauth2Params);
    }

    private String handleFailureAuthorization(OAuthMessage oAuthMessage, OIDCSessionState sessionState,
                                              OAuth2Parameters oauth2Params,
                                              OAuth2AuthorizeRespDTO authzRespDTO,
        AuthorizationResponseDTO authorizationResponseDTO) {

        sessionState.setAuthenticated(false);
        String errorMsg;
        if (authzRespDTO.getErrorMsg() != null) {
            errorMsg = authzRespDTO.getErrorMsg();
        } else {
            errorMsg = "Error occurred while processing the request";
        }
        OAuthProblemException oauthProblemException = OAuthProblemException.error(
                authzRespDTO.getErrorCode(), errorMsg);
        authorizationResponseDTO.setError(HttpServletResponse.SC_FOUND, errorMsg,
                authzRespDTO.getErrorCode());
        if (LoggerUtils.isDiagnosticLogsEnabled()) {
            DiagnosticLog.DiagnosticLogBuilder diagnosticLogBuilder = new DiagnosticLog.DiagnosticLogBuilder(
                    OAuthConstants.LogConstants.OAUTH_INBOUND_SERVICE,
                    OAuthConstants.LogConstants.ActionIDs.HANDLE_AUTHORIZATION);
            if (oauth2Params != null) {
                diagnosticLogBuilder.inputParam(LogConstants.InputKeys.CLIENT_ID, oauth2Params.getClientId())
                        .inputParam(LogConstants.InputKeys.APPLICATION_NAME, oauth2Params.getApplicationName())
                        .inputParam(OAuthConstants.LogConstants.InputKeys.REDIRECT_URI, oauth2Params.getRedirectURI())
                        .inputParam(LogConstants.InputKeys.SCOPE, oauth2Params.getScopes())
                        .inputParam(RESPONSE_TYPE, oauth2Params.getResponseType());
            }
            diagnosticLogBuilder.resultStatus(DiagnosticLog.ResultStatus.FAILED)
                    .resultMessage("Error occurred while processing the authorization: " + errorMsg)
                    .logDetailLevel(DiagnosticLog.LogDetailLevel.APPLICATION);
            LoggerUtils.triggerDiagnosticLogEvent(diagnosticLogBuilder);
        }
        return EndpointUtil.getErrorRedirectURL(oAuthMessage.getRequest(), oauthProblemException, oauth2Params);
    }

    private String handleAuthorizationFailureBeforeConsent(OAuthMessage oAuthMessage, OAuth2Parameters oauth2Params,
                                              OAuth2AuthorizeRespDTO authzRespDTO) {

        String errorMsg = authzRespDTO.getErrorMsg() != null ? authzRespDTO.getErrorMsg()
                : "Error occurred while processing authorization request.";
        OAuthProblemException oauthProblemException = OAuthProblemException.error(
                authzRespDTO.getErrorCode(), errorMsg);
        if (LoggerUtils.isDiagnosticLogsEnabled()) {
            DiagnosticLog.DiagnosticLogBuilder diagnosticLogBuilder = new DiagnosticLog.DiagnosticLogBuilder(
                    OAuthConstants.LogConstants.OAUTH_INBOUND_SERVICE,
                    OAuthConstants.LogConstants.ActionIDs.VALIDATE_SCOPES_BEFORE_CONSENT);
            diagnosticLogBuilder.inputParam(LogConstants.InputKeys.CLIENT_ID, oauth2Params.getClientId())
                    .inputParam(LogConstants.InputKeys.APPLICATION_NAME, oauth2Params.getApplicationName())
                    .inputParam(OAuthConstants.LogConstants.InputKeys.REDIRECT_URI, authzRespDTO.getCallbackURI())
                    .resultMessage("Error occurred when processing the authorization request before consent. " +
                            authzRespDTO.getErrorMsg())
                    .resultStatus(DiagnosticLog.ResultStatus.FAILED)
                    .logDetailLevel(DiagnosticLog.LogDetailLevel.APPLICATION);
            LoggerUtils.triggerDiagnosticLogEvent(diagnosticLogBuilder);
        }
        return EndpointUtil.getErrorRedirectURL(oAuthMessage.getRequest(), oauthProblemException, oauth2Params);
    }

    private OAuthResponse handleSuccessAuthorization(OAuthMessage oAuthMessage, OIDCSessionState sessionState,
                                                     OAuth2Parameters oauth2Params, String responseType,
                                                     OAuth2AuthorizeRespDTO authzRespDTO,
                                                     AuthorizationResponseDTO authorizationResponseDTO)
            throws OAuthSystemException {

        OAuthASResponse.OAuthAuthorizationResponseBuilder builder = OAuthASResponse.authorizationResponse(
                oAuthMessage.getRequest(), HttpServletResponse.SC_FOUND);
        // all went okay
        if (isAuthorizationCodeExists(authzRespDTO)) {
            // Get token binder if it is enabled for the client.
            Optional<TokenBinder> tokenBinderOptional = getTokenBinder(oauth2Params.getClientId());
            String tokenBindingValue = null;
            if (tokenBinderOptional.isPresent()) {
                TokenBinder tokenBinder = tokenBinderOptional.get();
                tokenBindingValue = tokenBinder.getOrGenerateTokenBindingValue(oAuthMessage.getRequest());
                tokenBinder.setTokenBindingValueForResponse(oAuthMessage.getResponse(), tokenBindingValue);
                if (LoggerUtils.isDiagnosticLogsEnabled()) {
                    LoggerUtils.triggerDiagnosticLogEvent(new DiagnosticLog.DiagnosticLogBuilder(
                            OAuthConstants.LogConstants.OAUTH_INBOUND_SERVICE, "generate-token-binding-value")
                            .inputParam(LogConstants.InputKeys.CLIENT_ID, oauth2Params.getClientId())
                            .inputParam("token binding value", tokenBindingValue)
                            .configParam("token binder type", tokenBinder.getBindingType())
                            .resultMessage("Successfully generated token binding value.")
                            .logDetailLevel(DiagnosticLog.LogDetailLevel.APPLICATION)
                            .resultStatus(DiagnosticLog.ResultStatus.SUCCESS));
                }
            }
            setAuthorizationCode(oAuthMessage, authzRespDTO, builder, tokenBindingValue, oauth2Params,
                    authorizationResponseDTO);
        }
        if (Constants.RESPONSE_TYPE_DEVICE.equalsIgnoreCase(responseType)) {
            cacheUserAttributesByDeviceCode(oAuthMessage.getSessionDataCacheEntry());
        }
        if (isResponseTypeNotIdTokenOrNone(responseType, authzRespDTO)) {
            setAccessToken(authzRespDTO, builder, authorizationResponseDTO);
            setScopes(authzRespDTO, builder);
        }
        if (isIdTokenExists(authzRespDTO)) {
            setIdToken(authzRespDTO, builder, authorizationResponseDTO);
            oAuthMessage.setProperty(OIDC_SESSION_ID, authzRespDTO.getOidcSessionId());
        }
        if (StringUtils.isNotBlank(oauth2Params.getState())) {
            builder.setParam(OAuth.OAUTH_STATE, oauth2Params.getState());
            authorizationResponseDTO.setState(oauth2Params.getState());
        }
        String redirectURL = authzRespDTO.getCallbackURI();

        OAuthResponse oauthResponse;

        if (isFormPostOrFormPostJWTResponseMode(oauth2Params.getResponseMode())) {
            oauthResponse = handleFormPostMode(oAuthMessage, builder, redirectURL, authorizationResponseDTO);
        } else {
            oauthResponse = builder.location(redirectURL).buildQueryMessage();
        }
        if (LoggerUtils.isDiagnosticLogsEnabled()) {
            DiagnosticLog.DiagnosticLogBuilder diagnosticLogBuilder = new DiagnosticLog.DiagnosticLogBuilder(
                    OAuthConstants.LogConstants.OAUTH_INBOUND_SERVICE,
                    OAuthConstants.LogConstants.ActionIDs.HANDLE_AUTHORIZATION);
            diagnosticLogBuilder.inputParam(LogConstants.InputKeys.CLIENT_ID, oauth2Params.getClientId())
                    .inputParam(LogConstants.InputKeys.APPLICATION_NAME, oauth2Params.getApplicationName())
                    .inputParam(OAuthConstants.LogConstants.InputKeys.REDIRECT_URI, redirectURL)
                    .inputParam(RESPONSE_TYPE, oauth2Params.getResponseMode())
                    .inputParam("authorized scopes", authzRespDTO.getScope())
                    .resultMessage("Successfully generated oauth response.")
                    .resultStatus(DiagnosticLog.ResultStatus.SUCCESS)
                    .logDetailLevel(DiagnosticLog.LogDetailLevel.APPLICATION);
            LoggerUtils.triggerDiagnosticLogEvent(diagnosticLogBuilder);
        }
        sessionState.setAuthenticated(true);
        return oauthResponse;
    }

    private Optional<TokenBinder> getTokenBinder(String clientId) throws OAuthSystemException {

        OAuthAppDO oAuthAppDO;
        try {
            oAuthAppDO = OAuth2Util.getAppInformationByClientId(clientId);
        } catch (IdentityOAuth2Exception | InvalidOAuthClientException e) {
            throw new OAuthSystemException("Failed to retrieve OAuth application with client id: " + clientId, e);
        }

        if (oAuthAppDO == null || StringUtils.isBlank(oAuthAppDO.getTokenBindingType())) {
            return Optional.empty();
        }

        OAuth2Service oAuth2Service = getOAuth2Service();
        List<TokenBinder> supportedTokenBinders = oAuth2Service.getSupportedTokenBinders();
        if (supportedTokenBinders == null || supportedTokenBinders.isEmpty()) {
            return Optional.empty();
        }

        return supportedTokenBinders.stream().filter(t -> t.getBindingType().equals(oAuthAppDO.getTokenBindingType()))
                .findAny();
    }

    private OAuthResponse handleFormPostMode(OAuthMessage oAuthMessage,
                                             OAuthASResponse.OAuthAuthorizationResponseBuilder builder,
                                             String redirectURL, AuthorizationResponseDTO authorizationResponseDTO)
            throws OAuthSystemException {

        OAuthResponse oauthResponse;
        String authenticatedIdPs = oAuthMessage.getSessionDataCacheEntry().getAuthenticatedIdPs();
        if (authenticatedIdPs != null && !authenticatedIdPs.isEmpty()) {
            builder.setParam(AUTHENTICATED_ID_PS, oAuthMessage.getSessionDataCacheEntry().getAuthenticatedIdPs());
            authorizationResponseDTO.setAuthenticatedIDPs
                    (oAuthMessage.getSessionDataCacheEntry().getAuthenticatedIdPs());
        }
        oauthResponse = builder.location(redirectURL).buildJSONMessage();
        return oauthResponse;
    }

    private boolean isIdTokenExists(OAuth2AuthorizeRespDTO authzRespDTO) {

        return StringUtils.isNotBlank(authzRespDTO.getIdToken());
    }

    private boolean isResponseTypeNotIdTokenOrNone(String responseType, OAuth2AuthorizeRespDTO authzRespDTO) {

        return StringUtils.isNotBlank(authzRespDTO.getAccessToken()) &&
                !OAuthConstants.ID_TOKEN.equalsIgnoreCase(responseType) &&
                !OAuthConstants.NONE.equalsIgnoreCase(responseType);
    }

    private boolean isAuthorizationCodeExists(OAuth2AuthorizeRespDTO authzRespDTO) {

        return StringUtils.isNotBlank(authzRespDTO.getAuthorizationCode());
    }

    private void setIdToken(OAuth2AuthorizeRespDTO authzRespDTO,
                            OAuthASResponse.OAuthAuthorizationResponseBuilder builder,
                            AuthorizationResponseDTO authorizationResponseDTO) {

        builder.setParam(OAuthConstants.ID_TOKEN, authzRespDTO.getIdToken());
        authorizationResponseDTO.getSuccessResponseDTO().setIdToken(authzRespDTO.getIdToken());
    }

    private void setAuthorizationCode(OAuthMessage oAuthMessage, OAuth2AuthorizeRespDTO authzRespDTO,
                                      OAuthASResponse.OAuthAuthorizationResponseBuilder builder,
                                      String tokenBindingValue, OAuth2Parameters oauth2Params, AuthorizationResponseDTO
                                              authorizationResponseDTO)
            throws OAuthSystemException {

        String authorizationCode = authzRespDTO.getAuthorizationCode();
        builder.setCode(authorizationCode);
        authorizationResponseDTO.getSuccessResponseDTO().setAuthorizationCode(authorizationCode);

        AccessTokenExtendedAttributes tokenExtendedAttributes = null;
        if (isConsentResponseFromUser(oAuthMessage)) {
            tokenExtendedAttributes = getExtendedTokenAttributes(oAuthMessage, oauth2Params);
        }
        addUserAttributesToOAuthMessage(oAuthMessage, authorizationCode, authzRespDTO.getCodeId(),
                tokenBindingValue, tokenExtendedAttributes);
    }

    private AccessTokenExtendedAttributes getExtendedTokenAttributes(OAuthMessage oAuthMessage,
                                                                     OAuth2Parameters oauth2Params) {

        try {
            ServiceProvider serviceProvider = getServiceProvider(oauth2Params.getClientId());
            // TODO: Improve to read the script separately instead of reading from adaptive script.
            if (!EndpointUtil.isExternalConsentPageEnabledForSP(serviceProvider) ||
                    serviceProvider.getLocalAndOutBoundAuthenticationConfig().getAuthenticationScriptConfig() == null) {
                return null;
            }
            Gson gson = new Gson();
            JSEngine jsEngine = EngineUtils.getEngineFromConfig();
            JsLogger jsLogger = new JsLogger();
            Map<String, Object> bindings = new HashMap<>();
            bindings.put(FrameworkConstants.JSAttributes.JS_LOG, jsLogger);
            List<String> accessTokenJSObject = new ArrayList<>();
            Map<String, Object> parameterMap = gson.fromJson(gson.toJson(oAuthMessage.getRequest().getParameterMap()),
                    new TypeToken<Map<String, Object>>() {
                    }.getType());
            accessTokenJSObject.add(ACCESS_TOKEN_JS_OBJECT);
            Map<String, Object> result = jsEngine
                    .createEngine()
                    .addBindings(bindings)
                    .evalScript(
                            serviceProvider.getLocalAndOutBoundAuthenticationConfig().getAuthenticationScriptConfig()
                                    .getContent())
                    .invokeFunction(DYNAMIC_TOKEN_DATA_FUNCTION, parameterMap)
                    .getJSObjects(accessTokenJSObject);
            AccessTokenExtendedAttributes accessTokenExtendedAttributes =
                    gson.fromJson(gson.toJson(result.get(ACCESS_TOKEN_JS_OBJECT)), AccessTokenExtendedAttributes.class);
            if (accessTokenExtendedAttributes != null) {
                accessTokenExtendedAttributes.setExtendedToken(true);
            }
            return accessTokenExtendedAttributes;
        } catch (Exception e) {
            String msg = "Error occurred when processing consent response request from tenant: " +
                    oauth2Params.getTenantDomain() + "after consent.";
            if (LoggerUtils.isDiagnosticLogsEnabled()) {
                LoggerUtils.triggerDiagnosticLogEvent(new DiagnosticLog.DiagnosticLogBuilder(
                        OAuthConstants.LogConstants.OAUTH_INBOUND_SERVICE,  "authorize-client")
                        .inputParam(LogConstants.InputKeys.CLIENT_ID, oauth2Params.getClientId())
                        .inputParam(LogConstants.InputKeys.ERROR_MESSAGE, e.getMessage())
                        .resultMessage(msg)
                        .logDetailLevel(DiagnosticLog.LogDetailLevel.APPLICATION)
                        .resultStatus(DiagnosticLog.ResultStatus.FAILED));
            }
            log.warn(msg, e);
        }
        return null;
    }

    private void setAccessToken(OAuth2AuthorizeRespDTO authzRespDTO,
                                OAuthASResponse.OAuthAuthorizationResponseBuilder builder,
                                AuthorizationResponseDTO authorizationResponseDTO) {

        builder.setAccessToken(authzRespDTO.getAccessToken());
        builder.setExpiresIn(authzRespDTO.getValidityPeriod());
        builder.setParam(OAuth.OAUTH_TOKEN_TYPE, BEARER);
        authorizationResponseDTO.getSuccessResponseDTO().setAccessToken(authzRespDTO.getAccessToken());
        authorizationResponseDTO.getSuccessResponseDTO().setTokenType(BEARER);
        authorizationResponseDTO.getSuccessResponseDTO().setValidityPeriod(authzRespDTO.getValidityPeriod());
    }

    private void setScopes(OAuth2AuthorizeRespDTO authzRespDTO,
                           OAuthASResponse.OAuthAuthorizationResponseBuilder builder) {

        String[] scopes = authzRespDTO.getScope();
        if (scopes != null && scopes.length > 0) {
            String scopeString =  StringUtils.join(scopes, " ");
            builder.setScope(scopeString.trim());
        }
    }

    private void addUserAttributesToOAuthMessage(OAuthMessage oAuthMessage, String code, String codeId,
                                                 String tokenBindingValue,
                                                 AccessTokenExtendedAttributes tokenExtendedAttributes)
            throws OAuthSystemException {

        SessionDataCacheEntry sessionDataCacheEntry = oAuthMessage.getSessionDataCacheEntry();
        AuthorizationGrantCacheEntry authorizationGrantCacheEntry = new AuthorizationGrantCacheEntry(
                sessionDataCacheEntry.getLoggedInUser().getUserAttributes());

        ClaimMapping key = new ClaimMapping();
        Claim claimOfKey = new Claim();
        claimOfKey.setClaimUri(OAuth2Util.SUB);
        key.setRemoteClaim(claimOfKey);
        String sub = sessionDataCacheEntry.getLoggedInUser().getUserAttributes().get(key);

        if (StringUtils.isBlank(sub)) {
            sub = sessionDataCacheEntry.getLoggedInUser().getAuthenticatedSubjectIdentifier();
        }
        if (StringUtils.isNotBlank(sub)) {
            if (log.isDebugEnabled() && IdentityUtil.isTokenLoggable(IdentityConstants.IdentityTokens.USER_CLAIMS)) {
                log.debug("Setting subject: " + sub + " as the sub claim in cache against the authorization code.");
            }
            authorizationGrantCacheEntry.setSubjectClaim(sub);
        }
        //PKCE
        String[] pkceCodeChallengeArray = sessionDataCacheEntry.getParamMap().get(
                OAuthConstants.OAUTH_PKCE_CODE_CHALLENGE);
        String[] pkceCodeChallengeMethodArray = sessionDataCacheEntry.getParamMap().get(
                OAuthConstants.OAUTH_PKCE_CODE_CHALLENGE_METHOD);
        String pkceCodeChallenge = null;
        String pkceCodeChallengeMethod = null;

        if (ArrayUtils.isNotEmpty(pkceCodeChallengeArray)) {
            pkceCodeChallenge = pkceCodeChallengeArray[0];
        }
        if (ArrayUtils.isNotEmpty(pkceCodeChallengeMethodArray)) {
            pkceCodeChallengeMethod = pkceCodeChallengeMethodArray[0];
        }
        authorizationGrantCacheEntry.setAcrValue(sessionDataCacheEntry.getoAuth2Parameters().getACRValues());
        authorizationGrantCacheEntry.setNonceValue(sessionDataCacheEntry.getoAuth2Parameters().getNonce());
        authorizationGrantCacheEntry.setCodeId(codeId);
        authorizationGrantCacheEntry.setPkceCodeChallenge(pkceCodeChallenge);
        authorizationGrantCacheEntry.setPkceCodeChallengeMethod(pkceCodeChallengeMethod);
        authorizationGrantCacheEntry.setEssentialClaims(
                sessionDataCacheEntry.getoAuth2Parameters().getEssentialClaims());
        authorizationGrantCacheEntry.setAuthTime(sessionDataCacheEntry.getAuthTime());
        authorizationGrantCacheEntry.setMaxAge(sessionDataCacheEntry.getoAuth2Parameters().getMaxAge());
        authorizationGrantCacheEntry.setTokenBindingValue(tokenBindingValue);
        authorizationGrantCacheEntry.setSessionContextIdentifier(sessionDataCacheEntry.getSessionContextIdentifier());
        authorizationGrantCacheEntry.setAccessTokenExtensionDO(tokenExtendedAttributes);

        String[] sessionIds = sessionDataCacheEntry.getParamMap().get(FrameworkConstants.SESSION_DATA_KEY);
        if (ArrayUtils.isNotEmpty(sessionIds)) {
            String commonAuthSessionId = sessionIds[0];
            SessionContext sessionContext = FrameworkUtils.getSessionContextFromCache(commonAuthSessionId,
                    sessionDataCacheEntry.getoAuth2Parameters().getLoginTenantDomain());
            if (sessionContext != null) {
                String selectedAcr = sessionContext.getSessionAuthHistory().getSelectedAcrValue();
                authorizationGrantCacheEntry.setSelectedAcrValue(selectedAcr);
            }
        }

        String[] amrEntries = sessionDataCacheEntry.getParamMap().get(OAuthConstants.AMR);
        if (amrEntries != null) {
            for (String amrEntry : amrEntries) {
                authorizationGrantCacheEntry.addAmr(amrEntry);
            }
        }
        authorizationGrantCacheEntry.setAuthorizationCode(code);
        boolean isRequestObjectFlow = sessionDataCacheEntry.getoAuth2Parameters().isRequestObjectFlow();
        authorizationGrantCacheEntry.setRequestObjectFlow(isRequestObjectFlow);
        oAuthMessage.setAuthorizationGrantCacheEntry(authorizationGrantCacheEntry);
    }

    /**
     * http://tools.ietf.org/html/rfc6749#section-4.1.2
     * <p/>
     * 4.1.2.1. Error Response
     * <p/>
     * If the request fails due to a missing, invalid, or mismatching
     * redirection URI, or if the client identifier is missing or invalid,
     * the authorization server SHOULD inform the resource owner of the
     * error and MUST NOT automatically redirect the user-agent to the
     * invalid redirection URI.
     * <p/>
     * If the resource owner denies the access request or if the request
     * fails for reasons other than a missing or invalid redirection URI,
     * the authorization server informs the client by adding the following
     * parameters to the query component of the redirection URI using the
     * "application/x-www-form-urlencoded" format
     *
     * @param oAuthMessage oAuthMessage
     * @return String redirectURL
     * @throws OAuthSystemException  OAuthSystemException
     * @throws OAuthProblemException OAuthProblemException
     */
    private String handleOAuthAuthorizationRequest(OAuthMessage oAuthMessage)
            throws OAuthSystemException, OAuthProblemException, InvalidRequestException {

        OAuth2ClientValidationResponseDTO validationResponse = validateClient(oAuthMessage);

        if (!validationResponse.isValidClient()) {
            EndpointUtil.triggerOnRequestValidationFailure(oAuthMessage, validationResponse);
            return getErrorPageURL(oAuthMessage.getRequest(), validationResponse.getErrorCode(), OAuth2ErrorCodes
                    .OAuth2SubErrorCodes.INVALID_CLIENT, validationResponse.getErrorMsg(), null);
        } else {
            populateValidationResponseWithAppDetail(oAuthMessage, validationResponse);
            if (LoggerUtils.isDiagnosticLogsEnabled()) {
                LoggerUtils.triggerDiagnosticLogEvent(new DiagnosticLog.DiagnosticLogBuilder(
                        OAuthConstants.LogConstants.OAUTH_INBOUND_SERVICE,
                        OAuthConstants.LogConstants.ActionIDs.VALIDATE_OAUTH_CLIENT)
                        .inputParam(LogConstants.InputKeys.CLIENT_ID, oAuthMessage.getClientId())
                        .resultMessage("OAuth client validation is successful.")
                        .logDetailLevel(DiagnosticLog.LogDetailLevel.APPLICATION)
                        .resultStatus(DiagnosticLog.ResultStatus.SUCCESS));
            }
            String tenantDomain = EndpointUtil.getSPTenantDomainFromClientId(oAuthMessage.getClientId());
            setSPAttributeToRequest(oAuthMessage.getRequest(), validationResponse.getApplicationName(), tenantDomain);
        }

        OAuthAuthzRequest oauthRequest = getOAuthAuthzRequest(oAuthMessage.getRequest());

        OAuth2Parameters params = new OAuth2Parameters();
        String sessionDataKey = UUID.randomUUID().toString();
        params.setSessionDataKey(sessionDataKey);
        String redirectURI = populateOauthParameters(params, oAuthMessage, validationResponse, oauthRequest);
        if (redirectURI != null) {
            return redirectURI;
        }

        String prompt = oauthRequest.getParam(OAuthConstants.OAuth20Params.PROMPT);
        params.setPrompt(prompt);

        redirectURI = analyzePromptParameter(oAuthMessage, params, prompt);
        if (redirectURI != null) {
            return redirectURI;
        }

        if (isNonceMandatory(params.getResponseType())) {
            validateNonceParameter(params.getNonce());
        }

        addDataToSessionCache(oAuthMessage, params, sessionDataKey);

        if (LoggerUtils.isDiagnosticLogsEnabled()) {
            LoggerUtils.triggerDiagnosticLogEvent(new DiagnosticLog.DiagnosticLogBuilder(
                    OAuthConstants.LogConstants.OAUTH_INBOUND_SERVICE,
                    OAuthConstants.LogConstants.ActionIDs.VALIDATE_INPUT_PARAMS)
                    .resultMessage("OIDC request input parameter validation is successful.")
                    .logDetailLevel(DiagnosticLog.LogDetailLevel.APPLICATION)
                    .resultStatus(DiagnosticLog.ResultStatus.SUCCESS));
        }

        try {
            oAuthMessage.getRequest().setAttribute(FrameworkConstants.RequestParams.FLOW_STATUS, AuthenticatorFlowStatus
                    .SUCCESS_COMPLETED);
            oAuthMessage.getRequest().setAttribute(FrameworkConstants.SESSION_DATA_KEY, sessionDataKey);
            return getLoginPageURL(oAuthMessage.getClientId(), sessionDataKey, oAuthMessage.isForceAuthenticate(),
                    oAuthMessage.isPassiveAuthentication(), oauthRequest.getScopes(),
                    oAuthMessage.getRequest().getParameterMap(), oAuthMessage.getRequest());
        } catch (IdentityOAuth2Exception e) {
            return handleException(e);
        }
    }

    private void populateValidationResponseWithAppDetail(OAuthMessage oAuthMessage,
                                                         OAuth2ClientValidationResponseDTO validationResponse)
            throws OAuthSystemException {

        String clientId = oAuthMessage.getRequest().getParameter(CLIENT_ID);
        try {
            OAuthAppDO appDO = OAuth2Util.getAppInformationByClientId(clientId);
            if (Boolean.TRUE.equals(oAuthMessage.getRequest().getAttribute(OAuthConstants.PKCE_UNSUPPORTED_FLOW))) {
                validationResponse.setPkceMandatory(false);
            } else {
                validationResponse.setPkceMandatory(appDO.isPkceMandatory());
            }
            validationResponse.setApplicationName(appDO.getApplicationName());
            validationResponse.setPkceSupportPlain(appDO.isPkceSupportPlain());
        } catch (InvalidOAuthClientException | IdentityOAuth2Exception e) {
            throw new OAuthSystemException("Error while retrieving app information for client_id : " + clientId, e);
        }
    }

    /**
     * Checks whether the given authentication flow requires {@code nonce} as a mandatory parameter.
     *
     * @param responseType Response type from the authentication request.
     * @return {@true} {@code true} if parameter is mandatory, {@code false} if not.
     */
    private boolean isNonceMandatory(String responseType) {

        /*
        nonce parameter is required for the OIDC hybrid flow and implicit flow grant types requesting ID_TOKEN.
         */
        return Arrays.stream(responseType.split("\\s+")).anyMatch(OAuthConstants.ID_TOKEN::equals);
    }

    /**
     * Validates the nonce parameter as mandatory.
     *
     * @param nonce {@code nonce} parameter. Presence of nonce in the request object is honoured over
     *              oauth2 request parameters.
     * @throws OAuthProblemException Nonce parameter is not found.
     */
    private void validateNonceParameter(String nonce) throws OAuthProblemException {

        DiagnosticLog.DiagnosticLogBuilder diagnosticLogBuilder = null;
        if (LoggerUtils.isDiagnosticLogsEnabled()) {
            diagnosticLogBuilder = new DiagnosticLog.DiagnosticLogBuilder(
                    OAuthConstants.LogConstants.OAUTH_INBOUND_SERVICE,
                    OAuthConstants.LogConstants.ActionIDs.VALIDATE_INPUT_PARAMS);
            diagnosticLogBuilder.inputParam("nonce", nonce)
                    .logDetailLevel(DiagnosticLog.LogDetailLevel.APPLICATION);
        }
        if (StringUtils.isBlank(nonce)) {
            if (diagnosticLogBuilder != null) {
                // diagnosticLogBuilder will be null if diagnostic logs are disabled.
                diagnosticLogBuilder.resultMessage("'response_type' contains 'id_token' but 'nonce' param not found.")
                        .resultStatus(DiagnosticLog.ResultStatus.FAILED);
                LoggerUtils.triggerDiagnosticLogEvent(diagnosticLogBuilder);
            }
            throw OAuthProblemException.error(OAuthError.TokenResponse.INVALID_REQUEST)
                    .description("\'response_type\' contains \'id_token\'; but \'nonce\' parameter not found");
        }
        if (log.isDebugEnabled()) {
            log.debug("Mandatory " + NONCE + " parameter is successfully validated");
        }
        if (diagnosticLogBuilder != null) {
            // diagnosticLogBuilder will be null if diagnostic logs are disabled.
            diagnosticLogBuilder.resultMessage("'nonce' parameter validation is successful.")
                    .resultStatus(DiagnosticLog.ResultStatus.SUCCESS);
            LoggerUtils.triggerDiagnosticLogEvent(diagnosticLogBuilder);
        }
    }

    private void persistRequestObject(OAuth2Parameters params, RequestObject requestObject)
            throws RequestObjectException {

        String sessionDataKey = params.getSessionDataKey();
        if (EndpointUtil.getRequestObjectService() != null) {
            if (requestObject != null && MapUtils.isNotEmpty(requestObject.getRequestedClaims())) {
                EndpointUtil.getRequestObjectService().addRequestObject(params.getClientId(), sessionDataKey,
                        new ArrayList(requestObject.getRequestedClaims().values()));
                params.setRequestObjectFlow(true);
            }
        }
    }

    private String handleException(IdentityOAuth2Exception e) throws OAuthSystemException {

        if (log.isDebugEnabled()) {
            log.debug("Error while retrieving the login page url.", e);
        }
        throw new OAuthSystemException("Error when encoding login page URL");
    }

    private void addDataToSessionCache(OAuthMessage oAuthMessage, OAuth2Parameters params, String sessionDataKey) {

        SessionDataCacheKey cacheKey = new SessionDataCacheKey(sessionDataKey);
        SessionDataCacheEntry sessionDataCacheEntryNew = new SessionDataCacheEntry();
        sessionDataCacheEntryNew.setoAuth2Parameters(params);
        sessionDataCacheEntryNew.setQueryString(oAuthMessage.getRequest().getQueryString());

        if (oAuthMessage.getRequest().getParameterMap() != null) {
            sessionDataCacheEntryNew.setParamMap(new ConcurrentHashMap<>(oAuthMessage.getRequest().getParameterMap()));
        }
        sessionDataCacheEntryNew.setValidityPeriod(TimeUnit.MINUTES.toNanos(IdentityUtil.getTempDataCleanUpTimeout()));
        SessionDataCache.getInstance().addToCache(cacheKey, sessionDataCacheEntryNew);
    }

    private String analyzePromptParameter(OAuthMessage oAuthMessage, OAuth2Parameters params, String prompt) {

        List promptsList = getSupportedPromtsValues();
        boolean containsNone = (OAuthConstants.Prompt.NONE).equals(prompt);

        DiagnosticLog.DiagnosticLogBuilder diagnosticLogBuilder = null;
        if (LoggerUtils.isDiagnosticLogsEnabled()) {
            diagnosticLogBuilder = new DiagnosticLog.DiagnosticLogBuilder(
                    OAuthConstants.LogConstants.OAUTH_INBOUND_SERVICE,
                    OAuthConstants.LogConstants.ActionIDs.VALIDATE_INPUT_PARAMS);
            diagnosticLogBuilder.inputParam(LogConstants.InputKeys.CLIENT_ID, params.getClientId())
                    .inputParam(OAuthConstants.LogConstants.InputKeys.PROMPT, prompt)
                    .configParam("serverSupportedPrompts", promptsList)
                    .logDetailLevel(DiagnosticLog.LogDetailLevel.APPLICATION)
                    .resultStatus(DiagnosticLog.ResultStatus.FAILED);
        }
        if (StringUtils.isNotBlank(prompt)) {
            List requestedPrompts = getRequestedPromptList(prompt);
            if (!CollectionUtils.containsAny(requestedPrompts, promptsList)) {
                String message = "Invalid prompt variables passed with the authorization request";
                if (diagnosticLogBuilder != null) {
                    // diagnosticLogBuilder will be null if diagnostic logs are disabled.
                    diagnosticLogBuilder.resultMessage(message);
                    LoggerUtils.triggerDiagnosticLogEvent(diagnosticLogBuilder);
                }
                return handleInvalidPromptValues(oAuthMessage, params, prompt, message);
            }

            if (requestedPrompts.size() > 1) {
                if (requestedPrompts.contains(OAuthConstants.Prompt.NONE)) {

                    String message =
                            "Invalid prompt variable combination. The value 'none' cannot be used with others " +
                                    "prompts. Prompt: ";
                    if (diagnosticLogBuilder != null) {
                        // diagnosticLogBuilder will be null if diagnostic logs are disabled.
                        diagnosticLogBuilder.resultMessage(message);
                        LoggerUtils.triggerDiagnosticLogEvent(diagnosticLogBuilder);
                    }
                    return handleInvalidPromptValues(oAuthMessage, params, prompt, message);

                } else if (requestedPrompts.contains(OAuthConstants.Prompt.LOGIN) &&
                        (requestedPrompts.contains(OAuthConstants.Prompt.CONSENT))) {
                    oAuthMessage.setForceAuthenticate(true);
                    oAuthMessage.setPassiveAuthentication(false);
                }
            } else {
                if ((OAuthConstants.Prompt.LOGIN).equals(prompt)) { // prompt for authentication
                    oAuthMessage.setForceAuthenticate(true);
                    oAuthMessage.setPassiveAuthentication(false);
                } else if (containsNone) {
                    oAuthMessage.setForceAuthenticate(false);
                    oAuthMessage.setPassiveAuthentication(true);
                } else if ((OAuthConstants.Prompt.CONSENT).equals(prompt)) {
                    oAuthMessage.setForceAuthenticate(false);
                    oAuthMessage.setPassiveAuthentication(false);
                }
            }
        }
        return null;
    }

    private String handleInvalidPromptValues(OAuthMessage oAuthMessage, OAuth2Parameters params, String prompt, String
            message) {

        if (log.isDebugEnabled()) {
            log.debug(message + " " + prompt);
        }
        OAuthProblemException ex = OAuthProblemException.error(OAuth2ErrorCodes.INVALID_REQUEST, message);
        return EndpointUtil.getErrorRedirectURL(oAuthMessage.getRequest(), ex, params);
    }

    private List getRequestedPromptList(String prompt) {

        String[] prompts = prompt.trim().split("\\s");
        return Arrays.asList(prompts);
    }

    private List<String> getSupportedPromtsValues() {

        return Arrays.asList(OAuthConstants.Prompt.NONE, OAuthConstants.Prompt.LOGIN,
                OAuthConstants.Prompt.CONSENT, OAuthConstants.Prompt.SELECT_ACCOUNT);
    }

    private String validatePKCEParameters(OAuthMessage oAuthMessage, OAuth2ClientValidationResponseDTO
            validationResponse, String pkceChallengeCode, String pkceChallengeMethod) {

        OAuth2Parameters oAuth2Parameters = getOAuth2ParamsFromOAuthMessage(oAuthMessage);

        DiagnosticLog.DiagnosticLogBuilder diagnosticLogBuilder = null;
        if (LoggerUtils.isDiagnosticLogsEnabled()) {
            diagnosticLogBuilder = new DiagnosticLog.DiagnosticLogBuilder(
                    OAuthConstants.LogConstants.OAUTH_INBOUND_SERVICE,
                    OAuthConstants.LogConstants.ActionIDs.VALIDATE_PKCE)
                    .inputParam(LogConstants.InputKeys.CLIENT_ID, oAuth2Parameters.getClientId())
                    .inputParam("PKCE challenge", pkceChallengeCode)
                    .inputParam("PKCE method", pkceChallengeMethod)
                    .logDetailLevel(DiagnosticLog.LogDetailLevel.APPLICATION)
                    .resultStatus(DiagnosticLog.ResultStatus.FAILED);
        }
        // Check if PKCE is mandatory for the application
        if (validationResponse.isPkceMandatory()) {
            if (pkceChallengeCode == null || !OAuth2Util.validatePKCECodeChallenge(pkceChallengeCode,
                    pkceChallengeMethod)) {
                if (diagnosticLogBuilder != null) {
                    // diagnosticLogBuilder will be null if diagnostic logs are disabled.
                    diagnosticLogBuilder.configParam("is PKCE mandatory", "true")
                            .resultMessage("PKCE Challenge is not provided or is not upto RFC 7636 specification.");
                    LoggerUtils.triggerDiagnosticLogEvent(diagnosticLogBuilder);
                }
                return getErrorPageURL(oAuthMessage.getRequest(), OAuth2ErrorCodes.INVALID_REQUEST, OAuth2ErrorCodes
                        .OAuth2SubErrorCodes.INVALID_PKCE_CHALLENGE_CODE, "PKCE is mandatory for this application. " +
                        "PKCE Challenge is not provided or is not upto RFC 7636 " +
                        "specification.", null, oAuth2Parameters);
            }
        }
        //Check if the code challenge method value is neither "plain" or "s256", if so return error
        if (pkceChallengeCode != null && pkceChallengeMethod != null) {
            if (!OAuthConstants.OAUTH_PKCE_PLAIN_CHALLENGE.equals(pkceChallengeMethod) &&
                    !OAuthConstants.OAUTH_PKCE_S256_CHALLENGE.equals(pkceChallengeMethod)) {
                if (diagnosticLogBuilder != null) {
                    // diagnosticLogBuilder will be null if diagnostic logs are disabled.
                    diagnosticLogBuilder.configParam("is PKCE mandatory",
                                    Boolean.toString(validationResponse.isPkceMandatory()))
                            .resultMessage("Unsupported PKCE Challenge Method.");
                    LoggerUtils.triggerDiagnosticLogEvent(diagnosticLogBuilder);
                }
                return getErrorPageURL(oAuthMessage.getRequest(), OAuth2ErrorCodes.INVALID_REQUEST, OAuth2ErrorCodes
                                .OAuth2SubErrorCodes.INVALID_PKCE_CHALLENGE_CODE,
                        "Unsupported PKCE Challenge Method", null, oAuth2Parameters);
            }
        }

        // Check if "plain" transformation algorithm is disabled for the application
        if (pkceChallengeCode != null && !validationResponse.isPkceSupportPlain()) {
            if (pkceChallengeMethod == null || OAuthConstants.OAUTH_PKCE_PLAIN_CHALLENGE.equals(pkceChallengeMethod)) {
                if (diagnosticLogBuilder != null) {
                    // diagnosticLogBuilder will be null if diagnostic logs are disabled.
                    diagnosticLogBuilder.configParam("is PKCE mandatory",
                                    Boolean.toString(validationResponse.isPkceMandatory()))
                            .configParam("is PKCE support plain", "false")
                            .resultMessage("OAuth client does not support 'plain' transformation algorithm.");
                    LoggerUtils.triggerDiagnosticLogEvent(diagnosticLogBuilder);
                }
                return getErrorPageURL(oAuthMessage.getRequest(), OAuth2ErrorCodes.INVALID_REQUEST, OAuth2ErrorCodes
                        .OAuth2SubErrorCodes.INVALID_PKCE_CHALLENGE_CODE, "This application does not support " +
                        "\"plain\" transformation algorithm.", null, oAuth2Parameters);
            }
        }

        // If PKCE challenge code was sent, check if the code challenge is upto specifications
        if (pkceChallengeCode != null && !OAuth2Util.validatePKCECodeChallenge(pkceChallengeCode,
                pkceChallengeMethod)) {
            if (diagnosticLogBuilder != null) {
                // diagnosticLogBuilder will be null if diagnostic logs are disabled.
                diagnosticLogBuilder.configParam("is PKCE mandatory",
                                Boolean.toString(validationResponse.isPkceMandatory()))
                        .resultMessage("Code challenge used is not up to RFC 7636 specifications.");
                LoggerUtils.triggerDiagnosticLogEvent(diagnosticLogBuilder);
            }
            return getErrorPageURL(oAuthMessage.getRequest(), OAuth2ErrorCodes.INVALID_REQUEST, OAuth2ErrorCodes
                    .OAuth2SubErrorCodes.INVALID_PKCE_CHALLENGE_CODE, "Code challenge used is not up to RFC 7636 " +
                    "specifications.", null, oAuth2Parameters);
        }
        if (diagnosticLogBuilder != null) {
            diagnosticLogBuilder.resultMessage("PKCE validation is successful.")
                    .resultStatus(DiagnosticLog.ResultStatus.SUCCESS);
            LoggerUtils.triggerDiagnosticLogEvent(diagnosticLogBuilder);
        }
        return null;
    }

    private boolean isPkceSupportEnabled() {

        return getOAuth2Service().isPKCESupportEnabled();
    }

    private String getSpDisplayName(String clientId) throws OAuthSystemException {

        if (getOAuthServerConfiguration().isShowDisplayNameInConsentPage()) {
            ServiceProvider serviceProvider = getServiceProvider(clientId);
            ServiceProviderProperty[] serviceProviderProperties = serviceProvider.getSpProperties();
            for (ServiceProviderProperty serviceProviderProperty : serviceProviderProperties) {
                if (DISPLAY_NAME.equals(serviceProviderProperty.getName())) {
                    return serviceProviderProperty.getValue();
                }
            }
        }
        return StringUtils.EMPTY;
    }

    private String populateOauthParameters(OAuth2Parameters params, OAuthMessage oAuthMessage,
                                           OAuth2ClientValidationResponseDTO validationResponse,
                                           OAuthAuthzRequest oauthRequest)
            throws OAuthSystemException, InvalidRequestException {

        String clientId = oAuthMessage.getClientId();
        params.setClientId(clientId);
        params.setRedirectURI(validationResponse.getCallbackURL());
        params.setResponseType(oauthRequest.getResponseType());
        params.setResponseMode(oauthRequest.getParam(RESPONSE_MODE));
        params.setScopes(oauthRequest.getScopes());
        if (params.getScopes() == null) { // to avoid null pointers
            Set<String> scopeSet = new HashSet<String>();
            scopeSet.add("");
            params.setScopes(scopeSet);
        }
        params.setState(oauthRequest.getState());
        params.setApplicationName(validationResponse.getApplicationName());

        String spDisplayName = getSpDisplayName(clientId);
        if (StringUtils.isNotBlank(spDisplayName)) {
            params.setDisplayName(spDisplayName);
        }

        // OpenID Connect specific request parameters
        params.setNonce(oauthRequest.getParam(OAuthConstants.OAuth20Params.NONCE));
        params.setDisplay(oauthRequest.getParam(OAuthConstants.OAuth20Params.DISPLAY));
        params.setIDTokenHint(oauthRequest.getParam(OAuthConstants.OAuth20Params.ID_TOKEN_HINT));
        params.setLoginHint(oauthRequest.getParam(OAuthConstants.OAuth20Params.LOGIN_HINT));

        // Set the service provider tenant domain.
        params.setTenantDomain(getSpTenantDomain(clientId));

        // Set the login tenant domain.
        String loginTenantDomain = getLoginTenantDomain(oAuthMessage, clientId);
        params.setLoginTenantDomain(loginTenantDomain);

        if (StringUtils.isNotBlank(oauthRequest.getParam(ACR_VALUES)) && !"null".equals(oauthRequest.getParam
                (ACR_VALUES))) {
            List acrValuesList = Arrays.asList(oauthRequest.getParam(ACR_VALUES).split(" "));
            LinkedHashSet acrValuesHashSet = new LinkedHashSet<>(acrValuesList);
            params.setACRValues(acrValuesHashSet);
            oAuthMessage.getRequest().setAttribute(ACR_VALUES, acrValuesList);
        }
        if (StringUtils.isNotBlank(oauthRequest.getParam(CLAIMS))) {
            params.setEssentialClaims(oauthRequest.getParam(CLAIMS));
        }

        handleMaxAgeParameter(oauthRequest, params);

        /*
            OIDC Request object will supersede parameters sent in the OAuth Authorization request. So handling the
            OIDC Request object needs to done after processing all request parameters.
         */
        if (OAuth2Util.isOIDCAuthzRequest(oauthRequest.getScopes())) {
            try {
                handleOIDCRequestObject(oAuthMessage, oauthRequest, params);
            } catch (RequestObjectException e) {
                if (log.isDebugEnabled()) {
                    log.debug("Request Object Handling failed due to : " + e.getErrorCode() + " for client_id: "
                            + clientId + " of tenantDomain: " + params.getTenantDomain(), e);
                }
                if (StringUtils.isNotBlank(oAuthMessage.getRequest().getParameter(REQUEST_URI))) {
                    return EndpointUtil.getErrorPageURL(oAuthMessage.getRequest(), OAuth2ErrorCodes
                                    .OAuth2SubErrorCodes.INVALID_REQUEST_URI,
                            e.getErrorCode(), e.getErrorMessage(), null, params);
                } else {
                    return EndpointUtil.getErrorPageURL(oAuthMessage.getRequest(), OAuth2ErrorCodes
                                    .OAuth2SubErrorCodes.INVALID_REQUEST_OBJECT, e.getErrorCode(), e.getErrorMessage(),
                            null, params);
                }
            }
        }

        if (isPkceSupportEnabled()) {
            String pkceChallengeCode = getPkceCodeChallenge(oAuthMessage, params, validationResponse.isPkceMandatory());
            String pkceChallengeMethod = getPkceCodeChallengeMethod(oAuthMessage, params);

            String redirectURI = validatePKCEParameters(oAuthMessage, validationResponse, pkceChallengeCode,
                    pkceChallengeMethod);
            if (redirectURI != null) {
                return redirectURI;
            }
            params.setPkceCodeChallenge(pkceChallengeCode);
            params.setPkceCodeChallengeMethod(pkceChallengeMethod);
        }

        return null;
    }

    private String getSpTenantDomain(String clientId) throws InvalidRequestException {

        try {
            // At this point we have verified that a valid app exists for the client_id. So we directly get the SP
            // tenantDomain.
            return OAuth2Util.getTenantDomainOfOauthApp(clientId);
        } catch (InvalidOAuthClientException | IdentityOAuth2Exception e) {
            throw new InvalidRequestException("Error retrieving Service Provider tenantDomain for client_id: "
                    + clientId, OAuth2ErrorCodes.INVALID_REQUEST, OAuth2ErrorCodes.OAuth2SubErrorCodes
                    .UNEXPECTED_SERVER_ERROR);
        }
    }

    private String getLoginTenantDomain(OAuthMessage oAuthMessage, String clientId) throws InvalidRequestException {

        if (!IdentityTenantUtil.isTenantedSessionsEnabled()) {
            return EndpointUtil.getSPTenantDomainFromClientId(oAuthMessage.getClientId());
        }

        String loginTenantDomain =
                oAuthMessage.getRequest().getParameter(FrameworkConstants.RequestParams.LOGIN_TENANT_DOMAIN);
        if (StringUtils.isBlank(loginTenantDomain)) {
            return EndpointUtil.getSPTenantDomainFromClientId(oAuthMessage.getClientId());
        }
        return loginTenantDomain;
    }

    private void handleMaxAgeParameter(OAuthAuthzRequest oauthRequest,
                                       OAuth2Parameters params) throws InvalidRequestException {
        // Set max_age parameter sent in the authorization request.
        String maxAgeParam = oauthRequest.getParam(OAuthConstants.OIDCClaims.MAX_AGE);
        if (StringUtils.isNotBlank(maxAgeParam)) {
            try {
                params.setMaxAge(Long.parseLong(maxAgeParam));
            } catch (NumberFormatException ex) {
                if (log.isDebugEnabled()) {
                    log.debug("Invalid max_age parameter: '" + maxAgeParam + "' sent in the authorization request.");
                }
                if (LoggerUtils.isDiagnosticLogsEnabled()) {
                    LoggerUtils.triggerDiagnosticLogEvent(new DiagnosticLog.DiagnosticLogBuilder(
                            OAuthConstants.LogConstants.OAUTH_INBOUND_SERVICE,
                            OAuthConstants.LogConstants.ActionIDs.VALIDATE_INPUT_PARAMS)
                            .inputParam(LogConstants.InputKeys.CLIENT_ID, params.getClientId())
                            .inputParam("max age", maxAgeParam)
                            .resultMessage("Invalid max_age parameter value.")
                            .logDetailLevel(DiagnosticLog.LogDetailLevel.APPLICATION)
                            .resultStatus(DiagnosticLog.ResultStatus.FAILED));
                }
                throw new InvalidRequestException("Invalid max_age parameter value sent in the authorization request" +
                        ".", OAuth2ErrorCodes.INVALID_REQUEST, OAuth2ErrorCodes.OAuth2SubErrorCodes.INVALID_PARAMETERS);
            }
        }
    }

    private void handleOIDCRequestObject(OAuthMessage oAuthMessage, OAuthAuthzRequest oauthRequest,
                                         OAuth2Parameters parameters)
            throws RequestObjectException, InvalidRequestException {

        validateRequestObjectParams(oauthRequest);
        String requestObjValue = null;
        if (isRequestUri(oauthRequest)) {
            requestObjValue = oauthRequest.getParam(REQUEST_URI);
        } else if (isRequestParameter(oauthRequest)) {
            requestObjValue = oauthRequest.getParam(REQUEST);
        }
        // Mandate request object for FAPI requests
        // https://openid.net/specs/openid-financial-api-part-2-1_0.html#authorization-server (5.2.2-1)
        if (isFapiConformant(oAuthMessage.getClientId())) {
            if (requestObjValue == null) {
                throw new InvalidRequestException("Request Object is mandatory for FAPI Conformant Applications.",
                        OAuth2ErrorCodes.INVALID_REQUEST, "Request object is missing.");
            }
        }

        if (StringUtils.isNotEmpty(requestObjValue)) {
            handleRequestObject(oAuthMessage, oauthRequest, parameters);
        } else {
            if (log.isDebugEnabled()) {
                log.debug("Authorization Request does not contain a Request Object or Request Object reference.");
            }
        }
    }

    private void validateRequestObjectParams(OAuthAuthzRequest oauthRequest) throws RequestObjectException {

        if (StringUtils.isNotEmpty(oauthRequest.getParam(REQUEST)) && StringUtils.isNotEmpty(oauthRequest.getParam
                (REQUEST_URI))) {
            if (LoggerUtils.isDiagnosticLogsEnabled()) {
                LoggerUtils.triggerDiagnosticLogEvent(new DiagnosticLog.DiagnosticLogBuilder(
                        OAuthConstants.LogConstants.OAUTH_INBOUND_SERVICE,
                        OAuthConstants.LogConstants.ActionIDs.VALIDATE_OAUTH_CLIENT)
                        .inputParam("request", oauthRequest.getParam(REQUEST))
                        .inputParam(OAuthConstants.LogConstants.InputKeys.REDIRECT_URI,
                                oauthRequest.getParam(REQUEST_URI))
                        .resultMessage("'request' and 'request_uri' parameters associated with the same " +
                                "authorization request.")
                        .logDetailLevel(DiagnosticLog.LogDetailLevel.APPLICATION)
                        .resultStatus(DiagnosticLog.ResultStatus.FAILED
                ));
            }
            throw new RequestObjectException(OAuth2ErrorCodes.INVALID_REQUEST, "Both request and " +
                    "request_uri parameters can not be associated with the same authorization request.");
        }
    }

    private void handleRequestObject(OAuthMessage oAuthMessage, OAuthAuthzRequest oauthRequest,
                                     OAuth2Parameters parameters)
            throws RequestObjectException, InvalidRequestException {

        RequestObject requestObject = OIDCRequestObjectUtil.buildRequestObject(oauthRequest, parameters);
        if (requestObject == null) {
            throw new RequestObjectException(OAuth2ErrorCodes.INVALID_REQUEST, "Unable to build a valid Request " +
                    "Object from the authorization request.");
        }
            /*
              When the request parameter is used, the OpenID Connect request parameter values contained in the JWT
              supersede those passed using the OAuth 2.0 request syntax
             */
        boolean isFapiConformant = isFapiConformant(oAuthMessage.getClientId());
        // If FAPI conformant, claims outside request object should be ignored.
        overrideAuthzParameters(oAuthMessage, parameters, oauthRequest.getParam(REQUEST),
                oauthRequest.getParam(REQUEST_URI), requestObject, isFapiConformant);

        // If the redirect uri was not given in auth request the registered redirect uri will be available here,
        // so validating if the registered redirect uri is a single uri that can be properly redirected.
        if (StringUtils.isBlank(parameters.getRedirectURI()) ||
                StringUtils.startsWith(parameters.getRedirectURI(), REGEX_PATTERN)) {
            if (LoggerUtils.isDiagnosticLogsEnabled()) {
                LoggerUtils.triggerDiagnosticLogEvent(new DiagnosticLog.DiagnosticLogBuilder(
                        OAuthConstants.LogConstants.OAUTH_INBOUND_SERVICE,
                        OAuthConstants.LogConstants.ActionIDs.VALIDATE_INPUT_PARAMS)
                        .resultMessage("Redirect URI is not present in the authorization request.")
                        .logDetailLevel(DiagnosticLog.LogDetailLevel.APPLICATION)
                        .resultStatus(DiagnosticLog.ResultStatus.FAILED));
            }
            throw new InvalidRequestException(
                    OAuthConstants.OAuthError.AuthorizationResponsei18nKey.INVALID_REDIRECT_URI,
                    OAuth2ErrorCodes.INVALID_REQUEST, OAuth2ErrorCodes.OAuth2SubErrorCodes.INVALID_REDIRECT_URI);
        }
        persistRequestObject(parameters, requestObject);
    }

    private void overrideAuthzParameters(OAuthMessage oAuthMessage, OAuth2Parameters params,
                                         String requestParameterValue,
                                         String requestURIParameterValue, RequestObject requestObject,
                                         boolean ignoreClaimsOutsideRequestObject) {

        if (StringUtils.isNotBlank(requestParameterValue) || StringUtils.isNotBlank(requestURIParameterValue)) {
            replaceIfPresent(requestObject, REDIRECT_URI, params::setRedirectURI, ignoreClaimsOutsideRequestObject);
            replaceIfPresent(requestObject, NONCE, params::setNonce, ignoreClaimsOutsideRequestObject);
            replaceIfPresent(requestObject, STATE, params::setState, ignoreClaimsOutsideRequestObject);
            replaceIfPresent(requestObject, DISPLAY, params::setDisplay, ignoreClaimsOutsideRequestObject);
            replaceIfPresent(requestObject, RESPONSE_MODE, params::setResponseMode, ignoreClaimsOutsideRequestObject);
            replaceIfPresent(requestObject, LOGIN_HINT, params::setLoginHint, ignoreClaimsOutsideRequestObject);
            replaceIfPresent(requestObject, ID_TOKEN_HINT, params::setIDTokenHint, ignoreClaimsOutsideRequestObject);
            replaceIfPresent(requestObject, PROMPT, params::setPrompt, ignoreClaimsOutsideRequestObject);

            if (requestObject.getClaim(CLAIMS) instanceof net.minidev.json.JSONObject) {
                // Claims in the request object is in the type of net.minidev.json.JSONObject,
                // hence retrieving claims as a JSONObject
                net.minidev.json.JSONObject claims = (net.minidev.json.JSONObject) requestObject.getClaim(CLAIMS);
                params.setEssentialClaims(claims.toJSONString());
            }

            if (isPkceSupportEnabled()) {
                // If code_challenge and code_challenge_method is sent inside the request object then add them to
                // Oauth2 parameters.
                replaceIfPresent(requestObject, CODE_CHALLENGE, params::setPkceCodeChallenge,
                        ignoreClaimsOutsideRequestObject);
                replaceIfPresent(requestObject, CODE_CHALLENGE_METHOD, params::setPkceCodeChallengeMethod,
                        ignoreClaimsOutsideRequestObject);
            }

            if (StringUtils.isNotEmpty(requestObject.getClaimValue(SCOPE))) {
                String scopeString = requestObject.getClaimValue(SCOPE);
                params.setScopes(new HashSet<>(Arrays.asList(scopeString.split(SPACE_SEPARATOR))));
            }
            if (StringUtils.isNotEmpty(requestObject.getClaimValue(MAX_AGE))) {
                params.setMaxAge(Integer.parseInt(requestObject.getClaimValue(MAX_AGE)));
            }
            if (StringUtils.isNotEmpty(requestObject.getClaimValue(AUTH_TIME))) {
                params.setAuthTime(Long.parseLong(requestObject.getClaimValue(AUTH_TIME)));
            }
            if (StringUtils.isNotEmpty(requestObject.getClaimValue(ACR_VALUES))) {
                String acrString = requestObject.getClaimValue(ACR_VALUES);
                params.setACRValues(new LinkedHashSet<>(Arrays.asList(acrString.split(COMMA_SEPARATOR))));
                oAuthMessage.getRequest().setAttribute(ACR_VALUES,
                        new ArrayList<>(Arrays.asList(acrString.split(COMMA_SEPARATOR))));
            } else {
                List<String> acrRequestedValues = getAcrValues(requestObject);
                if (CollectionUtils.isNotEmpty(acrRequestedValues)) {
                    oAuthMessage.getRequest().setAttribute(ACR_VALUES, acrRequestedValues);
                }
            }
            if (LoggerUtils.isDiagnosticLogsEnabled()) {
                LoggerUtils.triggerDiagnosticLogEvent(new DiagnosticLog.DiagnosticLogBuilder(
                        OAuthConstants.LogConstants.OAUTH_INBOUND_SERVICE,
                        OAuthConstants.LogConstants.ActionIDs.OVERRIDE_AUTHZ_PARAMS)
                        .resultMessage("Successfully overridden the parameters in authorization request with the " +
                                "parameters available in request object.")
                        .logDetailLevel(DiagnosticLog.LogDetailLevel.APPLICATION)
                        .resultStatus(DiagnosticLog.ResultStatus.SUCCESS));
            }
        }
    }

    /**
     * To get the value(s) for "acr" from request object.
     *
     * @param requestObject {@link RequestObject}
     * @return list of acr value(s)
     */
    private List<String> getAcrValues(RequestObject requestObject) {

        List<String> acrRequestedValues = null;
        if (requestObject != null) {
            Map<String, List<RequestedClaim>> requestedClaims = requestObject.getRequestedClaims();
            List<RequestedClaim> requestedClaimsForIdToken = requestedClaims.get(OIDCConstants.ID_TOKEN);
            if (CollectionUtils.isNotEmpty(requestedClaimsForIdToken)) {
                for (RequestedClaim requestedClaim : requestedClaimsForIdToken) {
                    if (OAuthConstants.ACR.equalsIgnoreCase(requestedClaim.getName()) && requestedClaim.isEssential()) {
                        acrRequestedValues = requestedClaim.getValues();
                        if (CollectionUtils.isEmpty(acrRequestedValues) && StringUtils
                                .isNotEmpty(requestedClaim.getValue())) {
                            acrRequestedValues = Collections.singletonList(requestedClaim.getValue());
                        }
                        break;
                    }
                }
            }
        }
        return acrRequestedValues;
    }

    private void replaceIfPresent(RequestObject requestObject, String claim, Consumer<String> consumer,
                                  boolean ignoreClaimsOutsideRequestObject) {

        String claimValue = requestObject.getClaimValue(claim);
        if (StringUtils.isNotEmpty(claimValue)) {
            consumer.accept(claimValue);
        } else if (ignoreClaimsOutsideRequestObject) {
            consumer.accept(null);
        }
    }

    private static boolean isRequestUri(OAuthAuthzRequest oAuthAuthzRequest) {

        String param = oAuthAuthzRequest.getParam(REQUEST_URI);
        return StringUtils.isNotBlank(param);
    }

    private static boolean isRequestParameter(OAuthAuthzRequest oAuthAuthzRequest) {

        String param = oAuthAuthzRequest.getParam(REQUEST);
        return StringUtils.isNotBlank(param);
    }

    private OAuth2ClientValidationResponseDTO validateClient(OAuthMessage oAuthMessage) {

        return getOAuth2Service().validateClientInfo(oAuthMessage.getRequest());
    }

    /**
     * Return ServiceProvider for the given clientId
     *
     * @param clientId clientId
     * @return ServiceProvider ServiceProvider
     * @throws OAuthSystemException if couldn't retrieve ServiceProvider Information
     */
    private ServiceProvider getServiceProvider(String clientId) throws OAuthSystemException {

        try {
            return OAuth2Util.getServiceProvider(clientId);
        } catch (IdentityOAuth2ClientException e) {
            String msg = "Couldn't retrieve Service Provider for clientId: " + clientId;
            if (log.isDebugEnabled()) {
                log.debug(msg, e);
            }
            throw new OAuthSystemException(msg, e);
        } catch (IdentityOAuth2Exception e) {
            String msg = "Couldn't retrieve Service Provider for clientId: " + clientId;
            log.error(msg, e);
            throw new OAuthSystemException(msg, e);
        }
    }

    /**
     * prompt : none
     * The Authorization Server MUST NOT display any authentication
     * or consent user interface pages. An error is returned if the
     * End-User is not already authenticated or the Client does not
     * have pre-configured consent for the requested scopes. This
     * can be used as a method to check for existing authentication
     * and/or consent.
     * <p/>
     * prompt : consent
     * The Authorization Server MUST prompt the End-User for consent before
     * returning information to the Client.
     * <p/>
     * prompt Error : consent_required
     * The Authorization Server requires End-User consent. This
     * error MAY be returned when the prompt parameter in the
     * Authorization Request is set to none to request that the
     * Authorization Server should not display any user
     * interfaces to the End-User, but the Authorization Request
     * cannot be completed without displaying a user interface
     * for End-User consent.
     *
     * @return String URL
     * @throws OAuthSystemException OAuthSystemException
     */
    private String doUserAuthorization(OAuthMessage oAuthMessage, String sessionDataKeyFromLogin,
                                       OIDCSessionState sessionState, AuthorizationResponseDTO authorizationResponseDTO)
            throws OAuthSystemException, ConsentHandlingFailedException, OAuthProblemException {

        OAuth2Parameters oauth2Params = getOauth2Params(oAuthMessage);
        AuthenticatedUser authenticatedUser = getLoggedInUser(oAuthMessage);

        /* Here we validate all scopes before user consent to prevent invalidate scopes prompt for consent in the
        consent page. */
        HttpRequestHeaderHandler httpRequestHeaderHandler = new HttpRequestHeaderHandler(oAuthMessage.getRequest());
        OAuth2AuthorizeReqDTO authzReqDTO =
                buildAuthRequest(oauth2Params, oAuthMessage.getSessionDataCacheEntry(), httpRequestHeaderHandler);
        try {
            if (LoggerUtils.isDiagnosticLogsEnabled()) {
                DiagnosticLog.DiagnosticLogBuilder diagnosticLogBuilder = new DiagnosticLog.DiagnosticLogBuilder(
                        OAuthConstants.LogConstants.OAUTH_INBOUND_SERVICE,
                        OAuthConstants.LogConstants.ActionIDs.VALIDATE_SCOPES_BEFORE_CONSENT);
                diagnosticLogBuilder.inputParam(LogConstants.InputKeys.CLIENT_ID, oauth2Params.getClientId())
                        .inputParam(LogConstants.InputKeys.APPLICATION_NAME, oauth2Params.getApplicationName())
                        .inputParam("scopes to be validate", oauth2Params.getScopes())
                        .resultStatus(DiagnosticLog.ResultStatus.SUCCESS)
                        .resultMessage("Scope validation started.")
                        .logDetailLevel(DiagnosticLog.LogDetailLevel.APPLICATION);
                LoggerUtils.triggerDiagnosticLogEvent(diagnosticLogBuilder);
            }
            validateScopesBeforeConsent(oAuthMessage, oauth2Params, authzReqDTO);
            if (LoggerUtils.isDiagnosticLogsEnabled()) {
                DiagnosticLog.DiagnosticLogBuilder diagnosticLogBuilder = new DiagnosticLog.DiagnosticLogBuilder(
                        OAuthConstants.LogConstants.OAUTH_INBOUND_SERVICE,
                        OAuthConstants.LogConstants.ActionIDs.VALIDATE_SCOPES_BEFORE_CONSENT);
                diagnosticLogBuilder.inputParam(LogConstants.InputKeys.CLIENT_ID, oauth2Params.getClientId())
                        .inputParam(LogConstants.InputKeys.APPLICATION_NAME, oauth2Params.getApplicationName())
                        .inputParam("scopes after validation", oauth2Params.getScopes())
                        .resultStatus(DiagnosticLog.ResultStatus.SUCCESS)
                        .resultMessage("Scope validation completed.")
                        .logDetailLevel(DiagnosticLog.LogDetailLevel.APPLICATION);
                LoggerUtils.triggerDiagnosticLogEvent(diagnosticLogBuilder);
            }
        } catch (IdentityOAuth2UnauthorizedScopeException e) {
            OAuth2AuthorizeRespDTO authorizeRespDTO = new OAuth2AuthorizeRespDTO();
            authorizeRespDTO.setErrorCode(e.getErrorCode());
            authorizeRespDTO.setErrorMsg(e.getMessage());
            authorizeRespDTO.setCallbackURI(authzReqDTO.getCallbackUrl());
            authorizationResponseDTO.setError(HttpServletResponse.SC_FOUND, e.getMessage(), e.getErrorCode());
            return handleAuthorizationFailureBeforeConsent(oAuthMessage, oauth2Params, authorizeRespDTO);
        }

        boolean hasUserApproved = isUserAlreadyApproved(oauth2Params, authenticatedUser);

        if (hasPromptContainsConsent(oauth2Params)) {
            // Remove any existing consents.
            String clientId = oauth2Params.getClientId();
            OpenIDConnectUserRPStore.getInstance().removeConsentForUser(authenticatedUser, clientId);
            if (LoggerUtils.isDiagnosticLogsEnabled()) {
                DiagnosticLog.DiagnosticLogBuilder diagnosticLogBuilder = new DiagnosticLog.DiagnosticLogBuilder(
                        OAuthConstants.LogConstants.OAUTH_INBOUND_SERVICE,
                        OAuthConstants.LogConstants.ActionIDs.REMOVE_USER_CONSENT);
                diagnosticLogBuilder.inputParam(LogConstants.InputKeys.CLIENT_ID, oauth2Params.getClientId())
                        .inputParam(OAuthConstants.LogConstants.InputKeys.PROMPT, oauth2Params.getPrompt())
                        .resultMessage("'prompt' contains consent. Hence existing user consent is revoked.")
                        .logDetailLevel(DiagnosticLog.LogDetailLevel.APPLICATION)
                        .resultStatus(DiagnosticLog.ResultStatus.SUCCESS);
                try {
                    diagnosticLogBuilder.inputParam(LogConstants.InputKeys.USER_ID, authenticatedUser.getUserId());
                } catch (UserIdNotFoundException e) {
                    if (StringUtils.isNotBlank(authenticatedUser.getAuthenticatedSubjectIdentifier())) {
                        diagnosticLogBuilder.inputParam(LogConstants.InputKeys.USER, LoggerUtils.isLogMaskingEnable ?
                                LoggerUtils.getMaskedContent(authenticatedUser.getAuthenticatedSubjectIdentifier())
                                : authenticatedUser.getAuthenticatedSubjectIdentifier());
                    }
                }
                LoggerUtils.triggerDiagnosticLogEvent(diagnosticLogBuilder);
            }
            if (log.isDebugEnabled()) {
                log.debug("Prompt parameter contains 'consent'. Existing consents for user: "
                        + authenticatedUser.toFullQualifiedUsername() + " for oauth app with clientId: " + clientId
                        + " are revoked and user will be prompted to give consent again.");
            }
            // Need to prompt for consent and get user consent for claims as well.
            return promptUserForConsent(sessionDataKeyFromLogin, oauth2Params, authenticatedUser, true,
                    oAuthMessage, authorizationResponseDTO);
        } else if (isPromptNone(oauth2Params)) {
            return handlePromptNone(oAuthMessage, sessionState, oauth2Params, authenticatedUser, hasUserApproved,
                    authorizationResponseDTO);
        } else if (isPromptLogin(oauth2Params) || isPromptParamsNotPresent(oauth2Params)
                || isPromptSelectAccount(oauth2Params)) {
            /*
             * IS does not currently support multiple logged-in sessions.
             * Therefore, gracefully handling prompt=select_account by mimicking the behaviour of a request that does
             * not have a prompt param.
             */
            return handleConsent(oAuthMessage, sessionDataKeyFromLogin, sessionState, oauth2Params, authenticatedUser,
                    hasUserApproved, authorizationResponseDTO);
        } else {
            return StringUtils.EMPTY;
        }
    }

    /**
     * Validate scopes before consent page.
     *
     * @param  oAuthMessage oAuthMessage
     * @param oauth2Params oauth2Params
     */
    private void validateScopesBeforeConsent(OAuthMessage oAuthMessage, OAuth2Parameters oauth2Params,
                                             OAuth2AuthorizeReqDTO authzReqDTO)
            throws IdentityOAuth2UnauthorizedScopeException, OAuthSystemException {

        try {
            OAuthAuthzReqMessageContext authzReqMsgCtx = getOAuth2Service().validateScopesBeforeConsent(authzReqDTO);
            // Here we need to preserve the OAuthAuthzReqMessageContext to preserve backward compatibility as
            // extensions might add information to context that needs to be available when authorizing
            // (issue code, token) the request later.
            oAuthMessage.getSessionDataCacheEntry().setAuthzReqMsgCtx(authzReqMsgCtx);
            if (ArrayUtils.isEmpty(authzReqMsgCtx.getApprovedScope())) {
                oauth2Params.setScopes(new HashSet<>(Collections.emptyList()));
            } else {
                oauth2Params.setScopes(new HashSet<>(Arrays.asList(authzReqMsgCtx.getApprovedScope())));
            }
        } catch (IdentityOAuth2Exception | InvalidOAuthClientException e) {
            log.error("Error occurred while validating requested scopes.", e);
            throw new OAuthSystemException("Error occurred while validating requested scopes", e);
        }
    }

    private OAuth2Parameters getOauth2Params(OAuthMessage oAuthMessage) {

        return oAuthMessage.getSessionDataCacheEntry().getoAuth2Parameters();
    }

    private AuthenticatedUser getLoggedInUser(OAuthMessage oAuthMessage) {

        return oAuthMessage.getSessionDataCacheEntry().getLoggedInUser();
    }

    private String handleConsent(OAuthMessage oAuthMessage, String sessionDataKey,
                                 OIDCSessionState sessionState, OAuth2Parameters oauth2Params,
                                 AuthenticatedUser authenticatedUser, boolean hasUserApproved, AuthorizationResponseDTO
                                         authorizationResponseDTO)
            throws OAuthSystemException, ConsentHandlingFailedException {

        ServiceProvider serviceProvider = getServiceProvider(oauth2Params.getClientId());

        if (isConsentSkipped(serviceProvider)) {
            sessionState.setAddSessionState(true);
            return handleUserConsent(oAuthMessage, APPROVE, sessionState, oauth2Params, authorizationResponseDTO);
        } else if (hasUserApproved) {
            return handleApproveAlwaysWithPromptForNewConsent(oAuthMessage, sessionState, oauth2Params,
                    authorizationResponseDTO);
        } else {
            return promptUserForConsent(sessionDataKey, oauth2Params, authenticatedUser, false,
                    oAuthMessage, authorizationResponseDTO);
        }
    }

    private boolean isPromptParamsNotPresent(OAuth2Parameters oauth2Params) {

        return StringUtils.isBlank(oauth2Params.getPrompt());
    }

    private boolean isPromptLogin(OAuth2Parameters oauth2Params) {

        return (OAuthConstants.Prompt.LOGIN).equals(oauth2Params.getPrompt());
    }

    private String promptUserForConsent(String sessionDataKey, OAuth2Parameters oauth2Params,
                                        AuthenticatedUser user, boolean ignoreExistingConsents,
                                        OAuthMessage oAuthMessage, AuthorizationResponseDTO authorizationResponseDTO)
            throws ConsentHandlingFailedException, OAuthSystemException {

        authorizationResponseDTO.setIsConsentRedirect(true);
        String clientId = oauth2Params.getClientId();
        String tenantDomain = oauth2Params.getTenantDomain();

        String preConsent;
        if (ignoreExistingConsents) {
            // Ignore existing consents and prompt for all SP mandatory and requested claims.
            if (log.isDebugEnabled()) {
                log.debug("Initiating consent handling for user: " + user.toFullQualifiedUsername() + " for client_id: "
                        + clientId + "  of tenantDomain: " + tenantDomain + " excluding existing consents.");
            }
            preConsent = handlePreConsentExcludingExistingConsents(oauth2Params, user);
        } else {
            if (log.isDebugEnabled()) {
                log.debug("Initiating consent handling for user: " + user.toFullQualifiedUsername() + " for client_id: "
                        + clientId + "  of tenantDomain: " + tenantDomain + " including existing consents.");
            }
            preConsent = handlePreConsentIncludingExistingConsents(oauth2Params, user);
        }
        if (LoggerUtils.isDiagnosticLogsEnabled()) {
            LoggerUtils.triggerDiagnosticLogEvent(new DiagnosticLog.DiagnosticLogBuilder(
                    OAuthConstants.LogConstants.OAUTH_INBOUND_SERVICE,
                    OAuthConstants.LogConstants.ActionIDs.PROMPT_CONSENT_PAGE)
                    .inputParam(LogConstants.InputKeys.CLIENT_ID, clientId)
                    .resultMessage("Redirecting to Consent Page URL.")
                    .logDetailLevel(DiagnosticLog.LogDetailLevel.APPLICATION)
                    .resultStatus(DiagnosticLog.ResultStatus.SUCCESS));
        }
        return getUserConsentURL(sessionDataKey, oauth2Params, user, preConsent, oAuthMessage);
    }

    private String handlePromptNone(OAuthMessage oAuthMessage,
                                    OIDCSessionState sessionState,
                                    OAuth2Parameters oauth2Params,
                                    AuthenticatedUser authenticatedUser,
                                    boolean hasUserApproved, AuthorizationResponseDTO authorizationResponseDTO)
            throws OAuthSystemException,
            ConsentHandlingFailedException, OAuthProblemException {

        if (isUserSessionNotExists(authenticatedUser)) {
            // prompt=none but user is not logged in. Therefore throw error according to
            // http://openid.net/specs/openid-connect-core-1_0.html#AuthRequest
            sessionState.setAddSessionState(true);
            if (LoggerUtils.isDiagnosticLogsEnabled()) {
                LoggerUtils.triggerDiagnosticLogEvent(new DiagnosticLog.DiagnosticLogBuilder(
                        OAuthConstants.LogConstants.OAUTH_INBOUND_SERVICE,
                        OAuthConstants.LogConstants.ActionIDs.VALIDATE_USER_SESSION)
                        .inputParam(LogConstants.InputKeys.CLIENT_ID, oauth2Params.getClientId())
                        .resultMessage("Request with 'prompt=none' but user session does not exist.")
                        .logDetailLevel(DiagnosticLog.LogDetailLevel.APPLICATION)
                        .resultStatus(DiagnosticLog.ResultStatus.FAILED));
            }
            throw OAuthProblemException.error(OAuth2ErrorCodes.LOGIN_REQUIRED,
                    "Request with \'prompt=none\' but user session does not exist");
        }

        if (isIdTokenHintExists(oauth2Params)) {
            // prompt=none with id_token_hint parameter with an id_token indicating a previously authenticated session.
            return handleIdTokenHint(oAuthMessage, sessionState, oauth2Params, authenticatedUser, hasUserApproved,
                    authorizationResponseDTO);
        } else {
            // Handle previously approved consent for prompt=none scenario
            return handlePreviouslyApprovedConsent(oAuthMessage, sessionState, oauth2Params, hasUserApproved,
                    authorizationResponseDTO);
        }
    }

    /**
     * Consent page can be skipped by setting OpenIDConnect configuration or by setting SP property.
     *
     * @param serviceProvider Service provider related to this request.
     * @return A boolean stating whether consent page is skipped or not.
     */
    private boolean isConsentSkipped(ServiceProvider serviceProvider) {

        return getOAuthServerConfiguration().getOpenIDConnectSkipeUserConsentConfig()
                || FrameworkUtils.isConsentPageSkippedForSP(serviceProvider);
    }

    private boolean isConsentFromUserRequired(String preConsentQueryParams) {

        return StringUtils.isNotBlank(preConsentQueryParams);
    }

    private String handlePreConsentExcludingExistingConsents(OAuth2Parameters oauth2Params, AuthenticatedUser user)
            throws ConsentHandlingFailedException, OAuthSystemException {

        return handlePreConsent(oauth2Params, user, false);
    }

    private String handlePreConsentIncludingExistingConsents(OAuth2Parameters oauth2Params, AuthenticatedUser user)
            throws ConsentHandlingFailedException, OAuthSystemException {

        return handlePreConsent(oauth2Params, user, true);
    }

    /**
     * Handle user consent from claims that will be shared in OIDC responses. Claims that require consent will be
     * sent to the consent page as query params. Consent page will interpret the query params and prompt the user
     * for consent.
     *
     * @param oauth2Params
     * @param user                Authenticated User
     * @param useExistingConsents Whether to consider existing user consents
     * @return
     * @throws ConsentHandlingFailedException
     * @throws OAuthSystemException
     */
    private String handlePreConsent(OAuth2Parameters oauth2Params, AuthenticatedUser user, boolean useExistingConsents)
            throws ConsentHandlingFailedException, OAuthSystemException {

        String additionalQueryParam = StringUtils.EMPTY;
        String clientId = oauth2Params.getClientId();
        String spTenantDomain = oauth2Params.getTenantDomain();
        ServiceProvider serviceProvider = getServiceProvider(clientId);

        Map<String, Object> params = new HashMap<>();
        params.put(LogConstants.InputKeys.CLIENT_ID, clientId);
        try {
            params.put(LogConstants.InputKeys.USER_ID, user.getUserId());
        } catch (UserIdNotFoundException e) {
            if (StringUtils.isNotBlank(user.getAuthenticatedSubjectIdentifier())) {
                params.put(LogConstants.InputKeys.USER, LoggerUtils.isLogMaskingEnable ? LoggerUtils.getMaskedContent(
                        user.getAuthenticatedSubjectIdentifier()) : user.getAuthenticatedSubjectIdentifier());
            }
        }

        if (log.isDebugEnabled()) {
            log.debug("Initiating consent handling for user: " + user.toFullQualifiedUsername() + " for client_id: "
                    + clientId + " of tenantDomain: " + spTenantDomain);
        }

        if (isConsentHandlingFromFrameworkSkipped(oauth2Params)) {
            if (log.isDebugEnabled()) {
                log.debug("Consent handling from framework skipped for client_id: " + clientId + " of tenantDomain: "
                        + spTenantDomain + " for user: " + user.toFullQualifiedUsername());
            }
            if (LoggerUtils.isDiagnosticLogsEnabled()) {
                params.put("skip consent", "true");
                DiagnosticLog.DiagnosticLogBuilder diagnosticLogBuilder = new DiagnosticLog.DiagnosticLogBuilder(
                            OAuthConstants.LogConstants.OAUTH_INBOUND_SERVICE,
                        OAuthConstants.LogConstants.ActionIDs.GENERATE_CONSENT_CLAIMS);
                diagnosticLogBuilder.inputParams(params)
                        .resultStatus(DiagnosticLog.ResultStatus.SUCCESS)
                        .logDetailLevel(DiagnosticLog.LogDetailLevel.APPLICATION)
                        .resultMessage("'skipConsent' is enabled for the OAuth client. Hence consent claims not " +
                                "generated.");
                LoggerUtils.triggerDiagnosticLogEvent(diagnosticLogBuilder);
            }
            return StringUtils.EMPTY;
        }

        DiagnosticLog.DiagnosticLogBuilder errorDiagnosticLogBuilder = null;
        if (LoggerUtils.isDiagnosticLogsEnabled()) {
            errorDiagnosticLogBuilder = new DiagnosticLog.DiagnosticLogBuilder(
                    OAuthConstants.LogConstants.OAUTH_INBOUND_SERVICE,
                    OAuthConstants.LogConstants.ActionIDs.GENERATE_CONSENT_CLAIMS)
                    .inputParams(params)
                    .resultStatus(DiagnosticLog.ResultStatus.FAILED)
                    .logDetailLevel(DiagnosticLog.LogDetailLevel.APPLICATION);
        }
        try {
            ConsentClaimsData claimsForApproval = getConsentRequiredClaims(user, serviceProvider, useExistingConsents,
                    oauth2Params);
            if (claimsForApproval != null) {
                String requestClaimsQueryParam = null;
                // Get the mandatory claims and append as query param.
                String mandatoryClaimsQueryParam = null;
                // Remove the claims which dont have values given by the user.
                claimsForApproval.setRequestedClaims(
                        removeConsentRequestedNullUserAttributes(claimsForApproval.getRequestedClaims(),
                                user.getUserAttributes(), spTenantDomain));
                List<ClaimMetaData> requestedOidcClaimsList =
                        getRequestedOidcClaimsList(claimsForApproval, oauth2Params, spTenantDomain);
                if (CollectionUtils.isNotEmpty(requestedOidcClaimsList)) {
                    requestClaimsQueryParam = REQUESTED_CLAIMS + "=" +
                            buildConsentClaimString(requestedOidcClaimsList);
                }

                if (CollectionUtils.isNotEmpty(claimsForApproval.getMandatoryClaims())) {
                    mandatoryClaimsQueryParam = MANDATORY_CLAIMS + "=" +
                            buildConsentClaimString(claimsForApproval.getMandatoryClaims());
                }
                additionalQueryParam = buildQueryParamString(requestClaimsQueryParam, mandatoryClaimsQueryParam);
            }
        } catch (UnsupportedEncodingException | SSOConsentServiceException e) {
            String username = LoggerUtils.isLogMaskingEnable ? LoggerUtils.getMaskedContent(
                    user.toFullQualifiedUsername()) : user.toFullQualifiedUsername();
            String msg = "Error while handling user consent for claim for user: " + username + " for client_id: " +
                    clientId + " of tenantDomain: " + spTenantDomain;
            if (errorDiagnosticLogBuilder != null) {
                // errorDiagnosticLogBuilder is not null only if diagnostic logs are enabled.
                errorDiagnosticLogBuilder.inputParam(LogConstants.InputKeys.ERROR_MESSAGE, e.getMessage())
                        .resultMessage(msg);
                LoggerUtils.triggerDiagnosticLogEvent(errorDiagnosticLogBuilder);
            }
            throw new ConsentHandlingFailedException(msg, e);
        } catch (ClaimMetadataException e) {
            if (errorDiagnosticLogBuilder != null) {
                // errorDiagnosticLogBuilder is not null only if diagnostic logs are enabled.
                errorDiagnosticLogBuilder.inputParam(LogConstants.InputKeys.ERROR_MESSAGE, e.getMessage())
                        .resultMessage("System error occurred.");
                LoggerUtils.triggerDiagnosticLogEvent(errorDiagnosticLogBuilder);
            }
            throw new ConsentHandlingFailedException("Error while getting claim mappings for " + OIDC_DIALECT, e);
        } catch (RequestObjectException e) {
            if (errorDiagnosticLogBuilder != null) {
                // errorDiagnosticLogBuilder is not null only if diagnostic logs are enabled.
                errorDiagnosticLogBuilder.inputParam(LogConstants.InputKeys.ERROR_MESSAGE, e.getMessage())
                        .resultMessage("System error occurred.");
                LoggerUtils.triggerDiagnosticLogEvent(errorDiagnosticLogBuilder);
            }
            throw new ConsentHandlingFailedException("Error while getting essential claims for the session data key " +
                    ": " + oauth2Params.getSessionDataKey(), e);
        }

        if (log.isDebugEnabled()) {
            log.debug("Additional Query param to be sent to consent page for user: " + user.toFullQualifiedUsername() +
                    " for client_id: " + clientId + " is '" + additionalQueryParam + "'");
        }

        return additionalQueryParam;
    }

    /**
     * Filter out the requested claims with the user attributes.
     *
     * @param requestedClaims List of requested claims metadata.
     * @param userAttributes  Authenticated users' attributes.
     * @param spTenantDomain  Tenant domain.
     * @return Filtered claims with user attributes.
     * @throws ClaimMetadataException If an error occurred while getting claim mappings.
     */
    private List<ClaimMetaData> removeConsentRequestedNullUserAttributes(List<ClaimMetaData> requestedClaims,
                                                                         Map<ClaimMapping, String> userAttributes,
                                                                         String spTenantDomain)
            throws ClaimMetadataException {

        List<String> localClaims = new ArrayList<>();
        List<ClaimMetaData> filteredRequestedClaims = new ArrayList<>();
        List<String> localClaimUris = new ArrayList<>();

        if (requestedClaims != null && userAttributes != null) {
            for (Map.Entry<ClaimMapping, String> attribute : userAttributes.entrySet()) {
                localClaims.add(attribute.getKey().getLocalClaim().getClaimUri());
            }
            if (CollectionUtils.isNotEmpty(localClaims)) {
                Set<ExternalClaim> externalClaimSetOfOidcClaims = ClaimMetadataHandler.getInstance()
                        .getMappingsFromOtherDialectToCarbon(OIDC_DIALECT, new HashSet<String>(localClaims),
                                spTenantDomain);
                for (ExternalClaim externalClaim : externalClaimSetOfOidcClaims) {
                    localClaimUris.add(externalClaim.getMappedLocalClaim());
                }
            }
            for (ClaimMetaData claimMetaData : requestedClaims) {
                if (localClaimUris.contains(claimMetaData.getClaimUri())) {
                    filteredRequestedClaims.add(claimMetaData);
                }
            }
        }
        return filteredRequestedClaims;
    }

    /**
     * Filter requested claims based on OIDC claims and return the claims which includes in OIDC.
     *
     * @param claimsForApproval         Consent required claims.
     * @param oauth2Params              OAuth parameters.
     * @param spTenantDomain            Tenant domain.
     * @return                          Requested OIDC claim list.
     * @throws RequestObjectException   If an error occurred while getting essential claims for the session data key.
     * @throws ClaimMetadataException   If an error occurred while getting claim mappings.
     */
    private List<ClaimMetaData> getRequestedOidcClaimsList(ConsentClaimsData claimsForApproval,
                                                           OAuth2Parameters oauth2Params, String spTenantDomain)
            throws RequestObjectException, ClaimMetadataException {

        List<ClaimMetaData> requestedOidcClaimsList = new ArrayList<>();
        List<String> localClaimsOfOidcClaims = new ArrayList<>();
        List<String> localClaimsOfEssentialClaims = new ArrayList<>();

        // Get the claims uri list of all the requested scopes. Eg:- country, email.
        List<String> claimListOfScopes =
                openIDConnectClaimFilter.getClaimsFilteredByOIDCScopes(oauth2Params.getScopes(), spTenantDomain);

        List<String> essentialRequestedClaims = new ArrayList<>();

        if (oauth2Params.isRequestObjectFlow()) {
            // Get the requested claims came through request object.
            List<RequestedClaim> requestedClaimsOfIdToken = EndpointUtil.getRequestObjectService()
                    .getRequestedClaimsForSessionDataKey(oauth2Params.getSessionDataKey(), false);

            List<RequestedClaim> requestedClaimsOfUserInfo = EndpointUtil.getRequestObjectService()
                    .getRequestedClaimsForSessionDataKey(oauth2Params.getSessionDataKey(), true);


            // Get the list of id token's essential claims.
            for (RequestedClaim requestedClaim : requestedClaimsOfIdToken) {
                if (requestedClaim.isEssential()) {
                    essentialRequestedClaims.add(requestedClaim.getName());
                }
            }

            // Get the list of user info's essential claims.
            for (RequestedClaim requestedClaim : requestedClaimsOfUserInfo) {
                if (requestedClaim.isEssential()) {
                    essentialRequestedClaims.add(requestedClaim.getName());
                }
            }
        }

        if (CollectionUtils.isNotEmpty(claimListOfScopes)) {
            // Get the external claims relevant to all oidc scope claims and essential claims.
            Set<ExternalClaim> externalClaimSetOfOidcClaims = ClaimMetadataHandler.getInstance()
                    .getMappingsFromOtherDialectToCarbon(OIDC_DIALECT, new HashSet<String>(claimListOfScopes),
                            spTenantDomain);

            /* Get the locally mapped claims for all the external claims of requested scope and essential claims.
            Eg:- http://wso2.org/claims/country, http://wso2.org/claims/emailaddress
             */
            for (ExternalClaim externalClaim : externalClaimSetOfOidcClaims) {
                localClaimsOfOidcClaims.add(externalClaim.getMappedLocalClaim());
            }
        }

        if (CollectionUtils.isNotEmpty(essentialRequestedClaims)) {
            // Get the external claims relevant to all essential requested claims.
            Set<ExternalClaim> externalClaimSetOfEssentialClaims = ClaimMetadataHandler.getInstance()
                    .getMappingsFromOtherDialectToCarbon(OIDC_DIALECT, new HashSet<String>(essentialRequestedClaims),
                            spTenantDomain);

            /* Get the locally mapped claims for all the external claims of essential claims.
            Eg:- http://wso2.org/claims/country, http://wso2.org/claims/emailaddress
             */
            for (ExternalClaim externalClaim : externalClaimSetOfEssentialClaims) {
                localClaimsOfEssentialClaims.add(externalClaim.getMappedLocalClaim());
            }
        }

        /* Check whether the local claim of oidc claims contains the requested claims or essential claims of
         request object contains the requested claims, If it contains add it as requested claim.
         */
        for (ClaimMetaData claimMetaData : claimsForApproval.getRequestedClaims()) {
            if (localClaimsOfOidcClaims.contains(claimMetaData.getClaimUri()) ||
                    localClaimsOfEssentialClaims.contains(claimMetaData.getClaimUri())) {
                requestedOidcClaimsList.add(claimMetaData);
            }
        }

        return requestedOidcClaimsList;
    }

    private ConsentClaimsData getConsentRequiredClaims(AuthenticatedUser user,
                                                       ServiceProvider serviceProvider,
                                                       boolean useExistingConsents, OAuth2Parameters oAuth2Parameters)
            throws SSOConsentServiceException {

        List<String> claimsListOfScopes =
                openIDConnectClaimFilter.getClaimsFilteredByOIDCScopes(oAuth2Parameters.getScopes(),
                        oAuth2Parameters.getTenantDomain());
        if (useExistingConsents) {
            return getSSOConsentService().getConsentRequiredClaimsWithExistingConsents(serviceProvider, user,
                    claimsListOfScopes);
        } else {
            return getSSOConsentService().getConsentRequiredClaimsWithoutExistingConsents(serviceProvider, user,
                    claimsListOfScopes);
        }
    }

    private String buildQueryParamString(String firstQueryParam, String secondQueryParam) {

        StringJoiner joiner = new StringJoiner("&");
        if (StringUtils.isNotBlank(firstQueryParam)) {
            joiner.add(firstQueryParam);
        }

        if (StringUtils.isNotBlank(secondQueryParam)) {
            joiner.add(secondQueryParam);
        }

        return joiner.toString();
    }

    private String buildConsentClaimString(List<ClaimMetaData> consentClaimsData) throws UnsupportedEncodingException {

        StringJoiner joiner = new StringJoiner(",");
        for (ClaimMetaData claimMetaData : consentClaimsData) {
            joiner.add(claimMetaData.getId() + "_" + claimMetaData.getDisplayName());
        }
        return URLEncoder.encode(joiner.toString(), StandardCharsets.UTF_8.toString());
    }

    private String handleIdTokenHint(OAuthMessage oAuthMessage,
                                     OIDCSessionState sessionState,
                                     OAuth2Parameters oauth2Params,
                                     AuthenticatedUser loggedInUser,
                                     boolean hasUserApproved, AuthorizationResponseDTO authorizationResponseDTO)
            throws OAuthSystemException,
            ConsentHandlingFailedException, OAuthProblemException {

        sessionState.setAddSessionState(true);
        DiagnosticLog.DiagnosticLogBuilder diagnosticLogBuilder = null;
        if (LoggerUtils.isDiagnosticLogsEnabled()) {
            diagnosticLogBuilder = new DiagnosticLog.DiagnosticLogBuilder(
                    OAuthConstants.LogConstants.OAUTH_INBOUND_SERVICE,
                    OAuthConstants.LogConstants.ActionIDs.VALIDATE_ID_TOKEN_HINT);
            diagnosticLogBuilder.inputParam(LogConstants.InputKeys.CLIENT_ID, oauth2Params.getClientId())
                    .inputParam(OAuthConstants.LogConstants.InputKeys.PROMPT, oauth2Params.getPrompt())
                    .inputParam("id token hint", oauth2Params.getIDTokenHint())
                    .logDetailLevel(DiagnosticLog.LogDetailLevel.APPLICATION)
                    .resultStatus(DiagnosticLog.ResultStatus.FAILED);
        }
        try {
            String idTokenHint = oauth2Params.getIDTokenHint();
            if (isIdTokenValidationFailed(idTokenHint)) {
                if (diagnosticLogBuilder != null) {
                    // diagnosticLogBuilder is not null only if diagnostic logs are enabled.
                    diagnosticLogBuilder.resultMessage("ID token signature validation failed.");
                    LoggerUtils.triggerDiagnosticLogEvent(diagnosticLogBuilder);
                }
                throw OAuthProblemException.error(OAuth2ErrorCodes.ACCESS_DENIED,
                        "Request with \'id_token_hint=" + idTokenHint +
                                "\' but ID Token validation failed");
            }

            String loggedInUserSubjectId = loggedInUser.getAuthenticatedSubjectIdentifier();
            if (isIdTokenSubjectEqualsToLoggedInUser(loggedInUserSubjectId, idTokenHint)) {
                return handlePreviouslyApprovedConsent(oAuthMessage, sessionState, oauth2Params, hasUserApproved,
                        authorizationResponseDTO);
            } else {
                if (diagnosticLogBuilder != null) {
                    // diagnosticLogBuilder is not null only if diagnostic logs are enabled.
                    diagnosticLogBuilder.resultMessage("ID token 'sub' does not match with the authenticated user " +
                            "subject identifier.");
                    LoggerUtils.triggerDiagnosticLogEvent(diagnosticLogBuilder);
                }
                throw OAuthProblemException.error(OAuth2ErrorCodes.LOGIN_REQUIRED,
                        "Request with \'id_token_hint=" + idTokenHint +
                                "\' but user has denied the consent");
            }
        } catch (ParseException e) {
            String msg = "Error while getting clientId from the IdTokenHint.";
            if (log.isDebugEnabled()) {
                log.debug(msg, e);
            }
            if (diagnosticLogBuilder != null) {
                // diagnosticLogBuilder is not null only if diagnostic logs are enabled.
                diagnosticLogBuilder.inputParam(LogConstants.InputKeys.ERROR_MESSAGE, e.getMessage())
                        .resultMessage("System error occurred.");
                LoggerUtils.triggerDiagnosticLogEvent(diagnosticLogBuilder);
            }
            throw OAuthProblemException.error(OAuth2ErrorCodes.ACCESS_DENIED, msg);
        }
    }

    private String handlePreviouslyApprovedConsent(OAuthMessage oAuthMessage, OIDCSessionState sessionState,
                                                   OAuth2Parameters oauth2Params, boolean hasUserApproved,
                                                   AuthorizationResponseDTO authorizationResponseDTO)
            throws OAuthSystemException, ConsentHandlingFailedException, OAuthProblemException {

        ServiceProvider serviceProvider = getServiceProvider(oauth2Params.getClientId());
        sessionState.setAddSessionState(true);
        DiagnosticLog.DiagnosticLogBuilder diagnosticLogBuilder = null;
        if (LoggerUtils.isDiagnosticLogsEnabled()) {
            diagnosticLogBuilder = new DiagnosticLog.DiagnosticLogBuilder(
                    OAuthConstants.LogConstants.OAUTH_INBOUND_SERVICE,
                    OAuthConstants.LogConstants.ActionIDs.VALIDATE_EXISTING_CONSENT);
            diagnosticLogBuilder.inputParam(LogConstants.InputKeys.CLIENT_ID, oauth2Params.getClientId())
                    .inputParam(OAuthConstants.LogConstants.InputKeys.PROMPT, oauth2Params.getPrompt())
                    .logDetailLevel(DiagnosticLog.LogDetailLevel.APPLICATION);
        }
        if (isConsentSkipped(serviceProvider)) {
            if (diagnosticLogBuilder != null) {
                // diagnosticLogBuilder will be null only if diagnostic logs are disabled.
                diagnosticLogBuilder.configParam("skip consent", "true")
                        .resultStatus(DiagnosticLog.ResultStatus.SUCCESS)
                        .resultMessage("'prompt' is set to none, and consent is disabled for the OAuth client.");
                LoggerUtils.triggerDiagnosticLogEvent(diagnosticLogBuilder);
            }
            return handleUserConsent(oAuthMessage, APPROVE, sessionState, oauth2Params, authorizationResponseDTO);
        } else if (hasUserApproved) {
            return handleApprovedAlwaysWithoutPromptingForNewConsent(oAuthMessage, sessionState, oauth2Params,
                    authorizationResponseDTO);
        } else {
            if (diagnosticLogBuilder != null) {
                // diagnosticLogBuilder will be null only if diagnostic logs are disabled.
                diagnosticLogBuilder.configParam("skip consent", "false")
                        .resultStatus(DiagnosticLog.ResultStatus.FAILED)
                        .resultMessage("'prompt' is set to none, but required consent not found.");
                LoggerUtils.triggerDiagnosticLogEvent(diagnosticLogBuilder);
            }
            throw OAuthProblemException.error(OAuth2ErrorCodes.CONSENT_REQUIRED,
                    "Required consent not found");
        }
    }

    private String handleApprovedAlwaysWithoutPromptingForNewConsent(OAuthMessage oAuthMessage,
                                                                     OIDCSessionState sessionState,
                                                                     OAuth2Parameters oauth2Params,
                                                                     AuthorizationResponseDTO authorizationResponseDTO)
            throws ConsentHandlingFailedException, OAuthSystemException, OAuthProblemException {

        AuthenticatedUser authenticatedUser = getLoggedInUser(oAuthMessage);
        String preConsent = handlePreConsentIncludingExistingConsents(oauth2Params, authenticatedUser);

        DiagnosticLog.DiagnosticLogBuilder diagnosticLogBuilder = null;
        if (LoggerUtils.isDiagnosticLogsEnabled()) {
            diagnosticLogBuilder = new DiagnosticLog.DiagnosticLogBuilder(
                    OAuthConstants.LogConstants.OAUTH_INBOUND_SERVICE,
                    OAuthConstants.LogConstants.ActionIDs.VALIDATE_EXISTING_CONSENT);
            diagnosticLogBuilder.inputParam(LogConstants.InputKeys.CLIENT_ID, oauth2Params.getClientId())
                    .inputParam(OAuthConstants.LogConstants.InputKeys.PROMPT, oauth2Params.getPrompt())
                    .logDetailLevel(DiagnosticLog.LogDetailLevel.APPLICATION);
        }
        if (isConsentFromUserRequired(preConsent)) {
            if (diagnosticLogBuilder != null) {
                // diagnosticLogBuilder will be null only if diagnostic logs are disabled.
                diagnosticLogBuilder.configParam("consent required claims", preConsent)
                        .resultMessage("'prompt' is set to none, and existing user consent is incomplete for " +
                                "the OAuth client.")
                        .resultStatus(DiagnosticLog.ResultStatus.FAILED);
                LoggerUtils.triggerDiagnosticLogEvent(diagnosticLogBuilder);
            }
            throw OAuthProblemException.error(OAuth2ErrorCodes.CONSENT_REQUIRED,
                    "Consent approved always without prompting for new consent");
        } else {
            if (diagnosticLogBuilder != null) {
                // diagnosticLogBuilder will be null only if diagnostic logs are disabled.
                diagnosticLogBuilder.resultMessage("'prompt' is set to none, and existing user consent found for " +
                        "the OAuth client.")
                        .resultStatus(DiagnosticLog.ResultStatus.SUCCESS);
                LoggerUtils.triggerDiagnosticLogEvent(diagnosticLogBuilder);
            }
            return handleUserConsent(oAuthMessage, APPROVE, sessionState, oauth2Params, authorizationResponseDTO);
        }
    }

    private String handleApproveAlwaysWithPromptForNewConsent(OAuthMessage oAuthMessage, OIDCSessionState sessionState,
                                                              OAuth2Parameters oauth2Params, AuthorizationResponseDTO
                                                                      authorizationResponseDTO)
            throws ConsentHandlingFailedException, OAuthSystemException {

        AuthenticatedUser authenticatedUser = getLoggedInUser(oAuthMessage);
        String preConsent = handlePreConsentIncludingExistingConsents(oauth2Params, authenticatedUser);

        if (isConsentFromUserRequired(preConsent)) {
            String sessionDataKeyFromLogin = getSessionDataKeyFromLogin(oAuthMessage);
            preConsent = buildQueryParamString(preConsent, USER_CLAIMS_CONSENT_ONLY + "=true");
            authorizationResponseDTO.setIsConsentRedirect(true);
            return getUserConsentURL(sessionDataKeyFromLogin, oauth2Params,
                    authenticatedUser, preConsent, oAuthMessage);
        } else {
            sessionState.setAddSessionState(true);
            return handleUserConsent(oAuthMessage, APPROVE, sessionState, oauth2Params, authorizationResponseDTO);
        }
    }

    private boolean isIdTokenHintExists(OAuth2Parameters oauth2Params) {

        return StringUtils.isNotEmpty(oauth2Params.getIDTokenHint());
    }

    private boolean isUserAlreadyApproved(OAuth2Parameters oauth2Params, AuthenticatedUser user)
            throws OAuthSystemException {

        try {
            return EndpointUtil.isUserAlreadyConsentedForOAuthScopes(user, oauth2Params);
        } catch (IdentityOAuth2ScopeException | IdentityOAuthAdminException e) {
            throw new OAuthSystemException("Error occurred while checking user has already approved the consent " +
                    "required OAuth scopes.", e);
        }
    }

    private boolean isIdTokenSubjectEqualsToLoggedInUser(String loggedInUser, String idTokenHint)
            throws ParseException {

        String subjectValue = getSubjectFromIdToken(idTokenHint);
        return StringUtils.isNotEmpty(loggedInUser) && loggedInUser.equals(subjectValue);
    }

    private String getSubjectFromIdToken(String idTokenHint) throws ParseException {

        return SignedJWT.parse(idTokenHint).getJWTClaimsSet().getSubject();
    }

    private boolean isIdTokenValidationFailed(String idTokenHint) {

        if (!OAuth2Util.validateIdToken(idTokenHint)) {
            if (log.isDebugEnabled()) {
                log.debug("ID token signature validation failed for the IDTokenHint: " + idTokenHint);
            }
            return true;
        }
        return false;
    }

    private boolean isUserSessionNotExists(AuthenticatedUser user) {

        return user == null;
    }

    private boolean isPromptNone(OAuth2Parameters oauth2Params) {

        return (OAuthConstants.Prompt.NONE).equals(oauth2Params.getPrompt());
    }

    private boolean hasPromptContainsConsent(OAuth2Parameters oauth2Params) {

        String[] prompts = null;
        if (StringUtils.isNotBlank(oauth2Params.getPrompt())) {
            prompts = oauth2Params.getPrompt().trim().split("\\s");
        }
        return prompts != null && Arrays.asList(prompts).contains(OAuthConstants.Prompt.CONSENT);
    }

    private String getUserConsentURL(String sessionDataKey,
                                     OAuth2Parameters oauth2Params,
                                     AuthenticatedUser authenticatedUser,
                                     String additionalQueryParams, OAuthMessage oAuthMessage)
            throws OAuthSystemException {

        String loggedInUser = authenticatedUser.getAuthenticatedSubjectIdentifier();
        return EndpointUtil.getUserConsentURL(oauth2Params, loggedInUser, sessionDataKey, oAuthMessage,
                additionalQueryParams);

    }

    /**
     * Here we set the authenticated user to the session data
     *
     * @param authzReqMsgCtx authzReqMsgCtx
     * @return
     */
    private OAuth2AuthorizeRespDTO authorize(OAuthAuthzReqMessageContext authzReqMsgCtx) {

        return getOAuth2Service().authorize(authzReqMsgCtx);
    }

    private OAuth2AuthorizeReqDTO buildAuthRequest(OAuth2Parameters oauth2Params, SessionDataCacheEntry
            sessionDataCacheEntry, HttpRequestHeaderHandler httpRequestHeaderHandler) {

        OAuth2AuthorizeReqDTO authzReqDTO = new OAuth2AuthorizeReqDTO();
        authzReqDTO.setCallbackUrl(oauth2Params.getRedirectURI());
        authzReqDTO.setConsumerKey(oauth2Params.getClientId());
        authzReqDTO.setResponseType(oauth2Params.getResponseType());
        authzReqDTO.setScopes(oauth2Params.getScopes().toArray(new String[oauth2Params.getScopes().size()]));
        authzReqDTO.setUser(sessionDataCacheEntry.getLoggedInUser());
        authzReqDTO.setACRValues(oauth2Params.getACRValues());
        authzReqDTO.setNonce(oauth2Params.getNonce());
        authzReqDTO.setPkceCodeChallenge(oauth2Params.getPkceCodeChallenge());
        authzReqDTO.setPkceCodeChallengeMethod(oauth2Params.getPkceCodeChallengeMethod());
        authzReqDTO.setTenantDomain(oauth2Params.getTenantDomain());
        authzReqDTO.setAuthTime(sessionDataCacheEntry.getAuthTime());
        authzReqDTO.setMaxAge(oauth2Params.getMaxAge());
        authzReqDTO.setEssentialClaims(oauth2Params.getEssentialClaims());
        authzReqDTO.setSessionDataKey(oauth2Params.getSessionDataKey());
        authzReqDTO.setRequestObjectFlow(oauth2Params.isRequestObjectFlow());
        authzReqDTO.setIdpSessionIdentifier(sessionDataCacheEntry.getSessionContextIdentifier());
        authzReqDTO.setLoggedInTenantDomain(oauth2Params.getLoginTenantDomain());

        if (sessionDataCacheEntry.getParamMap() != null && sessionDataCacheEntry.getParamMap().get(OAuthConstants
                .AMR) != null) {
            authzReqDTO.addProperty(OAuthConstants.AMR, sessionDataCacheEntry.getParamMap().get(OAuthConstants.AMR));
        }
        // Set Selected acr value.
        String[] sessionIds = sessionDataCacheEntry.getParamMap().get(FrameworkConstants.SESSION_DATA_KEY);
        if (ArrayUtils.isNotEmpty(sessionIds)) {
            String commonAuthSessionId = sessionIds[0];
            SessionContext sessionContext = FrameworkUtils.getSessionContextFromCache(commonAuthSessionId,
                    oauth2Params.getLoginTenantDomain());
            if (sessionContext != null && sessionContext.getSessionAuthHistory() != null) {
                authzReqDTO.setSelectedAcr(sessionContext.getSessionAuthHistory().getSelectedAcrValue());
            }
        }
        // Adding Httprequest headers and cookies in AuthzDTO.
        authzReqDTO.setHttpRequestHeaders(httpRequestHeaderHandler.getHttpRequestHeaders());
        authzReqDTO.setCookie(httpRequestHeaderHandler.getCookies());
        return authzReqDTO;
    }

    private AuthenticationResult getAuthenticationResult(OAuthMessage oAuthMessage, String sessionDataKey) {

        AuthenticationResult result = getAuthenticationResultFromRequest(oAuthMessage.getRequest());
        if (result == null) {
            isCacheAvailable = true;
            result = getAuthenticationResultFromCache(sessionDataKey);
        }
        return result;
    }

    private AuthenticationResult getAuthenticationResultFromCache(String sessionDataKey) {

        AuthenticationResult authResult = null;
        AuthenticationResultCacheEntry authResultCacheEntry = FrameworkUtils
                .getAuthenticationResultFromCache(sessionDataKey);
        if (authResultCacheEntry != null) {
            authResult = authResultCacheEntry.getResult();
        } else {
            log.error("Cannot find AuthenticationResult from the cache");
        }
        return authResult;
    }

    /**
     * Get authentication result from request
     *
     * @param request Http servlet request
     * @return AuthenticationResult
     */
    private AuthenticationResult getAuthenticationResultFromRequest(HttpServletRequest request) {

        return (AuthenticationResult) request.getAttribute(FrameworkConstants.RequestAttribute.AUTH_RESULT);
    }

    private Response handleAuthFlowThroughFramework(OAuthMessage oAuthMessage)
            throws URISyntaxException, InvalidRequestParentException {

        try {
            CommonAuthResponseWrapper responseWrapper = new CommonAuthResponseWrapper(oAuthMessage.getResponse());
            invokeCommonauthFlow(oAuthMessage, responseWrapper);
            return processAuthResponseFromFramework(oAuthMessage, responseWrapper);
        } catch (ServletException | IOException | URLBuilderException e) {
            log.error("Error occurred while sending request to authentication framework.");
            return Response.status(HttpServletResponse.SC_INTERNAL_SERVER_ERROR).build();
        }
    }

    private Response processAuthResponseFromFramework(OAuthMessage oAuthMessage,
                                                      CommonAuthResponseWrapper responseWrapper)
            throws IOException, InvalidRequestParentException, URISyntaxException, URLBuilderException {

        if (isAuthFlowStateExists(oAuthMessage)) {
            if (isFlowStateIncomplete(oAuthMessage)) {
                return handleIncompleteFlow(oAuthMessage, responseWrapper);
            } else {
                return handleSuccessfullyCompletedFlow(oAuthMessage);
            }
        } else {
            return handleUnknownFlowState(oAuthMessage);
        }
    }

    private Response handleUnknownFlowState(OAuthMessage oAuthMessage)
            throws URISyntaxException, InvalidRequestParentException {

        oAuthMessage.getRequest().setAttribute(FrameworkConstants.RequestParams.FLOW_STATUS, AuthenticatorFlowStatus
                .UNKNOWN);
        return authorize(oAuthMessage.getRequest(), oAuthMessage.getResponse());
    }

    private Response handleSuccessfullyCompletedFlow(OAuthMessage oAuthMessage)
            throws URISyntaxException, InvalidRequestParentException {

        return authorize(oAuthMessage.getRequest(), oAuthMessage.getResponse());
    }

    private boolean isFlowStateIncomplete(OAuthMessage oAuthMessage) {

        return AuthenticatorFlowStatus.INCOMPLETE.equals(oAuthMessage.getFlowStatus());
    }

    private Response handleIncompleteFlow(OAuthMessage oAuthMessage, CommonAuthResponseWrapper responseWrapper)
            throws IOException, URISyntaxException, URLBuilderException {

        if (responseWrapper.isRedirect()) {
            return Response.status(HttpServletResponse.SC_FOUND)
                    .location(buildURI(responseWrapper.getRedirectURL())).build();
        } else {
            return Response.status(HttpServletResponse.SC_OK).entity(responseWrapper.getContent()).build();
        }
    }

    private boolean isAuthFlowStateExists(OAuthMessage oAuthMessage) {

        return oAuthMessage.getFlowStatus() != null;
    }

    private void invokeCommonauthFlow(OAuthMessage oAuthMessage, CommonAuthResponseWrapper responseWrapper)
            throws ServletException, IOException {

        CommonAuthenticationHandler commonAuthenticationHandler = new CommonAuthenticationHandler();
        commonAuthenticationHandler.doGet(oAuthMessage.getRequest(), responseWrapper);
    }

    /**
     * This method use to call authentication framework directly via API other than using HTTP redirects.
     * Sending wrapper request object to doGet method since other original request doesn't exist required parameters
     * Doesn't check SUCCESS_COMPLETED since taking decision with INCOMPLETE status
     *
     * @param type authenticator type
     * @throws URISyntaxException
     * @throws InvalidRequestParentException
     * @Param type OAuthMessage
     */
    private Response handleAuthFlowThroughFramework(OAuthMessage oAuthMessage, String type) throws URISyntaxException,
            InvalidRequestParentException {

        if (LoggerUtils.isDiagnosticLogsEnabled()) {
            DiagnosticLog.DiagnosticLogBuilder diagnosticLogBuilder = new DiagnosticLog.DiagnosticLogBuilder(
                    OAuthConstants.LogConstants.OAUTH_INBOUND_SERVICE,
                    OAuthConstants.LogConstants.ActionIDs.HAND_OVER_TO_FRAMEWORK)
                    .resultMessage("Forward authorization request to framework for user authentication.")
                    .resultStatus(DiagnosticLog.ResultStatus.SUCCESS)
                    .inputParam(LogConstants.InputKeys.CLIENT_ID, oAuthMessage.getClientId())
                    .logDetailLevel(DiagnosticLog.LogDetailLevel.INTERNAL_SYSTEM);
            LoggerUtils.triggerDiagnosticLogEvent(diagnosticLogBuilder);
        }
        try {
            String sessionDataKey =
                    (String) oAuthMessage.getRequest().getAttribute(FrameworkConstants.SESSION_DATA_KEY);

            CommonAuthenticationHandler commonAuthenticationHandler = new CommonAuthenticationHandler();

            CommonAuthRequestWrapper requestWrapper = new CommonAuthRequestWrapper(oAuthMessage.getRequest());
            requestWrapper.setParameter(FrameworkConstants.SESSION_DATA_KEY, sessionDataKey);
            requestWrapper.setParameter(FrameworkConstants.RequestParams.TYPE, type);

            CommonAuthResponseWrapper responseWrapper = new CommonAuthResponseWrapper(oAuthMessage.getResponse());
            commonAuthenticationHandler.doGet(requestWrapper, responseWrapper);

            Object attribute = oAuthMessage.getRequest().getAttribute(FrameworkConstants.RequestParams.FLOW_STATUS);
            if (attribute != null) {
                if (attribute == AuthenticatorFlowStatus.INCOMPLETE) {

                    if (responseWrapper.isRedirect()) {
                        return Response.status(HttpServletResponse.SC_FOUND)
                                .location(buildURI(responseWrapper.getRedirectURL())).build();
                    } else {
                        return Response.status(HttpServletResponse.SC_OK).entity(responseWrapper.getContent()).build();
                    }
                } else {
                    return authorize(requestWrapper, oAuthMessage.getResponse());
                }
            } else {
                requestWrapper
                        .setAttribute(FrameworkConstants.RequestParams.FLOW_STATUS, AuthenticatorFlowStatus.UNKNOWN);
                return authorize(requestWrapper, oAuthMessage.getResponse());
            }
        } catch (ServletException | IOException | URLBuilderException e) {
            log.error("Error occurred while sending request to authentication framework.");
            if (LoggerUtils.isDiagnosticLogsEnabled()) {
                LoggerUtils.triggerDiagnosticLogEvent(new DiagnosticLog.DiagnosticLogBuilder(
                        OAuthConstants.LogConstants.OAUTH_INBOUND_SERVICE,
                        OAuthConstants.LogConstants.ActionIDs.HAND_OVER_TO_FRAMEWORK)
                        .inputParam(LogConstants.InputKeys.CLIENT_ID, oAuthMessage.getClientId())
                        .resultMessage("Server error occurred.")
                        .logDetailLevel(DiagnosticLog.LogDetailLevel.INTERNAL_SYSTEM)
                        .resultStatus(DiagnosticLog.ResultStatus.FAILED));
            }
            return Response.status(HttpServletResponse.SC_INTERNAL_SERVER_ERROR).build();
        }
    }

    private URI buildURI(String redirectUrl) throws URISyntaxException, URLBuilderException {

        URI uri = new URI(redirectUrl);
        if (uri.isAbsolute()) {
            return uri;
        } else {
            return new URI(ServiceURLBuilder.create().addPath(redirectUrl).build().getAbsolutePublicURL());
        }
    }

    private String manageOIDCSessionState(OAuthMessage oAuthMessage,
                                          OIDCSessionState sessionStateObj, OAuth2Parameters oAuth2Parameters,
                                          String authenticatedUser, SessionDataCacheEntry sessionDataCacheEntry,
                                          AuthorizationResponseDTO authorizationResponseDTO) {

        HttpServletRequest request = oAuthMessage.getRequest();
        HttpServletResponse response = oAuthMessage.getResponse();
        Cookie opBrowserStateCookie = OIDCSessionManagementUtil.getOPBrowserStateCookie(request);
        if (sessionStateObj.isAuthenticated()) { // successful user authentication
            if (opBrowserStateCookie == null) { // new browser session
                if (log.isDebugEnabled()) {
                    log.debug("User authenticated. Initiate OIDC browser session.");
                }
                opBrowserStateCookie = OIDCSessionManagementUtil.
                        addOPBrowserStateCookie(response, request, oAuth2Parameters.getLoginTenantDomain(),
                                sessionDataCacheEntry.getSessionContextIdentifier());
                // Adding sid claim in the IDtoken to OIDCSessionState class.
                storeSidClaim(authorizationResponseDTO, oAuthMessage, sessionStateObj);
                sessionStateObj.setAuthenticatedUser(authenticatedUser);
                sessionStateObj.addSessionParticipant(oAuth2Parameters.getClientId());
                OIDCSessionManagementUtil.getSessionManager().storeOIDCSessionState(opBrowserStateCookie.getValue(),
                        sessionStateObj, oAuth2Parameters.getLoginTenantDomain());
            } else { // browser session exists
                OIDCSessionState previousSessionState =
                        OIDCSessionManagementUtil.getSessionManager().getOIDCSessionState
                                (opBrowserStateCookie.getValue(), oAuth2Parameters.getLoginTenantDomain());
                if (previousSessionState != null) {
                    if (!previousSessionState.getSessionParticipants().contains(oAuth2Parameters.getClientId())) {
                        // User is authenticated to a new client. Restore browser session state
                        if (log.isDebugEnabled()) {
                            log.debug("User is authenticated to a new client. Restore browser session state.");
                        }
                        String oldOPBrowserStateCookieId = opBrowserStateCookie.getValue();
                        opBrowserStateCookie = OIDCSessionManagementUtil
                                .addOPBrowserStateCookie(response, request, oAuth2Parameters.getLoginTenantDomain(),
                                        sessionDataCacheEntry.getSessionContextIdentifier());
                        String newOPBrowserStateCookieId = opBrowserStateCookie.getValue();
                        previousSessionState.addSessionParticipant(oAuth2Parameters.getClientId());
                        OIDCSessionManagementUtil.getSessionManager().restoreOIDCSessionState
                                (oldOPBrowserStateCookieId, newOPBrowserStateCookieId, previousSessionState,
                                        oAuth2Parameters.getLoginTenantDomain());
                    }
                    // Storing the oidc session id.
                    storeSidClaim(authorizationResponseDTO, oAuthMessage, sessionStateObj);
                } else {
                    if (log.isDebugEnabled()) {
                        log.debug(String.format(
                                "No session state found for the received Session ID : %s. Restore browser session " +
                                        "state.", opBrowserStateCookie.getValue()
                        ));
                    }
                    opBrowserStateCookie = OIDCSessionManagementUtil
                            .addOPBrowserStateCookie(response, request, oAuth2Parameters.getLoginTenantDomain(),
                                    sessionDataCacheEntry.getSessionContextIdentifier());
                    sessionStateObj.setAuthenticatedUser(authenticatedUser);
                    sessionStateObj.addSessionParticipant(oAuth2Parameters.getClientId());
                    storeSidClaim(authorizationResponseDTO, oAuthMessage, sessionStateObj);
                    OIDCSessionManagementUtil.getSessionManager().storeOIDCSessionState(opBrowserStateCookie.getValue(),
                            sessionStateObj, oAuth2Parameters.getLoginTenantDomain());
                }
            }
        }

        String sessionStateParam = null;
        if (sessionStateObj.isAddSessionState() && StringUtils.isNotEmpty(oAuth2Parameters.getRedirectURI())) {
            sessionStateParam = OIDCSessionManagementUtil.getSessionStateParam(oAuth2Parameters.getClientId(),
                    oAuth2Parameters.getRedirectURI(),
                    opBrowserStateCookie == null ? null : opBrowserStateCookie.getValue());
        }
        return sessionStateParam;
    }

    private String appendAuthenticatedIDPs(SessionDataCacheEntry sessionDataCacheEntry, String redirectURL,
                                           AuthorizationResponseDTO authorizationResponseDTO) {

        if (sessionDataCacheEntry != null) {
            String authenticatedIdPs = sessionDataCacheEntry.getAuthenticatedIdPs();

            if (authenticatedIdPs != null && !authenticatedIdPs.isEmpty()) {
                try {
                    authorizationResponseDTO.setAuthenticatedIDPs(authenticatedIdPs);
                    String idpAppendedRedirectURL = redirectURL + "&AuthenticatedIdPs=" + URLEncoder.encode
                            (authenticatedIdPs, "UTF-8");
                    return idpAppendedRedirectURL;
                } catch (UnsupportedEncodingException e) {
                    //this exception should not occur
                    log.error("Error while encoding the url", e);
                }
            }
        }
        return redirectURL;
    }

    /**
     *  Associates the authentication method references done while logged into the session (if any) to the OAuth cache.
     *  The SessionDataCacheEntry then will be used when getting "AuthenticationMethodReferences". Please see
     *  <a href="https://tools.ietf.org/html/draft-ietf-oauth-amr-values-02" >draft-ietf-oauth-amr-values-02</a>.
     *
     * @param resultFromLogin The session context.
     * @param cookieValue The cookie string which contains the commonAuthId value.
     */
    private void associateAuthenticationHistory(SessionDataCacheEntry resultFromLogin, String cookieValue) {

        SessionContext sessionContext = getSessionContext(cookieValue,
                resultFromLogin.getoAuth2Parameters().getLoginTenantDomain());
        if (sessionContext != null && sessionContext.getSessionAuthHistory() != null
                && sessionContext.getSessionAuthHistory().getHistory() != null) {
            List<String> authMethods = new ArrayList<>();
            for (AuthHistory authHistory : sessionContext.getSessionAuthHistory().getHistory()) {
                authMethods.add(authHistory.toTranslatableString());
            }
            resultFromLogin.getParamMap().put(OAuthConstants.AMR, authMethods.toArray(new String[authMethods.size()]));
        }
    }

    /**
     * Returns the SessionContext associated with the cookie value, if there is a one.
     * @param cookieValue String value of the cookie of commonAuthId.
     * @param loginTenantDomain Login tenant domain.
     * @return The associate SessionContext or null.
     */
    private SessionContext getSessionContext(String cookieValue, String loginTenantDomain) {

        if (StringUtils.isNotBlank(cookieValue)) {
            String sessionContextKey = DigestUtils.sha256Hex(cookieValue);
            return FrameworkUtils.getSessionContextFromCache(sessionContextKey, loginTenantDomain);
        }
        return null;
    }

    /**
     * Gets the last authenticated value from the commonAuthId cookie value.
     *
     * @param cookieValue       String CommonAuthId cookie values.
     * @param loginTenantDomain String Login tenant domain.
     * @return long The last authenticated timestamp.
     */
    private long getAuthenticatedTimeFromCommonAuthCookieValue(String cookieValue, String loginTenantDomain) {

        long authTime = 0;
        SessionContext sessionContext = getSessionContext(cookieValue, loginTenantDomain);
        if (sessionContext == null) {
            return authTime;
        }
            if (sessionContext.getProperty(FrameworkConstants.UPDATED_TIMESTAMP) != null) {
                authTime = Long.parseLong(
                        sessionContext.getProperty(FrameworkConstants.UPDATED_TIMESTAMP).toString());
            } else {
                authTime = Long.parseLong(
                        sessionContext.getProperty(FrameworkConstants.CREATED_TIMESTAMP).toString());
            }
        return authTime;
    }

    /**
     * Build OAuthProblem exception based on error details sent by the Framework as properties in the
     * AuthenticationResult object.
     *
     * @param authenticationResult
     * @return
     */
    OAuthProblemException buildOAuthProblemException(AuthenticationResult authenticationResult,
                                                     OAuthErrorDTO oAuthErrorDTO) {

        String errorCode = String.valueOf(authenticationResult.getProperty(FrameworkConstants.AUTH_ERROR_CODE));
        if (IdentityUtil.isBlank(errorCode)) {
            // If there is no custom error code sent from framework we set our default error code.
            errorCode = OAuth2ErrorCodes.LOGIN_REQUIRED;
        }

        String errorMessage = String.valueOf(authenticationResult.getProperty(FrameworkConstants.AUTH_ERROR_MSG));
        if (IdentityUtil.isBlank(errorMessage)) {
            if (oAuthErrorDTO != null && StringUtils.isNotBlank(oAuthErrorDTO.getErrorDescription())) {
                // If there is a custom message from responseTypeHandler we set that as error message.
                errorMessage = oAuthErrorDTO.getErrorDescription();
            } else {
                // If there is no custom error message sent from framework we set our default error message.
                errorMessage = DEFAULT_ERROR_MSG_FOR_FAILURE;
            }
        }

        String errorUri = String.valueOf(authenticationResult.getProperty(FrameworkConstants.AUTH_ERROR_URI));
        if (IdentityUtil.isBlank(errorUri)) {
            if (oAuthErrorDTO != null && StringUtils.isNotBlank(oAuthErrorDTO.getErrorURI())) {
                // If there is a custom message from responseTypeHandler we set that as error message.
                return OAuthProblemException.error(errorCode, errorMessage).uri(oAuthErrorDTO.getErrorURI());
            } else {
                // If there is no custom error URI we set just error code and message.
                return OAuthProblemException.error(errorCode, errorMessage);
            }
        } else {
            // If there is a error uri sent in the authentication result we add that to the exception.
            return OAuthProblemException.error(errorCode, errorMessage).uri(errorUri);
        }
    }

    /**
     * Store sessionID using the redirect URl.
     * @param oAuthMessage
     * @param sessionState
     * @param authorizationResponseDTO
     */
    private void storeSidClaim(AuthorizationResponseDTO authorizationResponseDTO, OAuthMessage oAuthMessage,
                               OIDCSessionState sessionState) {

        if (authorizationResponseDTO.getSuccessResponseDTO().getIdToken() != null) {
            String oidcSessionState = (String) oAuthMessage.getProperty(OIDC_SESSION_ID);
            sessionState.setSidClaim(oidcSessionState);
        } else if (authorizationResponseDTO.getSuccessResponseDTO().getAuthorizationCode() != null) {
            setSidToSessionState(sessionState);
            addToBCLogoutSessionToOAuthMessage(oAuthMessage, sessionState.getSidClaim());
        }
    }

    /**
     * Generate sessionID if there is no sessionID otherwise get sessionId from Session State
     *
     * @param sessionState
     */
    private void setSidToSessionState(OIDCSessionState sessionState) {

        String sessionId = sessionState.getSidClaim();
        if (sessionId == null) {
            // Generating sid claim for authorization code flow.
            sessionId = UUID.randomUUID().toString();
            sessionState.setSidClaim(sessionId);
        }
    }

    /**
     * Return true if the id token is encrypted.
     *
     * @param idToken String JWT ID token.
     * @return Boolean state of encryption.
     */
    private boolean isIDTokenEncrypted(String idToken) {
        // Encrypted ID token contains 5 base64 encoded components separated by periods.
        return StringUtils.countMatches(idToken, ".") == 4;
    }

    /**
     * Get id token from redirect Url fragment.
     *
     * @param redirectURL
     * @return
     * @throws URISyntaxException
     */
    private String getIdTokenFromRedirectURL(String redirectURL) throws URISyntaxException {

        String fragment = new URI(redirectURL).getFragment();
        Map<String, String> output = new HashMap<>();
        String[] keys = fragment.split("&");
        for (String key : keys) {
            String[] values = key.split("=");
            output.put(values[0], (values.length > 1 ? values[1] : ""));
            if (ID_TOKEN.equals(values[0])) {
                break;
            }
        }
        String idToken = output.get(ID_TOKEN);
        return idToken;
    }

    /**
     * Get AuthorizationCode from redirect Url query parameters.
     *
     * @param redirectURL
     * @return
     * @throws URISyntaxException
     */
    private String getAuthCodeFromRedirectURL(String redirectURL) throws URISyntaxException {

        String authCode = null;
        List<NameValuePair> queryParameters = new URIBuilder(redirectURL).getQueryParams();
        for (NameValuePair param : queryParameters) {
            if ((ACCESS_CODE).equals(param.getName())) {
                authCode = param.getValue();
            }
        }
        return authCode;
    }

    /**
     * Store Authorization Code and SessionID for back-channel logout in the cache.
     *
     * @param oAuthMessage
     * @param sessionId
     */
    private void addToBCLogoutSessionToOAuthMessage(OAuthMessage oAuthMessage, String sessionId) {

        AuthorizationGrantCacheEntry entry = oAuthMessage.getAuthorizationGrantCacheEntry();
        if (entry == null) {
            log.debug("Authorization code is not found in the redirect URL");
            return;
        }
        entry.setOidcSessionId(sessionId);
    }

    private void setSPAttributeToRequest(HttpServletRequest req, String spName, String tenantDomain) {

        req.setAttribute(REQUEST_PARAM_SP, spName);
        req.setAttribute(TENANT_DOMAIN, tenantDomain);
    }

    /**
     * Return OAuth2Parameters retrieved from OAuthMessage.
     * @param oAuthMessage
     * @return OAuth2Parameters
     */
    private OAuth2Parameters getOAuth2ParamsFromOAuthMessage(OAuthMessage oAuthMessage) {

        OAuth2Parameters oAuth2Parameters = new OAuth2Parameters();
        if (oAuthMessage.getSessionDataCacheEntry() != null) {
            oAuth2Parameters = getOauth2Params(oAuthMessage);
        }
        return oAuth2Parameters;
    }

    /**
     * Method to retrieve PkceCodeChallenge.
     * First check whether PkceCodeChallenge available in OAuth2Parameters and retrieve. If not retrieve from
     * request query parameters.
     *
     * @param oAuthMessage oAuthMessage
     * @param params       OAuth2 Parameters
     * @param isPkcemandatory is PKCE mandatory
     * @return PKCE code challenge. Priority will be given to the value inside the OAuth2Parameters.
     */
    private String getPkceCodeChallenge(OAuthMessage oAuthMessage, OAuth2Parameters params, boolean isPkcemandatory)
            throws InvalidRequestException {

        String pkceChallengeCode = null;
        boolean isFapiConformantApp = isFapiConformant(params.getClientId());
        // If the code_challenge is in the request object, then it is added to Oauth2 params before this point.
        if (params.getPkceCodeChallenge() != null) {
            // If Oauth2 params contains code_challenge get value from Oauth2 params.
            pkceChallengeCode = params.getPkceCodeChallenge();
        } else if (!isFapiConformantApp || isPkcemandatory) {
            // Else retrieve from request query params if application is not FAPI compliant or PKCE is mandatory.
            pkceChallengeCode = oAuthMessage.getOauthPKCECodeChallenge();
        }

        return pkceChallengeCode;
    }

    /**
     * Method to retrieve PkceCodeChallengeMethod.
     * First check whether PkceCodeChallengeMethod available in OAuth2Parameters and retrieve. If not retrieve from
     * request query parameters.
     *
     * @param oAuthMessage oAuthMessage
     * @param params       OAuth2 Parameters
     * @return PKCE code challenge method. Priority will be given to the value inside the OAuth2Parameters.
     */
    private String getPkceCodeChallengeMethod(OAuthMessage oAuthMessage, OAuth2Parameters params)
            throws InvalidRequestException {

        String pkceChallengeMethod = null;
        boolean isFapiConformantApp = isFapiConformant(params.getClientId());
        // If the code_challenge_method is in the request object, then it is added to Oauth2 params before this point.
        if (params.getPkceCodeChallengeMethod() != null) {
            // If Oauth2 params contains code_challenge_method get value from Oauth2 params.
            pkceChallengeMethod = params.getPkceCodeChallengeMethod();
        } else if (!isFapiConformantApp) {
            // Else retrieve from request query params if application is not FAPI compliant.
            pkceChallengeMethod = oAuthMessage.getOauthPKCECodeChallengeMethod();
        }

        return pkceChallengeMethod;
    }

    private Response forwardToOauthResponseJSP(OAuthMessage oAuthMessage, String params, String redirectURI) {

        try {
            HttpServletRequest request = oAuthMessage.getRequest();
            HttpServletResponse response = oAuthMessage.getResponse();
            request.setAttribute(PARAMETERS, params);
            request.setAttribute(FORM_POST_REDIRECT_URI, redirectURI);
            ServletContext authEndpoint = request.getServletContext().getContext(AUTHENTICATION_ENDPOINT);
            RequestDispatcher requestDispatcher = authEndpoint.getRequestDispatcher(OAUTH_RESPONSE_JSP_PAGE);
            requestDispatcher.forward(request, response);
            return Response.ok().build();
        } catch (ServletException | IOException exception) {
            log.error("Error occurred while forwarding the request to oauth_response.jsp page.", exception);
            return Response.status(HttpServletResponse.SC_INTERNAL_SERVER_ERROR).build();
        }
    }

    private boolean isPromptSelectAccount(OAuth2Parameters oauth2Params) {

        return OAuthConstants.Prompt.SELECT_ACCOUNT.equals(oauth2Params.getPrompt());
    }

<<<<<<< HEAD
    private boolean isFapiConformant(String clientId) throws InvalidRequestException {
        try {
            return OAuth2Util.isFapiConformantApp(clientId);
        } catch (IdentityOAuth2Exception e) {
            throw new InvalidRequestException(e.getMessage(), e.getErrorCode());
        }
    }
=======
    /**
     * Set the device authentication service.
     *
     * @param deviceAuthService Device authentication service.
     */
    public void setDeviceAuthService(DeviceAuthService deviceAuthService) {

        this.deviceAuthService = deviceAuthService;
    }

    private void cacheUserAttributesByDeviceCode(SessionDataCacheEntry sessionDataCacheEntry)
            throws OAuthSystemException {

        String userCode = null;
        Optional<String> deviceCodeOptional = Optional.empty();
        String[] userCodeArray = sessionDataCacheEntry.getParamMap().get(Constants.USER_CODE);
        if (ArrayUtils.isNotEmpty(userCodeArray)) {
            userCode = userCodeArray[0];
        }
        if (StringUtils.isNotBlank(userCode)) {
            deviceCodeOptional = getDeviceCodeByUserCode(userCode);
        }
        if (deviceCodeOptional.isPresent()) {
            addUserAttributesToCache(sessionDataCacheEntry, deviceCodeOptional.get());
        }
    }

    private Optional<String> getDeviceCodeByUserCode(String userCode) throws OAuthSystemException {

        try {
            return deviceAuthService.getDeviceCode(userCode);
        } catch (IdentityOAuth2Exception e) {
            throw new OAuthSystemException("Error occurred while retrieving device code for user code: " + userCode, e);
        }
    }

    private void addUserAttributesToCache(SessionDataCacheEntry sessionDataCacheEntry, String deviceCode) {

        DeviceAuthorizationGrantCacheKey cacheKey = new DeviceAuthorizationGrantCacheKey(deviceCode);
        DeviceAuthorizationGrantCacheEntry cacheEntry =
                new DeviceAuthorizationGrantCacheEntry(sessionDataCacheEntry.getLoggedInUser().getUserAttributes());
        DeviceAuthorizationGrantCache.getInstance().addToCache(cacheKey, cacheEntry);
    }
>>>>>>> 414b5b68
}<|MERGE_RESOLUTION|>--- conflicted
+++ resolved
@@ -4161,15 +4161,6 @@
         return OAuthConstants.Prompt.SELECT_ACCOUNT.equals(oauth2Params.getPrompt());
     }
 
-<<<<<<< HEAD
-    private boolean isFapiConformant(String clientId) throws InvalidRequestException {
-        try {
-            return OAuth2Util.isFapiConformantApp(clientId);
-        } catch (IdentityOAuth2Exception e) {
-            throw new InvalidRequestException(e.getMessage(), e.getErrorCode());
-        }
-    }
-=======
     /**
      * Set the device authentication service.
      *
@@ -4213,5 +4204,13 @@
                 new DeviceAuthorizationGrantCacheEntry(sessionDataCacheEntry.getLoggedInUser().getUserAttributes());
         DeviceAuthorizationGrantCache.getInstance().addToCache(cacheKey, cacheEntry);
     }
->>>>>>> 414b5b68
+
+
+    private boolean isFapiConformant(String clientId) throws InvalidRequestException {
+        try {
+            return OAuth2Util.isFapiConformantApp(clientId);
+        } catch (IdentityOAuth2Exception e) {
+            throw new InvalidRequestException(e.getMessage(), e.getErrorCode());
+        }
+    }
 }