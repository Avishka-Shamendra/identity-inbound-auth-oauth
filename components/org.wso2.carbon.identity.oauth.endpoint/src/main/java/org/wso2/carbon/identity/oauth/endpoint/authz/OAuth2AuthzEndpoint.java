/*
 * Copyright (c) 2013, WSO2 Inc. (http://www.wso2.org) All Rights Reserved.
 *
 * WSO2 Inc. licenses this file to you under the Apache License,
 * Version 2.0 (the "License"); you may not use this file except
 * in compliance with the License.
 * You may obtain a copy of the License at
 *
 * http://www.apache.org/licenses/LICENSE-2.0
 *
 * Unless required by applicable law or agreed to in writing,
 * software distributed under the License is distributed on an
 * "AS IS" BASIS, WITHOUT WARRANTIES OR CONDITIONS OF ANY
 * KIND, either express or implied.  See the License for the
 * specific language governing permissions and limitations
 * under the License.
 */
package org.wso2.carbon.identity.oauth.endpoint.authz;

import org.apache.commons.codec.digest.DigestUtils;
import org.apache.commons.collections.CollectionUtils;
import org.apache.commons.lang.ArrayUtils;
import org.apache.commons.lang.StringUtils;
import org.apache.commons.logging.Log;
import org.apache.commons.logging.LogFactory;
import org.apache.oltu.oauth2.as.request.OAuthAuthzRequest;
import org.apache.oltu.oauth2.as.response.OAuthASResponse;
import org.apache.oltu.oauth2.common.OAuth;
import org.apache.oltu.oauth2.common.exception.OAuthProblemException;
import org.apache.oltu.oauth2.common.exception.OAuthSystemException;
import org.apache.oltu.oauth2.common.message.OAuthResponse;
import org.json.JSONException;
import org.json.JSONObject;
import org.wso2.carbon.context.PrivilegedCarbonContext;
import org.wso2.carbon.identity.application.authentication.framework.AuthenticatorFlowStatus;
import org.wso2.carbon.identity.application.authentication.framework.CommonAuthenticationHandler;
import org.wso2.carbon.identity.application.authentication.framework.cache.AuthenticationResultCacheEntry;
import org.wso2.carbon.identity.application.authentication.framework.context.AuthHistory;
import org.wso2.carbon.identity.application.authentication.framework.context.SessionContext;
import org.wso2.carbon.identity.application.authentication.framework.model.AuthenticatedUser;
import org.wso2.carbon.identity.application.authentication.framework.model.AuthenticationResult;
import org.wso2.carbon.identity.application.authentication.framework.model.CommonAuthRequestWrapper;
import org.wso2.carbon.identity.application.authentication.framework.model.CommonAuthResponseWrapper;
import org.wso2.carbon.identity.application.authentication.framework.util.FrameworkConstants;
import org.wso2.carbon.identity.application.authentication.framework.util.FrameworkUtils;
import org.wso2.carbon.identity.application.common.model.Claim;
import org.wso2.carbon.identity.application.common.model.ClaimMapping;
import org.wso2.carbon.identity.oauth.IdentityOAuthAdminException;
import org.wso2.carbon.identity.oauth.cache.AuthorizationGrantCache;
import org.wso2.carbon.identity.oauth.cache.AuthorizationGrantCacheEntry;
import org.wso2.carbon.identity.oauth.cache.AuthorizationGrantCacheKey;
import org.wso2.carbon.identity.oauth.cache.SessionDataCache;
import org.wso2.carbon.identity.oauth.cache.SessionDataCacheEntry;
import org.wso2.carbon.identity.oauth.cache.SessionDataCacheKey;
import org.wso2.carbon.identity.oauth.common.OAuth2ErrorCodes;
import org.wso2.carbon.identity.oauth.common.OAuthConstants;
import org.wso2.carbon.identity.oauth.dao.OAuthAppDAO;
import org.wso2.carbon.identity.oauth.endpoint.OAuthRequestWrapper;
import org.wso2.carbon.identity.oauth.endpoint.util.EndpointUtil;
import org.wso2.carbon.identity.oauth.endpoint.util.OpenIDConnectUserRPStore;
import org.wso2.carbon.identity.oauth2.IdentityOAuth2Exception;
import org.wso2.carbon.identity.oauth2.dto.OAuth2AuthorizeReqDTO;
import org.wso2.carbon.identity.oauth2.dto.OAuth2AuthorizeRespDTO;
import org.wso2.carbon.identity.oauth2.dto.OAuth2ClientValidationResponseDTO;
import org.wso2.carbon.identity.oauth2.model.CarbonOAuthAuthzRequest;
import org.wso2.carbon.identity.oauth2.model.OAuth2Parameters;
import org.wso2.carbon.identity.oauth2.util.OAuth2Util;
import org.wso2.carbon.identity.oidc.session.OIDCSessionState;
import org.wso2.carbon.identity.oidc.session.util.OIDCSessionManagementUtil;
import org.wso2.carbon.registry.core.utils.UUIDGenerator;
import org.wso2.carbon.utils.CarbonUtils;
import org.wso2.carbon.utils.multitenancy.MultitenantConstants;

import java.io.IOException;
import java.io.UnsupportedEncodingException;
import java.net.URI;
import java.net.URISyntaxException;
import java.net.URLEncoder;
import java.nio.charset.StandardCharsets;
import java.nio.file.Files;
import java.nio.file.Paths;
import java.util.ArrayList;
import java.util.Arrays;
import java.util.HashSet;
import java.util.LinkedHashSet;
import java.util.List;
import java.util.Scanner;
import java.util.Set;
import java.util.concurrent.ConcurrentHashMap;
import javax.servlet.ServletException;
import javax.servlet.http.Cookie;
import javax.servlet.http.HttpServletRequest;
import javax.servlet.http.HttpServletRequestWrapper;
import javax.servlet.http.HttpServletResponse;
import javax.ws.rs.Consumes;
import javax.ws.rs.GET;
import javax.ws.rs.POST;
import javax.ws.rs.Path;
import javax.ws.rs.Produces;
import javax.ws.rs.core.Context;
import javax.ws.rs.core.HttpHeaders;
import javax.ws.rs.core.MediaType;
import javax.ws.rs.core.MultivaluedMap;
import javax.ws.rs.core.Response;

@Path("/authorize")
public class OAuth2AuthzEndpoint {

    private static final Log log = LogFactory.getLog(OAuth2AuthzEndpoint.class);
    public static final String APPROVE = "approve";
    private boolean isCacheAvailable = false;

    private static final String REDIRECT_URI = "redirect_uri";
    private static final String RESPONSE_MODE_FORM_POST = "form_post";
    private static final String RESPONSE_MODE = "response_mode";
    private static final String AUTHENTICATION_RESULT_ERROR_PARAM_KEY = "AuthenticationError";
    private static final String formPostRedirectPage = getFormPostRedirectPage();

    private static String getFormPostRedirectPage() {

        java.nio.file.Path path = Paths.get(CarbonUtils.getCarbonHome(), "repository", "resources",
                "identity", "pages", "oauth_response.html");
        if (Files.exists(path)) {
            try {
                return new Scanner(Files.newInputStream(path), "UTF-8").useDelimiter("\\A").next();
            } catch (IOException e) {
                if (log.isDebugEnabled()) {
                    log.debug("Failed to find OAuth From post response page in : " + path.toString());
                }
            }
        }
        return null;
    }

    @GET
    @Path("/")
    @Consumes("application/x-www-form-urlencoded")
    @Produces("text/html")
    public Response authorize(@Context HttpServletRequest request, @Context HttpServletResponse response)
            throws URISyntaxException {

        // Setting super-tenant carbon context
        PrivilegedCarbonContext.startTenantFlow();
        PrivilegedCarbonContext carbonContext = PrivilegedCarbonContext.getThreadLocalCarbonContext();
        carbonContext.setTenantId(MultitenantConstants.SUPER_TENANT_ID);
        carbonContext.setTenantDomain(MultitenantConstants.SUPER_TENANT_DOMAIN_NAME);

        // Validate repeated parameters
        if (!(request instanceof OAuthRequestWrapper)) {
            if (!EndpointUtil.validateParams(request, response, null)) {
                return Response.status(HttpServletResponse.SC_BAD_REQUEST).location(new URI(
                        EndpointUtil.getErrorPageURL(OAuth2ErrorCodes.INVALID_REQUEST,
                                "Invalid authorization request with repeated parameters", null))).build();
            }
        }

        String clientId = request.getParameter("client_id");

        String sessionDataKeyFromLogin = getSessionDataKey(request);
        String sessionDataKeyFromConsent = request.getParameter(OAuthConstants.SESSION_DATA_KEY_CONSENT);
        SessionDataCacheKey cacheKey = null;
        SessionDataCacheEntry resultFromLogin = null;
        SessionDataCacheEntry resultFromConsent = null;

        Object flowStatus = request.getAttribute(FrameworkConstants.RequestParams.FLOW_STATUS);
        String isToCommonOauth = request.getParameter(FrameworkConstants.RequestParams.TO_COMMONAUTH);

        if ("true".equals(isToCommonOauth) && flowStatus == null) {
            try {
                return sendRequestToFramework(request, response);
            } catch (ServletException | IOException e) {
                log.error("Error occurred while sending request to authentication framework.");
                return Response.status(HttpServletResponse.SC_INTERNAL_SERVER_ERROR).build();
            }
        }

        if (StringUtils.isNotEmpty(sessionDataKeyFromLogin)) {
            cacheKey = new SessionDataCacheKey(sessionDataKeyFromLogin);
            resultFromLogin = SessionDataCache.getInstance().getValueFromCache(cacheKey);
        }
        if (StringUtils.isNotEmpty(sessionDataKeyFromConsent)) {
            cacheKey = new SessionDataCacheKey(sessionDataKeyFromConsent);
            resultFromConsent = SessionDataCache.getInstance().getValueFromCache(cacheKey);
            SessionDataCache.getInstance().clearCacheEntry(cacheKey);
        }
        if (resultFromLogin != null && resultFromConsent != null) {

            if (log.isDebugEnabled()) {
                log.debug("Invalid authorization request.\'SessionDataKey\' found in request as parameter and " +
                        "attribute, and both have non NULL objects in cache");
            }
            return Response.status(HttpServletResponse.SC_FOUND).location(new URI(
                    EndpointUtil.getErrorPageURL(OAuth2ErrorCodes.INVALID_REQUEST, "Invalid authorization request",
                            null))).build();

        } else if (clientId == null && resultFromLogin == null && resultFromConsent == null) {

            if (log.isDebugEnabled()) {
                log.debug("Invalid authorization request.\'SessionDataKey\' not found in request as parameter or " +
                        "attribute, and client_id parameter cannot be found in request");
            }
            return Response.status(HttpServletResponse.SC_FOUND).location(new URI(
                    EndpointUtil.getErrorPageURL(OAuth2ErrorCodes.INVALID_REQUEST, "Invalid authorization request",
                            null))).build();

        } else if (sessionDataKeyFromLogin != null && resultFromLogin == null) {
            if (log.isDebugEnabled()) {
                log.debug("Session data not found in SessionDataCache for " + sessionDataKeyFromLogin);
            }
            return Response.status(HttpServletResponse.SC_FOUND).location(new URI(
                    EndpointUtil.getErrorPageURL(OAuth2ErrorCodes.ACCESS_DENIED, "Session Timed Out", null)))
                    .build();

        } else if (sessionDataKeyFromConsent != null && resultFromConsent == null) {

            if (resultFromLogin == null) {
                if (log.isDebugEnabled()) {
                    log.debug("Session data not found in SessionDataCache for " + sessionDataKeyFromConsent);
                }
                return Response.status(HttpServletResponse.SC_FOUND).location(new URI(
                        EndpointUtil.getErrorPageURL(OAuth2ErrorCodes.ACCESS_DENIED, "Session Timed Out", null)))
                        .build();
            } else {
                sessionDataKeyFromConsent = null;
            }

        }
        SessionDataCacheEntry sessionDataCacheEntry = null;

        try {
            if(StringUtils.isNotEmpty(clientId)) {
                OAuthAppDAO oAuthAppDAO = new OAuthAppDAO();
                try {
                    String appState = oAuthAppDAO.getConsumerAppState(clientId);
                    if (StringUtils.isEmpty(appState)) {
                        if (log.isDebugEnabled()) {
                            log.debug("A valid OAuth client could not be found for client_id: " + clientId);
                        }
                        OAuthResponse oAuthResponse = OAuthASResponse.errorResponse(HttpServletResponse.SC_UNAUTHORIZED)
                                .setError(OAuth2ErrorCodes.INVALID_CLIENT)
                                .setErrorDescription("A valid OAuth client could not be found for client_id: " +
                                        clientId).buildJSONMessage();
                        return Response.status(oAuthResponse.getResponseStatus()).entity(oAuthResponse.getBody()).build();
                    }

                    if(!OAuthConstants.OauthAppStates.APP_STATE_ACTIVE.equalsIgnoreCase(appState)) {
                        if (log.isDebugEnabled()) {
                            log.debug("Oauth App is not in active state.");
                        }
                        OAuthResponse oAuthResponse = OAuthASResponse.errorResponse(HttpServletResponse.SC_UNAUTHORIZED)
                                .setError(OAuth2ErrorCodes.INVALID_CLIENT)
                                .setErrorDescription("Oauth application is not in active state.").buildJSONMessage();
                        return Response.status(oAuthResponse.getResponseStatus()).entity(oAuthResponse.getBody()).build();
                    }
                } catch (IdentityOAuthAdminException e) {
                    if (log.isDebugEnabled()) {
                        log.debug("Error in getting oauth app state.", e);
                    }
                    OAuthResponse oAuthResponse = OAuthASResponse.errorResponse(HttpServletResponse.SC_NOT_FOUND)
                            .setError(OAuth2ErrorCodes.SERVER_ERROR)
                            .setErrorDescription("Error in getting oauth app state.").buildJSONMessage();
                    return Response.status(oAuthResponse.getResponseStatus()).entity(oAuthResponse.getBody()).build();
                }
            }

            if (clientId != null && sessionDataKeyFromLogin == null && sessionDataKeyFromConsent == null) {
                // Authz request from client
                String redirectURL = null;

                redirectURL = handleOAuthAuthorizationRequest(clientId, request);

                String type = OAuthConstants.Scope.OAUTH2;
                String scopes = request.getParameter(OAuthConstants.OAuth10AParams.SCOPE);
                if (scopes != null && scopes.contains(OAuthConstants.Scope.OPENID)) {
                    type = OAuthConstants.Scope.OIDC;
                }
                Object attribute = request.getAttribute(FrameworkConstants.RequestParams.FLOW_STATUS);
                if (attribute != null && attribute == AuthenticatorFlowStatus.SUCCESS_COMPLETED) {
                    try {
                        return sendRequestToFramework(request, response,
                                (String) request.getAttribute(FrameworkConstants.SESSION_DATA_KEY),
                                type);
                    } catch (ServletException | IOException e ) {
                       log.error("Error occurred while sending request to authentication framework.");
                    }
                    return Response.status(HttpServletResponse.SC_INTERNAL_SERVER_ERROR).build();
                } else {
                    return Response.status(HttpServletResponse.SC_FOUND).location(new URI(redirectURL)).build();
                }

            } else if (resultFromLogin != null) { // Authentication response
                Cookie cookie = FrameworkUtils.getAuthCookie(request);
                long authTime = getAuthenticatedTimeFromCommonAuthCookie(cookie);
                sessionDataCacheEntry = resultFromLogin;
                if (authTime > 0) {
                    sessionDataCacheEntry.setAuthTime(authTime);
                }
                associateAuthenticationHistory(sessionDataCacheEntry, cookie);
                OAuth2Parameters oauth2Params = sessionDataCacheEntry.getoAuth2Parameters();
                AuthenticationResult authnResult = getAuthenticationResult(request, sessionDataKeyFromLogin);
                if (authnResult != null) {
                    removeAuthenticationResult(request, sessionDataKeyFromLogin);

                    String redirectURL = null;
                    boolean isOIDCRequest = OAuth2Util.isOIDCAuthzRequest(oauth2Params.getScopes());
                    if (authnResult.isAuthenticated()) {
                        AuthenticatedUser authenticatedUser = authnResult.getSubject();
                        if (authenticatedUser.getUserAttributes() != null) {
                            authenticatedUser.setUserAttributes(new ConcurrentHashMap<ClaimMapping, String>(
                                    authenticatedUser.getUserAttributes()));
                        }
                        sessionDataCacheEntry.setLoggedInUser(authenticatedUser);
                        sessionDataCacheEntry.setAuthenticatedIdPs(authnResult.getAuthenticatedIdPs());
                        SessionDataCache.getInstance().addToCache(cacheKey, sessionDataCacheEntry);

                        OIDCSessionState sessionState = new OIDCSessionState();
                        redirectURL =
                                doUserAuthz(request, sessionDataKeyFromLogin, sessionDataCacheEntry, sessionState);

                        if (RESPONSE_MODE_FORM_POST.equals(oauth2Params.getResponseMode()) && isJSON(redirectURL)) {

                            String sessionStateValue = null;
                            if (isOIDCRequest) {
                                sessionState.setAddSessionState(true);
                                sessionStateValue = manageOIDCSessionState(request, response, sessionState, oauth2Params,
                                        sessionDataCacheEntry.getLoggedInUser().getAuthenticatedSubjectIdentifier(),
                                        redirectURL);
                            }

                            return Response.ok(createFormPage(redirectURL, oauth2Params.getRedirectURI(),
                                    StringUtils.EMPTY, sessionStateValue)).build();
                        }

                        if (isOIDCRequest) {
                            redirectURL = manageOIDCSessionState(request, response, sessionState, oauth2Params,
                                                                 authenticatedUser.getAuthenticatedSubjectIdentifier(),
                                                                 redirectURL);
                        }

                        return Response.status(HttpServletResponse.SC_FOUND).location(new URI(redirectURL)).build();

                    } else {

                        OAuthProblemException oauthException;
                        Object authError =
                                authnResult.getProperty(AUTHENTICATION_RESULT_ERROR_PARAM_KEY);
                        if (authError != null && authError instanceof OAuthProblemException) {
                            oauthException = (OAuthProblemException) authError;
                        } else {
                            oauthException = OAuthProblemException.error(OAuth2ErrorCodes.LOGIN_REQUIRED,
                                                                         "Authentication required");
                        }
                        redirectURL = EndpointUtil.getErrorRedirectURL(oauthException, oauth2Params);
                        if (isOIDCRequest) {
                            Cookie opBrowserStateCookie = OIDCSessionManagementUtil.getOPBrowserStateCookie(request);
                            redirectURL = OIDCSessionManagementUtil
                                    .addSessionStateToURL(redirectURL, oauth2Params.getClientId(),
                                                          oauth2Params.getRedirectURI(), opBrowserStateCookie,
                                                          oauth2Params.getResponseType());
                        }
                    }
                    return Response.status(HttpServletResponse.SC_FOUND).location(new URI(redirectURL)).build();

                } else {

                    String appName = sessionDataCacheEntry.getoAuth2Parameters().getApplicationName();

                    if (log.isDebugEnabled()) {
                        log.debug("Invalid authorization request. \'sessionDataKey\' attribute found but " +
                                "corresponding AuthenticationResult does not exist in the cache.");
                    }
                    return Response.status(HttpServletResponse.SC_FOUND).location(new URI(EndpointUtil
                            .getErrorPageURL(OAuth2ErrorCodes.INVALID_REQUEST, "Invalid authorization request",
                                    appName))).build();

                }

            } else if (resultFromConsent != null) { // Consent submission
<<<<<<< HEAD
                sessionDataCacheEntry = resultFromConsent;
                long authTime = 0;
                Cookie cookie = FrameworkUtils.getAuthCookie(request);
                if (cookie != null) {
                    String sessionContextKey = DigestUtils.sha256Hex(cookie.getValue());
                    SessionContext sessionContext = FrameworkUtils.getSessionContextFromCache(sessionContextKey);
                    if (sessionContext.getProperty(FrameworkConstants.UPDATED_TIMESTAMP) != null) {
                        authTime = Long.parseLong(sessionContext.getProperty(FrameworkConstants.UPDATED_TIMESTAMP).toString());
                    } else {
                        authTime = Long.parseLong(sessionContext.getProperty(FrameworkConstants.CREATED_TIMESTAMP).toString());
                    }
                    sessionDataCacheEntry.getParamMap()
                            .put(FrameworkConstants.SESSION_DATA_KEY, new String[] { sessionContextKey });
                }
=======
                Cookie cookie = FrameworkUtils.getAuthCookie(request);
                long authTime = getAuthenticatedTimeFromCommonAuthCookie(cookie);
                sessionDataCacheEntry = resultFromConsent;
>>>>>>> b9409f55
                OAuth2Parameters oauth2Params = sessionDataCacheEntry.getoAuth2Parameters();
                if (authTime > 0) {
                    oauth2Params.setAuthTime(authTime);
                }
                associateAuthenticationHistory(sessionDataCacheEntry, cookie);
                boolean isOIDCRequest = OAuth2Util.isOIDCAuthzRequest(oauth2Params.getScopes());

                String consent = request.getParameter("consent");
                if (consent != null) {

                    if (OAuthConstants.Consent.DENY.equals(consent)) {
                        OpenIDConnectUserRPStore.getInstance().putUserRPToStore(resultFromConsent.getLoggedInUser(),
                                resultFromConsent.getoAuth2Parameters().getApplicationName(), false, oauth2Params.getClientId());
                        // return an error if user denied
                        OAuthProblemException ex = OAuthProblemException.error(OAuth2ErrorCodes.ACCESS_DENIED);
                        String denyResponse = EndpointUtil.getErrorRedirectURL(ex, oauth2Params);

                        if (isOIDCRequest) {
                            Cookie opBrowserStateCookie = OIDCSessionManagementUtil.getOPBrowserStateCookie(request);
                            denyResponse = OIDCSessionManagementUtil
                                    .addSessionStateToURL(denyResponse, oauth2Params.getClientId(),
                                                          oauth2Params.getRedirectURI(), opBrowserStateCookie,
                                                          oauth2Params.getResponseType());
                        }
                        return Response.status(HttpServletResponse.SC_FOUND).location(new URI(denyResponse)).build();
                    }

                    OIDCSessionState sessionState = new OIDCSessionState();
                    String redirectURL =
                            handleUserConsent(request, consent, oauth2Params, sessionDataCacheEntry, sessionState);

                    String authenticatedIdPs = sessionDataCacheEntry.getAuthenticatedIdPs();

                    if (RESPONSE_MODE_FORM_POST.equals(oauth2Params.getResponseMode()) && isJSON(redirectURL)) {

                        String sessionStateValue = null;
                        if (isOIDCRequest) {
                            sessionState.setAddSessionState(true);
                            sessionStateValue = manageOIDCSessionState(request, response, sessionState, oauth2Params,
                                    sessionDataCacheEntry.getLoggedInUser().getAuthenticatedSubjectIdentifier(),
                                    redirectURL);
                        }

                        return Response.ok(createFormPage(redirectURL, oauth2Params.getRedirectURI(),
                                authenticatedIdPs, sessionStateValue)).build();
                    }

                    if (isOIDCRequest) {
                        sessionState.setAddSessionState(true);
                        redirectURL = manageOIDCSessionState(request, response, sessionState, oauth2Params,
                                                             sessionDataCacheEntry.getLoggedInUser()
                                                                                  .getAuthenticatedSubjectIdentifier(),
                                                             redirectURL);
                    }

                    return Response.status(HttpServletResponse.SC_FOUND).location(new URI(redirectURL)).build();
                } else {
                    String appName = sessionDataCacheEntry.getoAuth2Parameters().getApplicationName();

                    if (log.isDebugEnabled()) {
                        log.debug("Invalid authorization request. \'sessionDataKey\' parameter found but \'consent\' " +
                                "parameter could not be found in request");
                    }
                    return Response.status(HttpServletResponse.SC_FOUND).location(new URI(
                            EndpointUtil.getErrorPageURL(OAuth2ErrorCodes.INVALID_REQUEST, "Invalid authorization " +
                                    "request", appName)))
                            .build();
                }

            } else { // Invalid request
                if (log.isDebugEnabled()) {
                    log.debug("Invalid authorization request");
                }

                return Response.status(HttpServletResponse.SC_FOUND).location(new URI(EndpointUtil.getErrorPageURL
                        (OAuth2ErrorCodes.INVALID_REQUEST, "Invalid authorization request", null))).build();
            }

        } catch (OAuthProblemException e) {

            if (log.isDebugEnabled()) {
                log.debug(e.getError(), e);
            }
            String errorPageURL = EndpointUtil.getErrorPageURL(OAuth2ErrorCodes.INVALID_REQUEST, e.getMessage(), null);
            String redirectURI = request.getParameter(REDIRECT_URI);

            if (redirectURI != null) {
                try {
                    errorPageURL = errorPageURL + "&" + REDIRECT_URI + "=" + URLEncoder
                            .encode(redirectURI, StandardCharsets.UTF_8.name());
                } catch (UnsupportedEncodingException e1) {
                    if (log.isDebugEnabled()) {
                        log.debug("Error while encoding the error page url", e);
                    }
                }
            }
            return Response.status(HttpServletResponse.SC_FOUND).location(new URI(errorPageURL))
                    .header(HttpHeaders.CONTENT_TYPE, MediaType.APPLICATION_FORM_URLENCODED_TYPE).build();

        } catch (OAuthSystemException e) {

            OAuth2Parameters params = null;
            if (sessionDataCacheEntry != null) {
                params = sessionDataCacheEntry.getoAuth2Parameters();
            }
            if (log.isDebugEnabled()) {
                log.debug("Server error occurred while performing authorization", e);
            }
            OAuthProblemException ex = OAuthProblemException.error(OAuth2ErrorCodes.SERVER_ERROR,
                    "Server error occurred while performing authorization");
            return Response.status(HttpServletResponse.SC_FOUND).location(new URI(
                    EndpointUtil.getErrorRedirectURL(ex, params))).build();

        } finally {
            if (sessionDataKeyFromConsent != null) {
                /*
                 * TODO Cache retaining is a temporary fix. Remove after Google fixes
                 * http://code.google.com/p/gdata-issues/issues/detail?id=6628
                 */
                String retainCache = System.getProperty("retainCache");

                if (retainCache == null) {
                    clearCacheEntry(sessionDataKeyFromConsent);
                }
            }

            PrivilegedCarbonContext.endTenantFlow();
        }
    }

    private boolean isJSON(String redirectURL) {

        try {
            new JSONObject(redirectURL);
        } catch (JSONException ex) {
            return false;
        }
        return true;
    }

    private String createFormPage(String jsonPayLoad, String redirectURI, String authenticatedIdPs,
                                  String sessionStateValue) {

        if (StringUtils.isNotBlank(formPostRedirectPage)) {
            String newPage = formPostRedirectPage;
            String pageWithRedirectURI = newPage.replace("$redirectURI", redirectURI);
            return pageWithRedirectURI.replace("<!--$params-->", buildParams(jsonPayLoad, authenticatedIdPs, sessionStateValue));
        }

        String formHead = "<html>\n" +
                "   <head><title>Submit This Form</title></head>\n" +
                "   <body onload=\"javascript:document.forms[0].submit()\">\n" +
                "    <p>Click the submit button if automatic redirection failed.</p>" +
                "    <form method=\"post\" action=\"" + redirectURI + "\">\n";

        String formBottom = "<input type=\"submit\" value=\"Submit\">" +
                "</form>\n" +
                "</body>\n" +
                "</html>";

        StringBuilder form = new StringBuilder(formHead);
        form.append(buildParams(jsonPayLoad, authenticatedIdPs, sessionStateValue));
        form.append(formBottom);
        return form.toString();
    }

    private String buildParams(String jsonPayLoad, String authenticatedIdPs, String sessionStateValue) {

        JSONObject jsonObject = new JSONObject(jsonPayLoad);
        StringBuilder paramStringBuilder = new StringBuilder();

        for (Object key : jsonObject.keySet()) {
            paramStringBuilder.append("<input type=\"hidden\" name=\"")
                    .append(key)
                    .append("\"" + "value=\"")
                    .append(jsonObject.get(key.toString()))
                    .append("\"/>\n");
        }

        if (authenticatedIdPs != null && !authenticatedIdPs.isEmpty()) {
            paramStringBuilder.append("<input type=\"hidden\" name=\"AuthenticatedIdPs\" value=\"")
                    .append(authenticatedIdPs)
                    .append("\"/>\n");
        }

        if (sessionStateValue != null && !sessionStateValue.isEmpty()) {
            paramStringBuilder.append("<input type=\"hidden\" name=\"session_state\" value=\"")
                    .append(sessionStateValue)
                    .append("\"/>\n");
        }
        return paramStringBuilder.toString();
    }

    /**
     * Remove authentication result from request
     * @param req
     */
    private void removeAuthenticationResult(HttpServletRequest req, String sessionDataKey) {

        if(isCacheAvailable){
            FrameworkUtils.removeAuthenticationResultFromCache(sessionDataKey);
        }else {
            req.removeAttribute(FrameworkConstants.RequestAttribute.AUTH_RESULT);
        }
    }


    /**
     * In federated and multi steps scenario there is a redirection from commonauth to samlsso so have to get
     * session data key from query parameter
     *
     * @param req Http servlet request
     * @return Session data key
     */
    private String getSessionDataKey(HttpServletRequest req) {
        String sessionDataKey = (String) req.getAttribute(OAuthConstants.SESSION_DATA_KEY);
        if (sessionDataKey == null) {
            sessionDataKey = req.getParameter(OAuthConstants.SESSION_DATA_KEY);
        }
        return sessionDataKey;
    }

    @POST
    @Path("/")
    @Consumes("application/x-www-form-urlencoded")
    @Produces("text/html")
    public Response authorizePost(@Context HttpServletRequest request,@Context HttpServletResponse response,  MultivaluedMap paramMap)
            throws URISyntaxException {

        // Validate repeated parameters
        if (!EndpointUtil.validateParams(request, response, paramMap)) {
            return Response.status(HttpServletResponse.SC_BAD_REQUEST).location(new URI(
                    EndpointUtil.getErrorPageURL(OAuth2ErrorCodes.INVALID_REQUEST,
                            "Invalid authorization request with repeated parameters", null))).build();
        }
        HttpServletRequestWrapper httpRequest = new OAuthRequestWrapper(request, paramMap);
        return authorize(httpRequest, response);
    }

    /**
     * @param consent
     * @param sessionDataCacheEntry
     * @return
     * @throws OAuthSystemException
     */
    private String handleUserConsent(HttpServletRequest request, String consent, OAuth2Parameters oauth2Params,
                                     SessionDataCacheEntry sessionDataCacheEntry, OIDCSessionState sessionState)
            throws OAuthSystemException {

        String applicationName = sessionDataCacheEntry.getoAuth2Parameters().getApplicationName();
        AuthenticatedUser loggedInUser = sessionDataCacheEntry.getLoggedInUser();
        String clientId = sessionDataCacheEntry.getoAuth2Parameters().getClientId();

        boolean skipConsent = EndpointUtil.getOAuthServerConfiguration().getOpenIDConnectSkipeUserConsentConfig();
        if (!skipConsent) {
            boolean approvedAlways =
                    OAuthConstants.Consent.APPROVE_ALWAYS.equals(consent) ? true : false;
            if (approvedAlways) {
                OpenIDConnectUserRPStore.getInstance().putUserRPToStore(loggedInUser, applicationName,
                        approvedAlways, clientId);
            }
        }

        OAuthResponse oauthResponse = null;
        String responseType = oauth2Params.getResponseType();

        // authorizing the request
        OAuth2AuthorizeRespDTO authzRespDTO = authorize(oauth2Params, sessionDataCacheEntry);

        if (authzRespDTO != null && authzRespDTO.getErrorCode() == null) {
            OAuthASResponse.OAuthAuthorizationResponseBuilder builder = OAuthASResponse
                    .authorizationResponse(request, HttpServletResponse.SC_FOUND);
            // all went okay
            if (StringUtils.isNotBlank(authzRespDTO.getAuthorizationCode())){
                builder.setCode(authzRespDTO.getAuthorizationCode());
                addUserAttributesToCache(sessionDataCacheEntry, authzRespDTO.getAuthorizationCode(), authzRespDTO.getCodeId());
            }
            if (StringUtils.isNotBlank(authzRespDTO.getAccessToken()) &&
                    !OAuthConstants.ID_TOKEN.equalsIgnoreCase(responseType) &&
                    !OAuthConstants.NONE.equalsIgnoreCase(responseType)){
                builder.setAccessToken(authzRespDTO.getAccessToken());
                builder.setExpiresIn(authzRespDTO.getValidityPeriod());
                builder.setParam(OAuth.OAUTH_TOKEN_TYPE, "Bearer");
            }
            if (StringUtils.isNotBlank(authzRespDTO.getIdToken())){
                builder.setParam("id_token", authzRespDTO.getIdToken());
            }
            if (StringUtils.isNotBlank(oauth2Params.getState())) {
                builder.setParam(OAuth.OAUTH_STATE, oauth2Params.getState());
            }
            String redirectURL = authzRespDTO.getCallbackURI();

            if (RESPONSE_MODE_FORM_POST.equals(oauth2Params.getResponseMode())) {
                String authenticatedIdPs = sessionDataCacheEntry.getAuthenticatedIdPs();
                if (authenticatedIdPs != null && !authenticatedIdPs.isEmpty()) {
                    builder.setParam("AuthenticatedIdPs", sessionDataCacheEntry.getAuthenticatedIdPs());
                }
                oauthResponse = builder.location(redirectURL).buildJSONMessage();
            } else {
                oauthResponse = builder.location(redirectURL).buildQueryMessage();
            }

            sessionState.setAuthenticated(true);

        } else if (authzRespDTO != null && authzRespDTO.getErrorCode() != null) {
            // Authorization failure due to various reasons
            sessionState.setAuthenticated(false);
            String errorMsg;
            if (authzRespDTO.getErrorMsg() != null) {
                errorMsg = authzRespDTO.getErrorMsg();
            } else {
                errorMsg = "Error occurred while processing the request";
            }
            OAuthProblemException oauthProblemException = OAuthProblemException.error(
                    authzRespDTO.getErrorCode(), errorMsg);
            return EndpointUtil.getErrorRedirectURL(oauthProblemException, oauth2Params);

        } else {
            // Authorization failure due to various reasons
            sessionState.setAuthenticated(false);
            String errorCode = OAuth2ErrorCodes.SERVER_ERROR;
            String errorMsg = "Error occurred while processing the request";
            OAuthProblemException oauthProblemException = OAuthProblemException.error(
                    errorCode, errorMsg);
            return EndpointUtil.getErrorRedirectURL(oauthProblemException, oauth2Params);
        }

        //When responseType equal to "id_token" the resulting token is passed back as a query parameter
        //According to the specification it should pass as URL Fragment
        if (OAuthConstants.ID_TOKEN.equalsIgnoreCase(responseType)) {
            if (authzRespDTO.getCallbackURI().contains("?")) {
                return authzRespDTO.getCallbackURI() + "#" + oauthResponse.getLocationUri().substring(
                        authzRespDTO.getCallbackURI().length() + 1, oauthResponse.getLocationUri().length());
            } else {
                return oauthResponse.getLocationUri().replace("?", "#");
            }
        } else {
            return oauthResponse.getBody() == null ? appendAuthenticatedIDPs(sessionDataCacheEntry, oauthResponse
                    .getLocationUri()) : oauthResponse.getBody();
        }
    }

    private void addUserAttributesToCache(SessionDataCacheEntry sessionDataCacheEntry, String code, String codeId) {
        AuthorizationGrantCacheKey authorizationGrantCacheKey = new AuthorizationGrantCacheKey(code);
        AuthorizationGrantCacheEntry authorizationGrantCacheEntry = new AuthorizationGrantCacheEntry(
                sessionDataCacheEntry.getLoggedInUser().getUserAttributes());

        ClaimMapping key = new ClaimMapping();
        Claim claimOfKey = new Claim();
        claimOfKey.setClaimUri(OAuth2Util.SUB);
        key.setRemoteClaim(claimOfKey);
        String sub = sessionDataCacheEntry.getLoggedInUser().getUserAttributes().get(key);

        if (StringUtils.isBlank(sub)) {
            sub = sessionDataCacheEntry.getLoggedInUser().getAuthenticatedSubjectIdentifier();
        }
        if (StringUtils.isNotBlank(sub)) {
            sessionDataCacheEntry.getLoggedInUser().getUserAttributes().put(key, sub);
        }
        //PKCE
        String[] pkceCodeChallengeArray = sessionDataCacheEntry.getParamMap().get(
                OAuthConstants.OAUTH_PKCE_CODE_CHALLENGE);
        String[] pkceCodeChallengeMethodArray = sessionDataCacheEntry.getParamMap().get(
                OAuthConstants.OAUTH_PKCE_CODE_CHALLENGE_METHOD);
        String pkceCodeChallenge = null;
        String pkceCodeChallengeMethod = null;

        if (ArrayUtils.isNotEmpty(pkceCodeChallengeArray)) {
            pkceCodeChallenge = pkceCodeChallengeArray[0];
        }
        if (ArrayUtils.isNotEmpty(pkceCodeChallengeMethodArray)) {
            pkceCodeChallengeMethod = pkceCodeChallengeMethodArray[0];
        }
        authorizationGrantCacheEntry.setAcrValue(sessionDataCacheEntry.getoAuth2Parameters().getACRValues());
        authorizationGrantCacheEntry.setNonceValue(sessionDataCacheEntry.getoAuth2Parameters().getNonce());
        authorizationGrantCacheEntry.setCodeId(codeId);
        authorizationGrantCacheEntry.setPkceCodeChallenge(pkceCodeChallenge);
        authorizationGrantCacheEntry.setPkceCodeChallengeMethod(pkceCodeChallengeMethod);
        authorizationGrantCacheEntry.setEssentialClaims(
                sessionDataCacheEntry.getoAuth2Parameters().getEssentialClaims());
        authorizationGrantCacheEntry.setAuthTime(sessionDataCacheEntry.getAuthTime());
<<<<<<< HEAD
        String[] sessionIds = sessionDataCacheEntry.getParamMap().get(FrameworkConstants.SESSION_DATA_KEY);
        if (ArrayUtils.isNotEmpty(sessionIds)) {
            String commonAuthSessionId = sessionIds[0];
            SessionContext sessionContext = FrameworkUtils.getSessionContextFromCache(commonAuthSessionId);
            String selectedAcr = sessionContext.getSessionAuthHistory().getSelectedAcrValue();
            authorizationGrantCacheEntry.setSelectedAcrValue(selectedAcr);
        }

        String[] amrEntries = sessionDataCacheEntry.getParamMap().get(OAuthConstants.AMR);
        if(amrEntries != null) {
            for (String amrEntry :amrEntries) {
                authorizationGrantCacheEntry.addAmr(amrEntry);
            }
        }
        AuthorizationGrantCache.getInstance().addToCacheByCode(authorizationGrantCacheKey, authorizationGrantCacheEntry);
=======
        AuthorizationGrantCache.getInstance().addToCacheByCode(
                authorizationGrantCacheKey, authorizationGrantCacheEntry);
>>>>>>> b9409f55
    }

    /**
     * http://tools.ietf.org/html/rfc6749#section-4.1.2
     * <p/>
     * 4.1.2.1. Error Response
     * <p/>
     * If the request fails due to a missing, invalid, or mismatching
     * redirection URI, or if the client identifier is missing or invalid,
     * the authorization server SHOULD inform the resource owner of the
     * error and MUST NOT automatically redirect the user-agent to the
     * invalid redirection URI.
     * <p/>
     * If the resource owner denies the access request or if the request
     * fails for reasons other than a missing or invalid redirection URI,
     * the authorization server informs the client by adding the following
     * parameters to the query component of the redirection URI using the
     * "application/x-www-form-urlencoded" format
     *
     * @param clientId
     * @param req
     * @return
     * @throws OAuthSystemException
     * @throws OAuthProblemException
     */
    private String handleOAuthAuthorizationRequest(String clientId, HttpServletRequest req)
            throws OAuthSystemException, OAuthProblemException {

        OAuth2ClientValidationResponseDTO clientDTO = null;
        String redirectUri = req.getParameter("redirect_uri");
        String pkceChallengeCode = null;
        String pkceChallengeMethod = null;
        boolean isPKCESupportEnabled = EndpointUtil.getOAuth2Service().isPKCESupportEnabled();
        if (StringUtils.isBlank(clientId)) {
            if (log.isDebugEnabled()) {
                log.debug("Client Id is not present in the authorization request");
            }
            return EndpointUtil.getErrorPageURL(OAuth2ErrorCodes.INVALID_REQUEST, "Client Id is not present in the " +
                    "authorization request", null);
        } else if (StringUtils.isBlank(redirectUri)) {
            if (log.isDebugEnabled()) {
                log.debug("Redirect URI is not present in the authorization request");
            }
            return EndpointUtil.getErrorPageURL(OAuth2ErrorCodes.INVALID_REQUEST, "Redirect URI is not present in the" +
                    " authorization request", null);
        } else {
            clientDTO = validateClient(clientId, redirectUri);
        }

        if (!clientDTO.isValidClient()) {
            return EndpointUtil.getErrorPageURL(clientDTO.getErrorCode(), clientDTO.getErrorMsg(), null);
        }

        // Now the client is valid, redirect him to the authorization page.
        OAuthAuthzRequest oauthRequest = new CarbonOAuthAuthzRequest(req);

        OAuth2Parameters params = new OAuth2Parameters();
        params.setClientId(clientId);
        params.setRedirectURI(clientDTO.getCallbackURL());
        params.setResponseType(oauthRequest.getResponseType());
        params.setResponseMode(oauthRequest.getParam(RESPONSE_MODE));
        params.setScopes(oauthRequest.getScopes());
        if (params.getScopes() == null) { // to avoid null pointers
            Set<String> scopeSet = new HashSet<String>();
            scopeSet.add("");
            params.setScopes(scopeSet);
        }
        params.setState(oauthRequest.getState());
        params.setApplicationName(clientDTO.getApplicationName());

        pkceChallengeCode = req.getParameter(OAuthConstants.OAUTH_PKCE_CODE_CHALLENGE);
        pkceChallengeMethod = req.getParameter(OAuthConstants.OAUTH_PKCE_CODE_CHALLENGE_METHOD);
        // Validate PKCE parameters
        if (isPKCESupportEnabled) {
            // Check if PKCE is mandatory for the application
            if (clientDTO.isPkceMandatory()) {
                if (pkceChallengeCode == null || !OAuth2Util.validatePKCECodeChallenge(pkceChallengeCode, pkceChallengeMethod)) {
                    return EndpointUtil.getErrorPageURL(OAuth2ErrorCodes.INVALID_REQUEST, "PKCE is mandatory for this application. " +
                            "PKCE Challenge is not provided " +
                            "or is not upto RFC 7636 specification.", null);
                }
            }
            //Check if the code challenge method value is neither "plain" or "s256", if so return error
            if (pkceChallengeCode != null && pkceChallengeMethod != null) {
                if (!OAuthConstants.OAUTH_PKCE_PLAIN_CHALLENGE.equals(pkceChallengeMethod) &&
                        !OAuthConstants.OAUTH_PKCE_S256_CHALLENGE.equals(pkceChallengeMethod)) {
                    return EndpointUtil.getErrorPageURL(OAuth2ErrorCodes.INVALID_REQUEST, "Unsupported PKCE Challenge Method"
                            , null);
                }
            }

            // Check if "plain" transformation algorithm is disabled for the application
            if (pkceChallengeCode != null && !clientDTO.isPkceSupportPlain()) {
                if (pkceChallengeMethod == null || OAuthConstants.OAUTH_PKCE_PLAIN_CHALLENGE.equals(pkceChallengeMethod)) {
                    return EndpointUtil.getErrorPageURL(OAuth2ErrorCodes.INVALID_REQUEST, "This application does not " +
                            "support \"plain\" transformation algorithm.", null);
                }
            }

            // If PKCE challenge code was sent, check if the code challenge is upto specifications
            if (pkceChallengeCode != null && !OAuth2Util.validatePKCECodeChallenge(pkceChallengeCode, pkceChallengeMethod)) {
                return EndpointUtil.getErrorPageURL(OAuth2ErrorCodes.INVALID_REQUEST, "Code challenge used is not up to " +
                                "RFC 7636 specifications."
                        , null);
            }


        }
        params.setPkceCodeChallenge(pkceChallengeCode);
        params.setPkceCodeChallengeMethod(pkceChallengeMethod);

        // OpenID Connect specific request parameters
        params.setNonce(oauthRequest.getParam(OAuthConstants.OAuth20Params.NONCE));
        params.setDisplay(oauthRequest.getParam(OAuthConstants.OAuth20Params.DISPLAY));
        params.setIDTokenHint(oauthRequest.getParam(OAuthConstants.OAuth20Params.ID_TOKEN_HINT));
        params.setLoginHint(oauthRequest.getParam(OAuthConstants.OAuth20Params.LOGIN_HINT));
        if(StringUtils.isNotEmpty(oauthRequest.getParam(MultitenantConstants.TENANT_DOMAIN))) {
            params.setTenantDomain(oauthRequest.getParam(MultitenantConstants.TENANT_DOMAIN));
        } else {
            params.setTenantDomain(MultitenantConstants.SUPER_TENANT_DOMAIN_NAME);
        }
        if (StringUtils.isNotBlank(oauthRequest.getParam("acr_values")) && !"null".equals(oauthRequest.getParam
                ("acr_values"))) {
            String[] acrValues = oauthRequest.getParam("acr_values").split(" ");
            LinkedHashSet list = new LinkedHashSet();
            for (String acrValue : acrValues) {
                list.add(acrValue);
            }
            params.setACRValues(list);
        }
        if (StringUtils.isNotBlank(oauthRequest.getParam("claims"))) {
            params.setEssentialClaims(oauthRequest.getParam("claims"));
        }
        String prompt = oauthRequest.getParam(OAuthConstants.OAuth20Params.PROMPT);
        params.setPrompt(prompt);

        /**
         * The prompt parameter can be used by the Client to make sure
         * that the End-User is still present for the current session or
         * to bring attention to the request. If this parameter contains
         * none with any other value, an error is returned
         *
         * http://openid.net/specs/openid-connect-messages-
         * 1_0-14.html#anchor6
         *
         * prompt : none
         * The Authorization Server MUST NOT display any authentication or
         * consent user interface pages. An error is returned if the
         * End-User is not already authenticated or the Client does not have
         * pre-configured consent for the requested scopes. This can be used
         * as a method to check for existing authentication and/or consent.
         *
         * prompt : login
         * The Authorization Server MUST prompt the End-User for
         * reauthentication.
         *
         * Error : login_required
         * The Authorization Server requires End-User authentication. This
         * error MAY be returned when the prompt parameter in the
         * Authorization Request is set to none to request that the
         * Authorization Server should not display any user interfaces to
         * the End-User, but the Authorization Request cannot be completed
         * without displaying a user interface for user authentication.
         *
         */

        boolean forceAuthenticate = false;
        boolean checkAuthentication = false;

        // prompt values = {none, login, consent, select_profile}
        String[] arrPrompt = new String[]{OAuthConstants.Prompt.NONE, OAuthConstants.Prompt.LOGIN,
                OAuthConstants.Prompt.CONSENT, OAuthConstants.Prompt.SELECT_ACCOUNT};

        List lstPrompt = Arrays.asList(arrPrompt);
        boolean contains_none = (OAuthConstants.Prompt.NONE).equals(prompt);
        String[] prompts;
        if (StringUtils.isNotBlank(prompt)) {
            prompts = prompt.trim().split("\\s");
            List lstPrompts = Arrays.asList(prompts);
            if (!CollectionUtils.containsAny(lstPrompts, lstPrompt)) {
                if (log.isDebugEnabled()) {
                    log.debug("Invalid prompt variables passed with the authorization request" + prompt);
                }
                OAuthProblemException ex = OAuthProblemException.error(OAuth2ErrorCodes.INVALID_REQUEST,
                        "Invalid prompt variables passed with the authorization request");
                return EndpointUtil.getErrorRedirectURL(ex, params);
            }

            if (prompts.length > 1) {
                if (lstPrompts.contains(OAuthConstants.Prompt.NONE)) {
                    if (log.isDebugEnabled()) {
                        log.debug("Invalid prompt variable combination. The value 'none' cannot be used with others " +
                                "prompts. Prompt: " + prompt);
                    }
                    OAuthProblemException ex = OAuthProblemException.error(OAuth2ErrorCodes.INVALID_REQUEST,
                            "Invalid prompt variable combination. The value \'none\' cannot be used with others prompts.");
                    return EndpointUtil.getErrorRedirectURL(ex, params);
                } else if (lstPrompts.contains(OAuthConstants.Prompt.LOGIN) && (lstPrompts.contains(OAuthConstants.Prompt.CONSENT))) {
                    forceAuthenticate = true;
                    checkAuthentication = false;
                }
            } else {
                if ((OAuthConstants.Prompt.LOGIN).equals(prompt)) { // prompt for authentication
                    checkAuthentication = false;
                    forceAuthenticate = true;
                } else if (contains_none) {
                    checkAuthentication = true;
                    forceAuthenticate = false;
                } else if ((OAuthConstants.Prompt.CONSENT).equals(prompt)) {
                    checkAuthentication = false;
                    forceAuthenticate = false;
                }
            }
        }

        String sessionDataKey = UUIDGenerator.generateUUID();
        SessionDataCacheKey cacheKey = new SessionDataCacheKey(sessionDataKey);
        SessionDataCacheEntry sessionDataCacheEntryNew = new SessionDataCacheEntry();
        sessionDataCacheEntryNew.setoAuth2Parameters(params);
        sessionDataCacheEntryNew.setQueryString(req.getQueryString());

        if (req.getParameterMap() != null) {
            sessionDataCacheEntryNew.setParamMap(new ConcurrentHashMap<String, String[]>(req.getParameterMap()));
        }
        SessionDataCache.getInstance().addToCache(cacheKey, sessionDataCacheEntryNew);

        try {
            req.setAttribute(FrameworkConstants.RequestParams.FLOW_STATUS, AuthenticatorFlowStatus.SUCCESS_COMPLETED);
            req.setAttribute(FrameworkConstants.SESSION_DATA_KEY, sessionDataKey);
            return EndpointUtil.getLoginPageURL(clientId, sessionDataKey, forceAuthenticate,
                    checkAuthentication, oauthRequest.getScopes(), req.getParameterMap());

        } catch (IdentityOAuth2Exception e) {
            if (log.isDebugEnabled()) {
                log.debug("Error while retrieving the login page url.", e);
            }
            throw new OAuthSystemException("Error when encoding login page URL");
        }
    }

    /**
     * Validates the client using the oauth2 service
     *
     * @param clientId
     * @param callbackURL
     * @return
     */
    private OAuth2ClientValidationResponseDTO validateClient(String clientId, String callbackURL) {
        return EndpointUtil.getOAuth2Service().validateClientInfo(clientId, callbackURL);
    }

    /**
     * prompt : none
     * The Authorization Server MUST NOT display any authentication
     * or consent user interface pages. An error is returned if the
     * End-User is not already authenticated or the Client does not
     * have pre-configured consent for the requested scopes. This
     * can be used as a method to check for existing authentication
     * and/or consent.
     * <p/>
     * prompt : consent
     * The Authorization Server MUST prompt the End-User for consent before
     * returning information to the Client.
     * <p/>
     * prompt Error : consent_required
     * The Authorization Server requires End-User consent. This
     * error MAY be returned when the prompt parameter in the
     * Authorization Request is set to none to request that the
     * Authorization Server should not display any user
     * interfaces to the End-User, but the Authorization Request
     * cannot be completed without displaying a user interface
     * for End-User consent.
     *
     * @param sessionDataCacheEntry
     * @return
     * @throws OAuthSystemException
     */
    private String doUserAuthz(HttpServletRequest request, String sessionDataKey,
                               SessionDataCacheEntry sessionDataCacheEntry, OIDCSessionState sessionState)
            throws OAuthSystemException {

        OAuth2Parameters oauth2Params = sessionDataCacheEntry.getoAuth2Parameters();
        AuthenticatedUser user = sessionDataCacheEntry.getLoggedInUser();
        String loggedInUser = user.getAuthenticatedSubjectIdentifier();

        boolean skipConsent = EndpointUtil.getOAuthServerConfiguration().getOpenIDConnectSkipeUserConsentConfig();

        // load the users approved applications to skip consent
        String appName = oauth2Params.getApplicationName();
        boolean hasUserApproved = OpenIDConnectUserRPStore.getInstance().hasUserApproved(user, appName,
                oauth2Params.getClientId());
        String consentUrl;
        OAuthProblemException ex = OAuthProblemException.error(OAuth2ErrorCodes.ACCESS_DENIED);
        String errorResponse = EndpointUtil.getErrorRedirectURL(ex, oauth2Params);

        consentUrl = EndpointUtil.getUserConsentURL(oauth2Params, loggedInUser, sessionDataKey,
                OAuth2Util.isOIDCAuthzRequest(oauth2Params.getScopes()) ? true : false);

        String[] prompts = null;
        if (StringUtils.isNotBlank(oauth2Params.getPrompt())) {
            prompts = oauth2Params.getPrompt().trim().split("\\s");
        }

        //Skip the consent page if User has provided approve always or skip consent from file
        if (prompts != null && Arrays.asList(prompts).contains(OAuthConstants.Prompt.CONSENT)) {
            return consentUrl;

        } else if ((OAuthConstants.Prompt.NONE).equals(oauth2Params.getPrompt())) {
            //Returning error if the user has not previous session
            if (sessionDataCacheEntry.getLoggedInUser() == null) {
                return errorResponse;
            } else {
                sessionState.setAddSessionState(true);
                if (skipConsent || hasUserApproved) {
                    /**
                     * Recommended Parameter : id_token_hint
                     * As per the specification https://openid.net/specs/openid-connect-session-1_0.html#RFC6454,
                     * it's recommended to expect id_token_hint parameter to determine which RP initiated the request.
                     */

                    /**
                     * todo: At the moment we do not persist id_token issued for clients, thus we could not retrieve
                     * todo: the RP that a specific id_token has been issued.
                     * todo: Should validate the RP against the id_token_hint received.
                     */

                    String redirectUrl =
                            handleUserConsent(request, APPROVE, oauth2Params, sessionDataCacheEntry, sessionState);
                    sessionState.setAuthenticated(false);
                    return redirectUrl;
                } else {
                    return errorResponse;
                }
            }

        } else if (((OAuthConstants.Prompt.LOGIN).equals(oauth2Params.getPrompt()) || StringUtils.isBlank(oauth2Params.getPrompt()))) {
            if (skipConsent || hasUserApproved) {
                sessionState.setAddSessionState(true);
                return handleUserConsent(request, APPROVE, oauth2Params, sessionDataCacheEntry, sessionState);
            } else {
                return consentUrl;
            }
        } else {
            return StringUtils.EMPTY;
        }

    }

    /**
     * Here we set the authenticated user to the session data
     *
     * @param oauth2Params
     * @return
     */
    private OAuth2AuthorizeRespDTO authorize(OAuth2Parameters oauth2Params
            , SessionDataCacheEntry sessionDataCacheEntry) {

        OAuth2AuthorizeReqDTO authzReqDTO = new OAuth2AuthorizeReqDTO();
        authzReqDTO.setCallbackUrl(oauth2Params.getRedirectURI());
        authzReqDTO.setConsumerKey(oauth2Params.getClientId());
        authzReqDTO.setResponseType(oauth2Params.getResponseType());
        authzReqDTO.setScopes(oauth2Params.getScopes().toArray(new String[oauth2Params.getScopes().size()]));
        authzReqDTO.setUser(sessionDataCacheEntry.getLoggedInUser());
        authzReqDTO.setACRValues(oauth2Params.getACRValues());
        authzReqDTO.setNonce(oauth2Params.getNonce());
        authzReqDTO.setPkceCodeChallenge(oauth2Params.getPkceCodeChallenge());
        authzReqDTO.setPkceCodeChallengeMethod(oauth2Params.getPkceCodeChallengeMethod());
        authzReqDTO.setTenantDomain(oauth2Params.getTenantDomain());
        authzReqDTO.setAuthTime(oauth2Params.getAuthTime());
        authzReqDTO.setEssentialClaims(oauth2Params.getEssentialClaims());
        return EndpointUtil.getOAuth2Service().authorize(authzReqDTO);
    }

    private void clearCacheEntry(String sessionDataKey) {
        if (sessionDataKey != null) {
            SessionDataCacheKey cacheKey = new SessionDataCacheKey(sessionDataKey);
            SessionDataCacheEntry result = SessionDataCache.getInstance().getValueFromCache(cacheKey);
            if (result != null) {
                SessionDataCache.getInstance().clearCacheEntry(cacheKey);
            }
        }
    }

    /**
     * Get authentication result
     * When using federated or multiple steps authenticators, there is a redirection from commonauth to samlsso,
     * So in that case we cannot use request attribute and have to get the result from cache
     *
     * @param req Http servlet request
     * @param sessionDataKey Session data key
     * @return
     */
    private AuthenticationResult getAuthenticationResult(HttpServletRequest req, String sessionDataKey) {

        AuthenticationResult result = getAuthenticationResultFromRequest(req);
        if (result == null) {
            isCacheAvailable = true;
            result = getAuthenticationResultFromCache(sessionDataKey);
        }
        return result;
    }

    private AuthenticationResult getAuthenticationResultFromCache(String sessionDataKey) {
        AuthenticationResult authResult = null;
        AuthenticationResultCacheEntry authResultCacheEntry = FrameworkUtils
                .getAuthenticationResultFromCache(sessionDataKey);
        if (authResultCacheEntry != null) {
            authResult = authResultCacheEntry.getResult();
        } else {
            log.error("Cannot find AuthenticationResult from the cache");
        }
        return authResult;
    }

    /**
     * Get authentication result from request
     *
     * @param request  Http servlet request
     * @return
     */
    private AuthenticationResult getAuthenticationResultFromRequest(HttpServletRequest request) {

        return (AuthenticationResult) request.getAttribute(FrameworkConstants.RequestAttribute.AUTH_RESULT);
    }

    /**
     * In SAML there is no redirection from authentication endpoint to  commonauth and it send a post request to samlsso
     * servlet and sending the request to authentication framework from here, this overload method not sending
     * sessionDataKey and type to commonauth that's why overloaded the method here
     *
     * @param request Http servlet request
     * @param response Http servlet response
     * @throws ServletException
     * @throws java.io.IOException
     */
    private Response sendRequestToFramework(HttpServletRequest request,
            HttpServletResponse response) throws ServletException,IOException,URISyntaxException {

        CommonAuthenticationHandler commonAuthenticationHandler = new CommonAuthenticationHandler();

        CommonAuthResponseWrapper responseWrapper = new CommonAuthResponseWrapper(response);
        commonAuthenticationHandler.doGet(request, responseWrapper);

        Object attribute = request.getAttribute(FrameworkConstants.RequestParams.FLOW_STATUS);
        if (attribute != null) {
            if (attribute == AuthenticatorFlowStatus.INCOMPLETE) {
                if (responseWrapper.isRedirect()) {
                    response.sendRedirect(responseWrapper.getRedirectURL());
                } else {
                    return Response.status(HttpServletResponse.SC_OK).entity(responseWrapper.getContent()).build();
                }
            } else {
                return authorize(request, response);
            }
        } else {
            request.setAttribute(FrameworkConstants.RequestParams.FLOW_STATUS, AuthenticatorFlowStatus.UNKNOWN);
            return authorize(request, response);
        }
        return null;
    }

    /**
     * This method use to call authentication framework directly via API other than using HTTP redirects.
     * Sending wrapper request object to doGet method since other original request doesn't exist required parameters
     * Doesn't check SUCCESS_COMPLETED since taking decision with INCOMPLETE status
     *
     *
     * @param request  Http Request
     * @param response Http Response
     * @param sessionDataKey Session data key
     * @param type authenticator type
     * @throws ServletException
     * @throws java.io.IOException
     */
    private Response sendRequestToFramework(HttpServletRequest request, HttpServletResponse response,
            String sessionDataKey, String type) throws ServletException, IOException, URISyntaxException {

        CommonAuthenticationHandler commonAuthenticationHandler = new CommonAuthenticationHandler();

        CommonAuthRequestWrapper requestWrapper = new CommonAuthRequestWrapper(request);
        requestWrapper.setParameter(FrameworkConstants.SESSION_DATA_KEY, sessionDataKey);
        requestWrapper.setParameter(FrameworkConstants.RequestParams.TYPE, type);

        CommonAuthResponseWrapper responseWrapper = new CommonAuthResponseWrapper(response);
        commonAuthenticationHandler.doGet(requestWrapper, responseWrapper);

        Object attribute = request.getAttribute(FrameworkConstants.RequestParams.FLOW_STATUS);
        if (attribute != null) {
            if (attribute == AuthenticatorFlowStatus.INCOMPLETE) {

                if (responseWrapper.isRedirect()) {
                    response.sendRedirect(responseWrapper.getRedirectURL());
                } else {
                    return Response.status(HttpServletResponse.SC_OK).entity(responseWrapper.getContent()).build();
                }
            } else {
                return authorize(requestWrapper, responseWrapper);
            }
        } else {
            requestWrapper.setAttribute(FrameworkConstants.RequestParams.FLOW_STATUS, AuthenticatorFlowStatus.UNKNOWN);
            return authorize(requestWrapper, responseWrapper);
        }
        return null;
    }

    private String manageOIDCSessionState(HttpServletRequest request, HttpServletResponse response,
                                          OIDCSessionState sessionStateObj, OAuth2Parameters oAuth2Parameters,
                                          String authenticatedUser, String redirectURL) {
        Cookie opBrowserStateCookie = OIDCSessionManagementUtil.getOPBrowserStateCookie(request);
        if (sessionStateObj.isAuthenticated()) { // successful user authentication
            if (opBrowserStateCookie == null) { // new browser session
                if (log.isDebugEnabled()) {
                    log.debug("User authenticated. Initiate OIDC browser session.");
                }
                opBrowserStateCookie = OIDCSessionManagementUtil.addOPBrowserStateCookie(response);

                sessionStateObj.setAuthenticatedUser(authenticatedUser);
                sessionStateObj.addSessionParticipant(oAuth2Parameters.getClientId());
                OIDCSessionManagementUtil.getSessionManager()
                                         .storeOIDCSessionState(opBrowserStateCookie.getValue(), sessionStateObj);
            } else { // browser session exists
                OIDCSessionState previousSessionState =
                        OIDCSessionManagementUtil.getSessionManager()
                                                 .getOIDCSessionState(opBrowserStateCookie.getValue());
                if (previousSessionState != null) {
                    if (!previousSessionState.getSessionParticipants().contains(oAuth2Parameters.getClientId())) {
                        // User is authenticated to a new client. Restore browser session state
                        if (log.isDebugEnabled()) {
                            log.debug("User is authenticated to a new client. Restore browser session state.");
                        }
                        String oldOPBrowserStateCookieId = opBrowserStateCookie.getValue();
                        opBrowserStateCookie = OIDCSessionManagementUtil.addOPBrowserStateCookie(response);
                        String newOPBrowserStateCookieId = opBrowserStateCookie.getValue();
                        previousSessionState.addSessionParticipant(oAuth2Parameters.getClientId());
                        OIDCSessionManagementUtil.getSessionManager().restoreOIDCSessionState
                                (oldOPBrowserStateCookieId, newOPBrowserStateCookieId, previousSessionState);
                    }
                } else {
                    log.warn("No session state found for the received Session ID : " + opBrowserStateCookie.getValue());
                    if (log.isDebugEnabled()) {
                        log.debug("Restore browser session state.");
                    }
                    opBrowserStateCookie = OIDCSessionManagementUtil.addOPBrowserStateCookie(response);
                    sessionStateObj.setAuthenticatedUser(authenticatedUser);
                    sessionStateObj.addSessionParticipant(oAuth2Parameters.getClientId());
                    OIDCSessionManagementUtil.getSessionManager()
                            .storeOIDCSessionState(opBrowserStateCookie.getValue(), sessionStateObj);
                }
            }
        }

        if (sessionStateObj.isAddSessionState()) {
            String sessionStateParam = OIDCSessionManagementUtil.getSessionStateParam(oAuth2Parameters.getClientId(),
                                                                                      oAuth2Parameters.getRedirectURI(),
                                                                                      opBrowserStateCookie == null ?
                                                                                      null :
                                                                                      opBrowserStateCookie.getValue());
            redirectURL = OIDCSessionManagementUtil.addSessionStateToURL(redirectURL, sessionStateParam,
                                                                         oAuth2Parameters.getResponseType());

            if (RESPONSE_MODE_FORM_POST.equals(oAuth2Parameters.getResponseMode()) && isJSON(redirectURL)) {
                return sessionStateParam;
            }
        }

        return redirectURL;
    }

    private String appendAuthenticatedIDPs(SessionDataCacheEntry sessionDataCacheEntry, String redirectURL) {
        if (sessionDataCacheEntry != null) {
            String authenticatedIdPs = sessionDataCacheEntry.getAuthenticatedIdPs();

            if (authenticatedIdPs != null && !authenticatedIdPs.isEmpty()) {
                try {
                    String IDPAppendedRedirectURL = redirectURL + "&AuthenticatedIdPs=" + URLEncoder.encode
                            (authenticatedIdPs, "UTF-8");
                    return IDPAppendedRedirectURL;
                } catch (UnsupportedEncodingException e) {
                    //this exception should not occur
                    log.error("Error while encoding the url", e);
                }
            }
        }
        return redirectURL;
    }

<<<<<<< HEAD
    /**
     * Associates the authentication method references done while logged into the session (if any) to the OAuth cache.
     * The SessionDataCacheEntry then will be used when getting "AuthenticationMethodReferences". Please see
     * <a href="https://tools.ietf.org/html/draft-ietf-oauth-amr-values-02" >draft-ietf-oauth-amr-values-02</a>.
     *
     * @param resultFromLogin
     * @param cookie
     */
    private void associateAuthenticationHistory(SessionDataCacheEntry resultFromLogin, Cookie cookie) {
        SessionContext sessionContext = getSessionContext(cookie);
        if (sessionContext != null && sessionContext.getSessionAuthHistory() != null
                && sessionContext.getSessionAuthHistory().getHistory() != null) {
            List<String> authMethods = new ArrayList<>();
            for (AuthHistory authHistory : sessionContext.getSessionAuthHistory().getHistory()) {
                authMethods.add(authHistory.toTranslatableString());
            }
            resultFromLogin.getParamMap().put(OAuthConstants.AMR, authMethods.toArray(new String[authMethods.size()]));
        }
    }

    /**
     * Returns the SessionContext associated with the cookie, if there is a one.
     * @param cookie
     * @return  the associate SessionContext or null.
     */
    private SessionContext getSessionContext(Cookie cookie) {
        if (cookie != null) {
            String sessionContextKey = DigestUtils.sha256Hex(cookie.getValue());
            return FrameworkUtils.getSessionContextFromCache(sessionContextKey);
        }
        return null;
=======

    /**
     * Gets the last authenticated value from the commonAuthId cookie
     * @param cookie CommonAuthId cookie
     * @return the last authenticated timestamp
     */
    private long getAuthenticatedTimeFromCommonAuthCookie(Cookie cookie) {
        long authTime = 0;
        if (cookie != null) {
            String sessionContextKey = DigestUtils.sha256Hex(cookie.getValue());
            SessionContext sessionContext = FrameworkUtils.getSessionContextFromCache(sessionContextKey);
            if (sessionContext != null) {
                if (sessionContext.getProperty(FrameworkConstants.UPDATED_TIMESTAMP) != null) {
                    authTime = Long.parseLong(
                            sessionContext.getProperty(FrameworkConstants.UPDATED_TIMESTAMP).toString());
                } else {
                    authTime = Long.parseLong(
                            sessionContext.getProperty(FrameworkConstants.CREATED_TIMESTAMP).toString());
                }
            }
        }
        return authTime;
>>>>>>> b9409f55
    }
}<|MERGE_RESOLUTION|>--- conflicted
+++ resolved
@@ -376,26 +376,14 @@
                 }
 
             } else if (resultFromConsent != null) { // Consent submission
-<<<<<<< HEAD
                 sessionDataCacheEntry = resultFromConsent;
-                long authTime = 0;
                 Cookie cookie = FrameworkUtils.getAuthCookie(request);
+                long authTime = getAuthenticatedTimeFromCommonAuthCookie(cookie);
                 if (cookie != null) {
                     String sessionContextKey = DigestUtils.sha256Hex(cookie.getValue());
-                    SessionContext sessionContext = FrameworkUtils.getSessionContextFromCache(sessionContextKey);
-                    if (sessionContext.getProperty(FrameworkConstants.UPDATED_TIMESTAMP) != null) {
-                        authTime = Long.parseLong(sessionContext.getProperty(FrameworkConstants.UPDATED_TIMESTAMP).toString());
-                    } else {
-                        authTime = Long.parseLong(sessionContext.getProperty(FrameworkConstants.CREATED_TIMESTAMP).toString());
-                    }
                     sessionDataCacheEntry.getParamMap()
                             .put(FrameworkConstants.SESSION_DATA_KEY, new String[] { sessionContextKey });
                 }
-=======
-                Cookie cookie = FrameworkUtils.getAuthCookie(request);
-                long authTime = getAuthenticatedTimeFromCommonAuthCookie(cookie);
-                sessionDataCacheEntry = resultFromConsent;
->>>>>>> b9409f55
                 OAuth2Parameters oauth2Params = sessionDataCacheEntry.getoAuth2Parameters();
                 if (authTime > 0) {
                     oauth2Params.setAuthTime(authTime);
@@ -777,7 +765,6 @@
         authorizationGrantCacheEntry.setEssentialClaims(
                 sessionDataCacheEntry.getoAuth2Parameters().getEssentialClaims());
         authorizationGrantCacheEntry.setAuthTime(sessionDataCacheEntry.getAuthTime());
-<<<<<<< HEAD
         String[] sessionIds = sessionDataCacheEntry.getParamMap().get(FrameworkConstants.SESSION_DATA_KEY);
         if (ArrayUtils.isNotEmpty(sessionIds)) {
             String commonAuthSessionId = sessionIds[0];
@@ -793,10 +780,6 @@
             }
         }
         AuthorizationGrantCache.getInstance().addToCacheByCode(authorizationGrantCacheKey, authorizationGrantCacheEntry);
-=======
-        AuthorizationGrantCache.getInstance().addToCacheByCode(
-                authorizationGrantCacheKey, authorizationGrantCacheEntry);
->>>>>>> b9409f55
     }
 
     /**
@@ -1383,7 +1366,6 @@
         return redirectURL;
     }
 
-<<<<<<< HEAD
     /**
      * Associates the authentication method references done while logged into the session (if any) to the OAuth cache.
      * The SessionDataCacheEntry then will be used when getting "AuthenticationMethodReferences". Please see
@@ -1415,8 +1397,7 @@
             return FrameworkUtils.getSessionContextFromCache(sessionContextKey);
         }
         return null;
-=======
-
+    }
     /**
      * Gets the last authenticated value from the commonAuthId cookie
      * @param cookie CommonAuthId cookie
@@ -1438,6 +1419,5 @@
             }
         }
         return authTime;
->>>>>>> b9409f55
     }
 }