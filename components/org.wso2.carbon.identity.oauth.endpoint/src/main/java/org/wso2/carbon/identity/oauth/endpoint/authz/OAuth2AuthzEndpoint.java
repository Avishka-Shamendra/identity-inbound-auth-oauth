/*
 * Copyright (c) 2013, WSO2 LLC. (http://www.wso2.org) All Rights Reserved.
 *
 * WSO2 Inc. licenses this file to you under the Apache License,
 * Version 2.0 (the "License"); you may not use this file except
 * in compliance with the License.
 * You may obtain a copy of the License at
 *
 * http://www.apache.org/licenses/LICENSE-2.0
 *
 * Unless required by applicable law or agreed to in writing,
 * software distributed under the License is distributed on an
 * "AS IS" BASIS, WITHOUT WARRANTIES OR CONDITIONS OF ANY
 * KIND, either express or implied.  See the License for the
 * specific language governing permissions and limitations
 * under the License.
 */
package org.wso2.carbon.identity.oauth.endpoint.authz;

import com.google.gson.Gson;
import com.google.gson.reflect.TypeToken;
import com.nimbusds.jwt.SignedJWT;
import org.apache.commons.codec.digest.DigestUtils;
import org.apache.commons.collections.CollectionUtils;
import org.apache.commons.collections.MapUtils;
import org.apache.commons.lang.ArrayUtils;
import org.apache.commons.lang.StringUtils;
import org.apache.commons.logging.Log;
import org.apache.commons.logging.LogFactory;
import org.apache.http.NameValuePair;
import org.apache.http.client.utils.URIBuilder;
import org.apache.oltu.oauth2.as.request.OAuthAuthzRequest;
import org.apache.oltu.oauth2.as.response.OAuthASResponse;
import org.apache.oltu.oauth2.common.OAuth;
import org.apache.oltu.oauth2.common.error.OAuthError;
import org.apache.oltu.oauth2.common.exception.OAuthProblemException;
import org.apache.oltu.oauth2.common.exception.OAuthSystemException;
import org.apache.oltu.oauth2.common.message.OAuthResponse;
import org.json.JSONException;
import org.json.JSONObject;
import org.owasp.encoder.Encode;
import org.wso2.carbon.identity.application.authentication.framework.AuthenticatorFlowStatus;
import org.wso2.carbon.identity.application.authentication.framework.CommonAuthenticationHandler;
import org.wso2.carbon.identity.application.authentication.framework.cache.AuthenticationResultCacheEntry;
import org.wso2.carbon.identity.application.authentication.framework.config.model.graph.js.JsLogger;
import org.wso2.carbon.identity.application.authentication.framework.context.AuthHistory;
import org.wso2.carbon.identity.application.authentication.framework.context.SessionContext;
import org.wso2.carbon.identity.application.authentication.framework.exception.UserIdNotFoundException;
import org.wso2.carbon.identity.application.authentication.framework.handler.request.impl.consent.ClaimMetaData;
import org.wso2.carbon.identity.application.authentication.framework.handler.request.impl.consent.ConsentClaimsData;
import org.wso2.carbon.identity.application.authentication.framework.handler.request.impl.consent.exception.SSOConsentServiceException;
import org.wso2.carbon.identity.application.authentication.framework.model.AuthenticatedUser;
import org.wso2.carbon.identity.application.authentication.framework.model.AuthenticationResult;
import org.wso2.carbon.identity.application.authentication.framework.model.CommonAuthRequestWrapper;
import org.wso2.carbon.identity.application.authentication.framework.model.CommonAuthResponseWrapper;
import org.wso2.carbon.identity.application.authentication.framework.util.FrameworkConstants;
import org.wso2.carbon.identity.application.authentication.framework.util.FrameworkUtils;
import org.wso2.carbon.identity.application.common.model.Claim;
import org.wso2.carbon.identity.application.common.model.ClaimMapping;
import org.wso2.carbon.identity.application.common.model.ServiceProvider;
import org.wso2.carbon.identity.application.common.model.ServiceProviderProperty;
import org.wso2.carbon.identity.base.IdentityConstants;
import org.wso2.carbon.identity.base.IdentityException;
import org.wso2.carbon.identity.central.log.mgt.utils.LogConstants;
import org.wso2.carbon.identity.central.log.mgt.utils.LoggerUtils;
import org.wso2.carbon.identity.claim.metadata.mgt.ClaimMetadataHandler;
import org.wso2.carbon.identity.claim.metadata.mgt.exception.ClaimMetadataException;
import org.wso2.carbon.identity.claim.metadata.mgt.model.ExternalClaim;
import org.wso2.carbon.identity.core.ServiceURLBuilder;
import org.wso2.carbon.identity.core.URLBuilderException;
import org.wso2.carbon.identity.core.model.UserAgent;
import org.wso2.carbon.identity.core.util.IdentityTenantUtil;
import org.wso2.carbon.identity.core.util.IdentityUtil;
import org.wso2.carbon.identity.oauth.IdentityOAuthAdminException;
import org.wso2.carbon.identity.oauth.cache.AuthorizationGrantCache;
import org.wso2.carbon.identity.oauth.cache.AuthorizationGrantCacheEntry;
import org.wso2.carbon.identity.oauth.cache.AuthorizationGrantCacheKey;
import org.wso2.carbon.identity.oauth.cache.SessionDataCache;
import org.wso2.carbon.identity.oauth.cache.SessionDataCacheEntry;
import org.wso2.carbon.identity.oauth.cache.SessionDataCacheKey;
import org.wso2.carbon.identity.oauth.common.OAuth2ErrorCodes;
import org.wso2.carbon.identity.oauth.common.OAuthConstants;
import org.wso2.carbon.identity.oauth.common.exception.InvalidOAuthClientException;
import org.wso2.carbon.identity.oauth.config.OAuthServerConfiguration;
import org.wso2.carbon.identity.oauth.dao.OAuthAppDO;
import org.wso2.carbon.identity.oauth.dto.OAuthErrorDTO;
import org.wso2.carbon.identity.oauth.endpoint.OAuthRequestWrapper;
import org.wso2.carbon.identity.oauth.endpoint.exception.ConsentHandlingFailedException;
import org.wso2.carbon.identity.oauth.endpoint.exception.InvalidRequestException;
import org.wso2.carbon.identity.oauth.endpoint.exception.InvalidRequestParentException;
import org.wso2.carbon.identity.oauth.endpoint.message.OAuthMessage;
import org.wso2.carbon.identity.oauth.endpoint.util.EndpointUtil;
import org.wso2.carbon.identity.oauth.endpoint.util.OpenIDConnectUserRPStore;
import org.wso2.carbon.identity.oauth.extension.engine.JSEngine;
import org.wso2.carbon.identity.oauth.extension.utils.EngineUtils;
import org.wso2.carbon.identity.oauth2.IdentityOAuth2ClientException;
import org.wso2.carbon.identity.oauth2.IdentityOAuth2Exception;
import org.wso2.carbon.identity.oauth2.IdentityOAuth2ScopeException;
import org.wso2.carbon.identity.oauth2.IdentityOAuth2UnauthorizedScopeException;
import org.wso2.carbon.identity.oauth2.OAuth2Service;
import org.wso2.carbon.identity.oauth2.RequestObjectException;
import org.wso2.carbon.identity.oauth2.authz.OAuthAuthzReqMessageContext;
import org.wso2.carbon.identity.oauth2.dto.OAuth2AuthorizeReqDTO;
import org.wso2.carbon.identity.oauth2.dto.OAuth2AuthorizeRespDTO;
import org.wso2.carbon.identity.oauth2.dto.OAuth2ClientValidationResponseDTO;
import org.wso2.carbon.identity.oauth2.internal.OAuth2ServiceComponentHolder;
import org.wso2.carbon.identity.oauth2.model.AccessTokenExtendedAttributes;
import org.wso2.carbon.identity.oauth2.model.HttpRequestHeaderHandler;
import org.wso2.carbon.identity.oauth2.model.OAuth2Parameters;
import org.wso2.carbon.identity.oauth2.responsemode.provider.AuthorizationResponseDTO;
import org.wso2.carbon.identity.oauth2.responsemode.provider.ResponseModeProvider;
import org.wso2.carbon.identity.oauth2.scopeservice.ScopeMetadataService;
import org.wso2.carbon.identity.oauth2.token.bindings.TokenBinder;
import org.wso2.carbon.identity.oauth2.util.OAuth2Util;
import org.wso2.carbon.identity.oauth2.util.RequestUtil;
import org.wso2.carbon.identity.oidc.session.OIDCSessionState;
import org.wso2.carbon.identity.oidc.session.util.OIDCSessionManagementUtil;
import org.wso2.carbon.identity.openidconnect.OIDCConstants;
import org.wso2.carbon.identity.openidconnect.OIDCRequestObjectUtil;
import org.wso2.carbon.identity.openidconnect.OpenIDConnectClaimFilterImpl;
import org.wso2.carbon.identity.openidconnect.model.RequestObject;
import org.wso2.carbon.identity.openidconnect.model.RequestedClaim;
import org.wso2.carbon.utils.CarbonUtils;
import org.wso2.carbon.utils.DiagnosticLog;

import java.io.IOException;
import java.io.UnsupportedEncodingException;
import java.net.URI;
import java.net.URISyntaxException;
import java.net.URLEncoder;
import java.nio.charset.StandardCharsets;
import java.nio.file.Files;
import java.nio.file.Paths;
import java.text.ParseException;
import java.util.ArrayList;
import java.util.Arrays;
import java.util.Collections;
import java.util.Enumeration;
import java.util.HashMap;
import java.util.HashSet;
import java.util.LinkedHashSet;
import java.util.List;
import java.util.Map;
import java.util.Optional;
import java.util.Set;
import java.util.StringJoiner;
import java.util.UUID;
import java.util.concurrent.ConcurrentHashMap;
import java.util.concurrent.TimeUnit;
import java.util.function.Consumer;

import javax.servlet.RequestDispatcher;
import javax.servlet.ServletContext;
import javax.servlet.ServletException;
import javax.servlet.http.Cookie;
import javax.servlet.http.HttpServletRequest;
import javax.servlet.http.HttpServletRequestWrapper;
import javax.servlet.http.HttpServletResponse;
import javax.ws.rs.Consumes;
import javax.ws.rs.GET;
import javax.ws.rs.POST;
import javax.ws.rs.Path;
import javax.ws.rs.Produces;
import javax.ws.rs.core.Context;
import javax.ws.rs.core.HttpHeaders;
import javax.ws.rs.core.MediaType;
import javax.ws.rs.core.MultivaluedMap;
import javax.ws.rs.core.Response;

import static org.wso2.carbon.identity.application.authentication.endpoint.util.Constants.MANDATORY_CLAIMS;
import static org.wso2.carbon.identity.application.authentication.endpoint.util.Constants.REQUESTED_CLAIMS;
import static org.wso2.carbon.identity.application.authentication.endpoint.util.Constants.USER_CLAIMS_CONSENT_ONLY;
import static org.wso2.carbon.identity.application.authentication.framework.util.FrameworkConstants.REQUEST_PARAM_SP;
import static org.wso2.carbon.identity.application.authentication.framework.util.FrameworkConstants.RequestParams.TENANT_DOMAIN;
import static org.wso2.carbon.identity.oauth.common.OAuthConstants.LogConstants.InputKeys.RESPONSE_TYPE;
import static org.wso2.carbon.identity.oauth.common.OAuthConstants.OAuth20Params.CLIENT_ID;
import static org.wso2.carbon.identity.oauth.common.OAuthConstants.OAuth20Params.REDIRECT_URI;
import static org.wso2.carbon.identity.oauth.endpoint.state.OAuthAuthorizeState.AUTHENTICATION_RESPONSE;
import static org.wso2.carbon.identity.oauth.endpoint.state.OAuthAuthorizeState.INITIAL_REQUEST;
import static org.wso2.carbon.identity.oauth.endpoint.state.OAuthAuthorizeState.PASSTHROUGH_TO_COMMONAUTH;
import static org.wso2.carbon.identity.oauth.endpoint.state.OAuthAuthorizeState.USER_CONSENT_RESPONSE;
import static org.wso2.carbon.identity.oauth.endpoint.util.EndpointUtil.getErrorPageURL;
import static org.wso2.carbon.identity.oauth.endpoint.util.EndpointUtil.getLoginPageURL;
import static org.wso2.carbon.identity.oauth.endpoint.util.EndpointUtil.getOAuth2Service;
import static org.wso2.carbon.identity.oauth.endpoint.util.EndpointUtil.getOAuthAuthzRequest;
import static org.wso2.carbon.identity.oauth.endpoint.util.EndpointUtil.getOAuthServerConfiguration;
import static org.wso2.carbon.identity.oauth.endpoint.util.EndpointUtil.getSSOConsentService;
import static org.wso2.carbon.identity.oauth.endpoint.util.EndpointUtil.retrieveStateForErrorURL;
import static org.wso2.carbon.identity.oauth.endpoint.util.EndpointUtil.validateParams;
import static org.wso2.carbon.identity.oauth2.util.OAuth2Util.ACCESS_TOKEN_JS_OBJECT;
import static org.wso2.carbon.identity.oauth2.util.OAuth2Util.DYNAMIC_TOKEN_DATA_FUNCTION;
import static org.wso2.carbon.identity.openidconnect.model.Constants.AUTH_TIME;
import static org.wso2.carbon.identity.openidconnect.model.Constants.DISPLAY;
import static org.wso2.carbon.identity.openidconnect.model.Constants.ID_TOKEN_HINT;
import static org.wso2.carbon.identity.openidconnect.model.Constants.LOGIN_HINT;
import static org.wso2.carbon.identity.openidconnect.model.Constants.MAX_AGE;
import static org.wso2.carbon.identity.openidconnect.model.Constants.NONCE;
import static org.wso2.carbon.identity.openidconnect.model.Constants.PROMPT;
import static org.wso2.carbon.identity.openidconnect.model.Constants.SCOPE;
import static org.wso2.carbon.identity.openidconnect.model.Constants.STATE;

/**
 * Rest implementation of OAuth2 authorize endpoint.
 */
@Path("/authorize")
public class OAuth2AuthzEndpoint {

    private static final Log log = LogFactory.getLog(OAuth2AuthzEndpoint.class);
    private static final String APPROVE = "approve";
    private static final String CONSENT = "consent";
    private static final String AUTHENTICATED_ID_PS = "AuthenticatedIdPs";
    private static final String BEARER = "Bearer";
    private static final String ACR_VALUES = "acr_values";
    private static final String CLAIMS = "claims";
    public static final String COMMA_SEPARATOR = ",";
    public static final String SPACE_SEPARATOR = " ";
    private static final String RESPONSE_MODE_FORM_POST = "form_post";
    private boolean isCacheAvailable = false;
    private static final String RESPONSE_MODE = "response_mode";
    private static final String REQUEST = "request";
    private static final String REQUEST_URI = "request_uri";
    private static final String CODE_CHALLENGE = "code_challenge";
    private static final String CODE_CHALLENGE_METHOD = "code_challenge_method";

    private static final String formPostRedirectPage = getFormPostRedirectPage();
    private static final String DISPLAY_NAME = "DisplayName";
    private static final String ID_TOKEN = "id_token";
    private static final String ACCESS_CODE = "code";
    private static final String DEFAULT_ERROR_DESCRIPTION = "User denied the consent";
    private static final String DEFAULT_ERROR_MSG_FOR_FAILURE = "Authentication required";
    private static final String COMMONAUTH_COOKIE = "commonAuthId";
    private static final String SET_COOKIE_HEADER = "Set-Cookie";
    private static final String REGEX_PATTERN = "regexp";
    private static final String OIDC_SESSION_ID = "OIDC_SESSION_ID";

    private static final String PARAMETERS = "params";
    private static final String FORM_POST_REDIRECT_URI = "redirectURI";
    private static final String AUTHENTICATION_ENDPOINT = "/authenticationendpoint";
    private static final String OAUTH_RESPONSE_JSP_PAGE = "/oauth_response.jsp";

    private static final String OIDC_DIALECT = "http://wso2.org/oidc/claim";

    private static OpenIDConnectClaimFilterImpl openIDConnectClaimFilter;

    private static ScopeMetadataService scopeMetadataService;

    public static OpenIDConnectClaimFilterImpl getOpenIDConnectClaimFilter() {

        return openIDConnectClaimFilter;
    }

    public static void setOpenIDConnectClaimFilter(OpenIDConnectClaimFilterImpl openIDConnectClaimFilter) {

        OAuth2AuthzEndpoint.openIDConnectClaimFilter = openIDConnectClaimFilter;
    }

    public static ScopeMetadataService getScopeMetadataService() {

        return scopeMetadataService;
    }

    public static void setScopeMetadataService(ScopeMetadataService scopeMetadataService) {

        OAuth2AuthzEndpoint.scopeMetadataService = scopeMetadataService;
    }

    private static Class<? extends OAuthAuthzRequest> oAuthAuthzRequestClass;

    @GET
    @Path("/")
    @Consumes("application/x-www-form-urlencoded")
    @Produces("text/html")
    public Response authorize(@Context HttpServletRequest request, @Context HttpServletResponse response)
            throws URISyntaxException, InvalidRequestParentException {

        OAuthMessage oAuthMessage;

        // TODO: 2021-01-22 Check for the flag in request.
        setCommonAuthIdToRequest(request, response);

        // Using a separate try-catch block as this next try block has operations in the final block.
        try {
            request = RequestUtil.buildRequest(request);
            oAuthMessage = buildOAuthMessage(request, response);

        } catch (InvalidRequestParentException e) {
            EndpointUtil.triggerOnAuthzRequestException(e, request);
            throw e;
        } catch (IdentityException e) {
            EndpointUtil.triggerOnAuthzRequestException(e, request);
            return handleIdentityException(request, e);
        }

        try {
            // Start tenant domain flow if the tenant configuration is not enabled.
            if (!IdentityTenantUtil.isTenantedSessionsEnabled()) {
                String tenantDomain = null;
                if (StringUtils.isNotEmpty(oAuthMessage.getClientId())) {
                    tenantDomain = EndpointUtil.getSPTenantDomainFromClientId(oAuthMessage.getClientId());
                } else if (oAuthMessage.getSessionDataCacheEntry() != null) {
                    OAuth2Parameters oauth2Params = getOauth2Params(oAuthMessage);
                    tenantDomain = oauth2Params.getTenantDomain();
                }
                FrameworkUtils.startTenantFlow(tenantDomain);
            }

            if (isPassthroughToFramework(oAuthMessage)) {
                return handleAuthFlowThroughFramework(oAuthMessage);
            } else if (isInitialRequestFromClient(oAuthMessage)) {
                return handleInitialAuthorizationRequest(oAuthMessage);
            } else if (isAuthenticationResponseFromFramework(oAuthMessage)) {
                return handleAuthenticationResponse(oAuthMessage);
            } else if (isConsentResponseFromUser(oAuthMessage)) {
                return handleResponseFromConsent(oAuthMessage);
            } else {
                return handleInvalidRequest(oAuthMessage);
            }
        } catch (OAuthProblemException e) {
            EndpointUtil.triggerOnAuthzRequestException(e, request);
            return handleOAuthProblemException(oAuthMessage, e);
        } catch (OAuthSystemException e) {
            EndpointUtil.triggerOnAuthzRequestException(e, request);
            return handleOAuthSystemException(oAuthMessage, e);
        } finally {
            handleCachePersistence(oAuthMessage);
            if (!IdentityTenantUtil.isTenantedSessionsEnabled()) {
                FrameworkUtils.endTenantFlow();
            }
        }
    }


    private void setCommonAuthIdToRequest(HttpServletRequest request, HttpServletResponse response) {

        // Issue https://github.com/wso2/product-is/issues/11065 needs to addressed.
        response.getHeaders(SET_COOKIE_HEADER).stream()
                .filter(value -> value.contains(COMMONAUTH_COOKIE))
                // TODO: 2021-01-22 Refactor this logic - Check kernel Cookie.
                .map(cookieValue -> cookieValue.split(COMMONAUTH_COOKIE + "=")[1])
                .map(cookieValue -> cookieValue.split(";")[0])
                .findAny().ifPresent(s -> request.setAttribute(COMMONAUTH_COOKIE, s));
    }

    @POST
    @Path("/")
    @Consumes("application/x-www-form-urlencoded")
    @Produces("text/html")
    public Response authorizePost(@Context HttpServletRequest request, @Context HttpServletResponse response,
                                  MultivaluedMap paramMap)
            throws URISyntaxException, InvalidRequestParentException {

        // Validate repeated parameters
        if (!validateParams(request, paramMap)) {
            return Response.status(HttpServletResponse.SC_BAD_REQUEST).location(new URI(getErrorPageURL(request,
                    OAuth2ErrorCodes.INVALID_REQUEST, OAuth2ErrorCodes.OAuth2SubErrorCodes
                            .INVALID_AUTHORIZATION_REQUEST, "Invalid authorization request with repeated parameters",
                    null)))
                    .build();
        }
        HttpServletRequestWrapper httpRequest = new OAuthRequestWrapper(request, paramMap);
        return authorize(httpRequest, response);
    }

    private Response handleInvalidRequest(OAuthMessage oAuthMessage) throws URISyntaxException {

        if (log.isDebugEnabled()) {
            log.debug("Invalid authorization request");
        }

        OAuth2Parameters oAuth2Parameters = getOAuth2ParamsFromOAuthMessage(oAuthMessage);
        return Response.status(HttpServletResponse.SC_FOUND).location(new URI(getErrorPageURL
                (oAuthMessage.getRequest(), OAuth2ErrorCodes.INVALID_REQUEST, OAuth2ErrorCodes.OAuth2SubErrorCodes
                        .INVALID_AUTHORIZATION_REQUEST, "Invalid authorization request", null,
                oAuth2Parameters))).build();
    }

    private void handleCachePersistence(OAuthMessage oAuthMessage) {

        AuthorizationGrantCacheEntry entry = oAuthMessage.getAuthorizationGrantCacheEntry();
        if (entry != null) {
            AuthorizationGrantCache.getInstance().addToCacheByCode(
                    new AuthorizationGrantCacheKey(entry.getAuthorizationCode()), entry);
        }
    }

    private boolean isConsentResponseFromUser(OAuthMessage oAuthMessage) {

        return USER_CONSENT_RESPONSE.equals(oAuthMessage.getRequestType());
    }

    private boolean isAuthenticationResponseFromFramework(OAuthMessage oAuthMessage) {

        return AUTHENTICATION_RESPONSE.equals(oAuthMessage.getRequestType());
    }

    private boolean isInitialRequestFromClient(OAuthMessage oAuthMessage) {

        return INITIAL_REQUEST.equals(oAuthMessage.getRequestType());
    }

    private boolean isPassthroughToFramework(OAuthMessage oAuthMessage) {

        return PASSTHROUGH_TO_COMMONAUTH.equals(oAuthMessage.getRequestType());
    }

    private OAuthMessage buildOAuthMessage(HttpServletRequest request, HttpServletResponse response)
            throws InvalidRequestParentException {

        return new OAuthMessage.OAuthMessageBuilder()
                .setRequest(request)
                .setResponse(response)
                .build();
    }

    private Response handleOAuthSystemException(OAuthMessage oAuthMessage, OAuthSystemException e)
            throws URISyntaxException {

        OAuth2Parameters params = null;
        if (oAuthMessage.getSessionDataCacheEntry() != null) {
            params = oAuthMessage.getSessionDataCacheEntry().getoAuth2Parameters();
        }
        if (log.isDebugEnabled()) {
            log.debug("Server error occurred while performing authorization", e);
        }
        OAuthProblemException ex = OAuthProblemException.error(OAuth2ErrorCodes.SERVER_ERROR,
                "Server error occurred while performing authorization");
        return Response.status(HttpServletResponse.SC_FOUND).location(new URI(
                EndpointUtil.getErrorRedirectURL(oAuthMessage.getRequest(), ex, params))).build();
    }

    private Response handleIdentityException(HttpServletRequest request, IdentityException e)
            throws URISyntaxException {

        if (OAuth2ErrorCodes.SERVER_ERROR.equals(e.getErrorCode())) {
            if (log.isDebugEnabled()) {
                log.debug("Server error occurred while performing authorization", e);
            }
            OAuthProblemException ex = OAuthProblemException.error(OAuth2ErrorCodes.SERVER_ERROR,
                    "Server error occurred while performing authorization");
            return Response.status(HttpServletResponse.SC_FOUND).location(new URI(
                    EndpointUtil.getErrorRedirectURL(request, ex, null))).build();
        }
        return Response.status(HttpServletResponse.SC_FOUND).location(new URI(EndpointUtil.getErrorPageURL(request,
                e.getErrorCode(), OAuth2ErrorCodes.OAuth2SubErrorCodes.INVALID_AUTHORIZATION_REQUEST,
                e.getMessage(), null))).build();
    }

    private Response handleOAuthProblemException(OAuthMessage oAuthMessage, OAuthProblemException e) throws
            URISyntaxException {

        if (log.isDebugEnabled()) {
            log.debug(e.getError(), e);
        }

        OAuth2Parameters oAuth2Parameters = getOAuth2ParamsFromOAuthMessage(oAuthMessage);

        if (StringUtils.equals(oAuthMessage.getRequest().getParameter(RESPONSE_MODE), RESPONSE_MODE_FORM_POST)) {
            e.state(retrieveStateForErrorURL(oAuthMessage.getRequest(), oAuth2Parameters));
            if (OAuthServerConfiguration.getInstance().isOAuthResponseJspPageAvailable()) {
                String params = buildErrorParams(e);
                String redirectURI = oAuthMessage.getRequest().getParameter(REDIRECT_URI);
                return forwardToOauthResponseJSP(oAuthMessage, params, redirectURI);
            } else {
                return Response.ok(createErrorFormPage(oAuthMessage.getRequest().getParameter(REDIRECT_URI), e))
                        .build();
            }
        }

        String errorCode = StringUtils.isNotBlank(e.getError()) ? e.getError() : OAuth2ErrorCodes.INVALID_REQUEST;
        String errorDescription = StringUtils.isNotBlank(e.getDescription()) ? e.getDescription() : e.getMessage();
        String state = e.getState();

        if (StringUtils.isBlank(oAuth2Parameters.getState()) && StringUtils.isNotBlank(state)) {
            oAuth2Parameters.setState(state);
        }
        String errorPageURL = getErrorPageURL(oAuthMessage.getRequest(), errorCode,
                OAuth2ErrorCodes.OAuth2SubErrorCodes.UNEXPECTED_SERVER_ERROR, errorDescription, null,
                oAuth2Parameters);
        if (OAuthServerConfiguration.getInstance().isRedirectToRequestedRedirectUriEnabled()) {
            return Response.status(HttpServletResponse.SC_FOUND).location(new URI(errorPageURL)).build();

        } else {
            String redirectURI = oAuthMessage.getRequest().getParameter(REDIRECT_URI);

            if (redirectURI != null) {
                try {
                    errorPageURL = errorPageURL + "&" + REDIRECT_URI + "=" + URLEncoder
                            .encode(redirectURI, StandardCharsets.UTF_8.name());
                } catch (UnsupportedEncodingException e1) {
                    if (log.isDebugEnabled()) {
                        log.debug("Error while encoding the error page url", e);
                    }
                }
            }
            return Response.status(HttpServletResponse.SC_FOUND).location(new URI(errorPageURL))
                    .header(HttpHeaders.CONTENT_TYPE, MediaType.APPLICATION_FORM_URLENCODED_TYPE).build();
        }
    }

    private static String getFormPostRedirectPage() {

        java.nio.file.Path path = Paths.get(CarbonUtils.getCarbonHome(), "repository", "resources",
                "identity", "pages", "oauth_response.html");
        if (Files.exists(path)) {
            try {
                return new String(Files.readAllBytes(path), StandardCharsets.UTF_8);
            } catch (IOException e) {
                if (log.isDebugEnabled()) {
                    log.debug("Failed to find OAuth From post response page in : " + path);
                }
            }
        }
        return null;
    }

    /**
     * This method creates and returns AuthorizationResponseDTO instance.
     * @param oauth2Params Oauth2 params
     * @return AuthorizationResponseDTO DTO
     */
    private AuthorizationResponseDTO getAuthResponseDTO(OAuth2Parameters oauth2Params) {

        AuthorizationResponseDTO authorizationResponseDTO = new AuthorizationResponseDTO();

        authorizationResponseDTO.setClientId(oauth2Params.getClientId());
        authorizationResponseDTO.setSigningTenantDomain(oauth2Params.getTenantDomain());
        authorizationResponseDTO.setRedirectUrl(oauth2Params.getRedirectURI());
        authorizationResponseDTO.setState(oauth2Params.getState());
        authorizationResponseDTO.setResponseMode(oauth2Params.getResponseMode());
        authorizationResponseDTO.setResponseType(oauth2Params.getResponseType());
        authorizationResponseDTO.getSuccessResponseDTO().setScope(oauth2Params.getScopes());

        return authorizationResponseDTO;
    }

    /**
     * This returns the ResponseModeProvider that can handle a given authorize response.
     * @param authorizationResponseDTO AuthorizationResponseDTO instance
     * @return ResponseModeProvider
     */
    private ResponseModeProvider getResponseModeProvider(AuthorizationResponseDTO authorizationResponseDTO) {

        Map<String, ResponseModeProvider> responseModeProviders =
                OAuth2ServiceComponentHolder.getResponseModeProviders();
        for (Map.Entry<String, ResponseModeProvider> entry : responseModeProviders.entrySet()) {
            ResponseModeProvider responseModeProvider = entry.getValue();
            if (responseModeProvider.canHandle(authorizationResponseDTO)) {
                return responseModeProvider;
            }
        }
        return OAuth2ServiceComponentHolder.getResponseModeProvider(OAuthConstants.ResponseModes.DEFAULT);
    }

    /**
     * This returns the QueryResponseModeProvider.
     * @return ResponseModeProvider: QueryResponseModeProvider
     */
    private ResponseModeProvider getQueryResponseModeProvider() {

        return OAuth2ServiceComponentHolder.getResponseModeProvider(OAuthConstants.ResponseModes.QUERY);
    }

    /**
     * Method to check a successful form_post flow
     * @param oAuthMessage OAuthMessage instance
     * @param authorizationResponseDTO AuthorizationResponseDTO instance
     * @return true if response mode is form_post without errors
     */
    private boolean isFormPostWithoutErrors (OAuthMessage oAuthMessage, AuthorizationResponseDTO
            authorizationResponseDTO) {

        return isFormPostResponseMode(oAuthMessage, authorizationResponseDTO.getRedirectUrl()) ||
                (!authorizationResponseDTO.isError() && isFormPostResponseMode(oAuthMessage,
                        authorizationResponseDTO.getSuccessResponseDTO().getFormPostBody()));
    }

    /**
     * Method to check form_post flow with error
     * @param authorizationResponseDTO AuthorizationResponseDTO instance
     * @param responseModeProvider ResponseModeProvider instance
     * @return true if response mode is form_post with errors
     */
    private boolean isFormPostWithErrors(AuthorizationResponseDTO authorizationResponseDTO,
                                         ResponseModeProvider responseModeProvider) {
        return authorizationResponseDTO.isError() &&
                (ResponseModeProvider.AuthResponseType.POST_RESPONSE.equals
                        (responseModeProvider.getAuthResponseType()))
                && !isJSON(authorizationResponseDTO.getRedirectUrl());
    }

    private Response handleResponseFromConsent(OAuthMessage oAuthMessage) throws OAuthSystemException,
            URISyntaxException, ConsentHandlingFailedException {

        if (LoggerUtils.isDiagnosticLogsEnabled()) {
            DiagnosticLog.DiagnosticLogBuilder diagnosticLogBuilder = new DiagnosticLog.DiagnosticLogBuilder(
                    OAuthConstants.LogConstants.OAUTH_INBOUND_SERVICE,
                    OAuthConstants.LogConstants.ActionIDs.RECEIVE_CONSENT_RESPONSE);
            if (oAuthMessage.getRequest() != null && MapUtils.isNotEmpty(oAuthMessage.getRequest().getParameterMap())) {
                oAuthMessage.getRequest().getParameterMap().forEach((key, value) -> {
                    if (ArrayUtils.isNotEmpty(value)) {
                        diagnosticLogBuilder.inputParam(key, Arrays.asList(value));
                    }
                });
            }
            diagnosticLogBuilder.resultMessage("Successfully received consent response.")
                    .resultStatus(DiagnosticLog.ResultStatus.SUCCESS)
                    .logDetailLevel(DiagnosticLog.LogDetailLevel.INTERNAL_SYSTEM);
            LoggerUtils.triggerDiagnosticLogEvent(diagnosticLogBuilder);
        }

        updateAuthTimeInSessionDataCacheEntry(oAuthMessage);
        addSessionDataKeyToSessionDataCacheEntry(oAuthMessage);

        String consent = getConsentFromRequest(oAuthMessage);

        OAuth2Parameters oauth2Params = getOauth2Params(oAuthMessage);
        AuthorizationResponseDTO authorizationResponseDTO = getAuthResponseDTO(oauth2Params);
        ResponseModeProvider responseModeProvider = getResponseModeProvider(authorizationResponseDTO);
        authorizationResponseDTO.setFormPostRedirectPage(formPostRedirectPage);

        if (consent != null) {
            if (OAuthConstants.Consent.DENY.equals(consent)) {
                handleDeniedConsent(oAuthMessage, authorizationResponseDTO, responseModeProvider);
                if (ResponseModeProvider.AuthResponseType.REDIRECTION.equals
                        (responseModeProvider.getAuthResponseType())) {
                    return Response.status(authorizationResponseDTO.getResponseCode())
                            .location(new URI(responseModeProvider.getAuthResponseRedirectUrl
                                    (authorizationResponseDTO))).build();
                } else {
                    return Response.ok(responseModeProvider.getAuthResponseBuilderEntity(authorizationResponseDTO))
                            .build();
                }
            }

            /*
                Get the user consented claims from the consent response and create a consent receipt.
            */
            handlePostConsent(oAuthMessage);

            OIDCSessionState sessionState = new OIDCSessionState();

            /*
                Update authorization DTO and setFormPostBody in authorization DTO if form post.
             */
            handleUserConsent(oAuthMessage, consent, sessionState, oauth2Params, authorizationResponseDTO);

            if (isFormPostWithoutErrors(oAuthMessage, authorizationResponseDTO)) {
                handleFormPostResponseMode(oAuthMessage, sessionState, authorizationResponseDTO);
                if (authorizationResponseDTO.getIsForwardToOAuthResponseJSP()) {
                    return Response.ok().build();
                }
                return Response.ok(responseModeProvider.getAuthResponseBuilderEntity(authorizationResponseDTO)).build();

            } else {
                if (isFormPostWithErrors(authorizationResponseDTO, responseModeProvider)) {

                    /* Error message is added as query parameters to the redirect URL if response mode is form post
                     * or form post jwt but redirect url is not a json object.
                     */
                    return Response.status(authorizationResponseDTO.getResponseCode())
                            .location(new URI((getQueryResponseModeProvider())
                                    .getAuthResponseRedirectUrl(authorizationResponseDTO))).build();
                }
                // Update authorization DTO.
                manageOIDCSessionState(oAuthMessage, sessionState, authorizationResponseDTO);
            }
        } else {
            // Empty consent error message is added as query parameters to the redirect URL.
            responseModeProvider = getQueryResponseModeProvider();
            handleEmptyConsent(authorizationResponseDTO);
        }
        return Response.status(authorizationResponseDTO.getResponseCode())
                .location(new URI(responseModeProvider.getAuthResponseRedirectUrl(authorizationResponseDTO))).build();
    }

    private boolean isConsentHandlingFromFrameworkSkipped(OAuth2Parameters oAuth2Parameters)
            throws OAuthSystemException {

        ServiceProvider sp = getServiceProvider(oAuth2Parameters.getClientId());
        boolean consentMgtDisabled = isConsentMgtDisabled(sp);
        if (consentMgtDisabled) {
            if (log.isDebugEnabled()) {
                String clientId = oAuth2Parameters.getClientId();
                String spTenantDomain = oAuth2Parameters.getTenantDomain();
                log.debug("Consent Management disabled for client_id: " + clientId + " of tenantDomain: "
                        + spTenantDomain + ". Therefore skipping consent handling for user.");
            }
        }

        return isNotOIDCRequest(oAuth2Parameters) || consentMgtDisabled;
    }

    private boolean isNotOIDCRequest(OAuth2Parameters oAuth2Parameters) {

        return !OAuth2Util.isOIDCAuthzRequest(oAuth2Parameters.getScopes());
    }

    private boolean isConsentMgtDisabled(ServiceProvider sp) {

        return !getSSOConsentService().isSSOConsentManagementEnabled(sp);
    }

    private void handlePostConsent(OAuthMessage oAuthMessage) throws ConsentHandlingFailedException {

        OAuth2Parameters oauth2Params = getOauth2Params(oAuthMessage);
        String tenantDomain = EndpointUtil.getSPTenantDomainFromClientId(oauth2Params.getClientId());
        setSPAttributeToRequest(oAuthMessage.getRequest(), oauth2Params.getApplicationName(), tenantDomain);
        String spTenantDomain = oauth2Params.getTenantDomain();
        AuthenticatedUser loggedInUser = getLoggedInUser(oAuthMessage);
        String clientId = oauth2Params.getClientId();
        ServiceProvider serviceProvider;

        if (log.isDebugEnabled()) {
            log.debug("Initiating post user consent handling for user: " + loggedInUser.toFullQualifiedUsername()
                    + " for client_id: " + clientId + " of tenantDomain: " + spTenantDomain);
        }
        try {
            if (isConsentHandlingFromFrameworkSkipped(oauth2Params)) {
                if (log.isDebugEnabled()) {
                    log.debug(
                            "Consent handling from framework skipped for client_id: " + clientId + " of tenantDomain: "
                                    + spTenantDomain + " for user: " + loggedInUser.toFullQualifiedUsername() + ". " +
                                    "Therefore handling post consent is not applicable.");
                }
                if (LoggerUtils.isDiagnosticLogsEnabled()) {
                    LoggerUtils.triggerDiagnosticLogEvent(new DiagnosticLog.DiagnosticLogBuilder(
                            OAuthConstants.LogConstants.OAUTH_INBOUND_SERVICE, "handle-consent")
                            .inputParam(LogConstants.InputKeys.CLIENT_ID, clientId)
                            .configParam("skip consent", "true")
                            .resultMessage("Consent is disabled for the OAuth client.")
                            .resultStatus(DiagnosticLog.ResultStatus.SUCCESS)
                            .logDetailLevel(DiagnosticLog.LogDetailLevel.APPLICATION));
                }
                return;
            }

            List<Integer> approvedClaimIds = getUserConsentClaimIds(oAuthMessage);
            serviceProvider = getServiceProvider(clientId);
            /*
                With the current implementation of the SSOConsentService we need to send back the original
                ConsentClaimsData object we got during pre consent stage. Currently we are repeating the API call
                during post consent handling to get the original ConsentClaimsData object (Assuming there is no
                change in SP during pre-consent and post-consent).

                The API on the SSO Consent Service will be improved to avoid having to send the original
                ConsentClaimsData object.
             */
            ConsentClaimsData value = getConsentRequiredClaims(loggedInUser, serviceProvider, oauth2Params);
            /*
                It is needed to pitch the consent required claims with the OIDC claims. otherwise the consent of the
                the claims which are not in the OIDC claims will be saved as consent denied.
            */
            if (value != null) {
                // Remove the claims which dont have values given by the user.
                value.setRequestedClaims(removeConsentRequestedNullUserAttributes(value.getRequestedClaims(),
                        loggedInUser.getUserAttributes(), spTenantDomain));
                List<ClaimMetaData> requestedOidcClaimsList =
                        getRequestedOidcClaimsList(value, oauth2Params, spTenantDomain);
                value.setRequestedClaims(requestedOidcClaimsList);
            }

            // Call framework and create the consent receipt.
            if (log.isDebugEnabled()) {
                log.debug("Creating user consent receipt for user: " + loggedInUser.toFullQualifiedUsername() +
                        " for client_id: " + clientId + " of tenantDomain: " + spTenantDomain);
            }

            Map<String, Object> params;
            DiagnosticLog.DiagnosticLogBuilder diagnosticLogBuilder = null;
            if (LoggerUtils.isDiagnosticLogsEnabled()) {
                diagnosticLogBuilder = new DiagnosticLog.DiagnosticLogBuilder(
                        OAuthConstants.LogConstants.OAUTH_INBOUND_SERVICE,
                        OAuthConstants.LogConstants.ActionIDs.HAND_OVER_TO_CONSENT_SERVICE)
                        .inputParam(LogConstants.InputKeys.CLIENT_ID, clientId)
                        .inputParam(OAuthConstants.LogConstants.InputKeys.PROMPT, oauth2Params.getPrompt())
                        .logDetailLevel(DiagnosticLog.LogDetailLevel.APPLICATION)
                        .resultStatus(DiagnosticLog.ResultStatus.SUCCESS);
            }
            if (hasPromptContainsConsent(oauth2Params)) {
                if (diagnosticLogBuilder != null) {
                    // diagnosticLogBuilder will be null if diagnostic logs are disabled.
                    diagnosticLogBuilder.resultMessage("Prompt for consent is enabled. Overriding the existing " +
                            "consent and handing over to consent service.");
                    LoggerUtils.triggerDiagnosticLogEvent(diagnosticLogBuilder);
                }
                getSSOConsentService().processConsent(approvedClaimIds, serviceProvider,
                        loggedInUser, value, true);
            } else {
                if (LoggerUtils.isDiagnosticLogsEnabled()) {
                    if (diagnosticLogBuilder != null) {
                        // diagnosticLogBuilder will be null if diagnostic logs are disabled.
                        diagnosticLogBuilder.resultMessage("Prompt for consent is not enabled. Handing over to " +
                                "consent service.");
                        LoggerUtils.triggerDiagnosticLogEvent(diagnosticLogBuilder);
                    }
                }
                getSSOConsentService().processConsent(approvedClaimIds, serviceProvider,
                        loggedInUser, value, false);
            }

        } catch (OAuthSystemException | SSOConsentServiceException e) {
            if (LoggerUtils.isDiagnosticLogsEnabled()) {
                LoggerUtils.triggerDiagnosticLogEvent(new DiagnosticLog.DiagnosticLogBuilder(
                        OAuthConstants.LogConstants.OAUTH_INBOUND_SERVICE,
                        OAuthConstants.LogConstants.ActionIDs.PROCESS_CONSENT)
                        .resultMessage("System error occurred.")
                        .resultStatus(DiagnosticLog.ResultStatus.FAILED)
                        .logDetailLevel(DiagnosticLog.LogDetailLevel.APPLICATION));
            }
            String msg = "Error while processing consent of user: " + loggedInUser.toFullQualifiedUsername() + " for " +
                    "client_id: " + clientId + " of tenantDomain: " + spTenantDomain;
            throw new ConsentHandlingFailedException(msg, e);
        } catch (ClaimMetadataException e) {
            if (LoggerUtils.isDiagnosticLogsEnabled()) {
                LoggerUtils.triggerDiagnosticLogEvent(new DiagnosticLog.DiagnosticLogBuilder(
                        OAuthConstants.LogConstants.OAUTH_INBOUND_SERVICE,
                        OAuthConstants.LogConstants.ActionIDs.PROCESS_CONSENT)
                        .resultMessage(String.format("Error occurred while getting claim mappings for %s.",
                                OIDC_DIALECT))
                        .resultStatus(DiagnosticLog.ResultStatus.FAILED)
                        .logDetailLevel(DiagnosticLog.LogDetailLevel.APPLICATION));
            }
            throw new ConsentHandlingFailedException("Error while getting claim mappings for " + OIDC_DIALECT, e);
        } catch (RequestObjectException e) {
            if (LoggerUtils.isDiagnosticLogsEnabled()) {

                LoggerUtils.triggerDiagnosticLogEvent(new DiagnosticLog.DiagnosticLogBuilder(
                        OAuthConstants.LogConstants.OAUTH_INBOUND_SERVICE,
                        OAuthConstants.LogConstants.ActionIDs.PROCESS_CONSENT)
                        .resultMessage(String.format("Error occurred while getting essential claims " +
                                                "for the session data key : %s.", oauth2Params.getSessionDataKey()))
                        .resultStatus(DiagnosticLog.ResultStatus.FAILED)
                        .logDetailLevel(DiagnosticLog.LogDetailLevel.APPLICATION));
            }
            throw new ConsentHandlingFailedException("Error while getting essential claims for the session data key " +
                    ": " + oauth2Params.getSessionDataKey(), e);
        }

    }

    private ConsentClaimsData getConsentRequiredClaims(AuthenticatedUser user, ServiceProvider serviceProvider,
                                                       OAuth2Parameters oAuth2Parameters)
            throws SSOConsentServiceException {

        List<String> claimsListOfScopes =
                openIDConnectClaimFilter.getClaimsFilteredByOIDCScopes(oAuth2Parameters.getScopes(),
                        oAuth2Parameters.getTenantDomain());
        if (hasPromptContainsConsent(oAuth2Parameters)) {
            // Ignore all previous consents and get consent required claims
            return getSSOConsentService().getConsentRequiredClaimsWithoutExistingConsents(serviceProvider, user,
                    claimsListOfScopes);
        } else {
            return getSSOConsentService().getConsentRequiredClaimsWithExistingConsents(serviceProvider, user,
                    claimsListOfScopes);
        }
    }

    private List<Integer> getUserConsentClaimIds(OAuthMessage oAuthMessage) {

        List<Integer> approvedClaims = new ArrayList<>();
        String consentClaimsPrefix = "consent_";

        Enumeration<String> parameterNames = oAuthMessage.getRequest().getParameterNames();
        while (parameterNames.hasMoreElements()) {
            String parameterName = parameterNames.nextElement();
            if (parameterName.startsWith(consentClaimsPrefix)) {
                try {
                    approvedClaims.add(Integer.parseInt(parameterName.substring(consentClaimsPrefix.length())));
                } catch (NumberFormatException ex) {
                    // Ignore and continue.
                }
            }
        }
        return approvedClaims;
    }

    private void addSessionDataKeyToSessionDataCacheEntry(OAuthMessage oAuthMessage) {

        String commonAuthIdCookieValue = getCommonAuthCookieString(oAuthMessage.getRequest());
        if (StringUtils.isNotBlank(commonAuthIdCookieValue)) {
            String sessionContextKey = DigestUtils.sha256Hex(commonAuthIdCookieValue);
            oAuthMessage.getSessionDataCacheEntry().getParamMap().put(FrameworkConstants.SESSION_DATA_KEY, new String[]
                    {sessionContextKey});
        }
    }

    /**
     * Retrieves the value of the commonAuthId cookie either from request cookies if available or
     * from the request attribute when the response header contains commonAuthId value.
     *
     * @param request HttpServletRequest An authorization or authentication request.
     * @return String commonAuthId value. Returns null when cookie value is not found at request
     * cookies or the request attributes.
     */
    private String getCommonAuthCookieString(HttpServletRequest request) {

        Cookie cookie = FrameworkUtils.getAuthCookie(request);
        String commonAuthIdCookieValue = null;

        if (cookie != null) {
            commonAuthIdCookieValue = cookie.getValue();
        } else if (request.getAttribute(COMMONAUTH_COOKIE) != null) {
            commonAuthIdCookieValue = (String) request.getAttribute(COMMONAUTH_COOKIE);
        }
        return commonAuthIdCookieValue;
    }

    private String getConsentFromRequest(OAuthMessage oAuthMessage) {

        return oAuthMessage.getRequest().getParameter(CONSENT);
    }

    private void handleEmptyConsent(AuthorizationResponseDTO authorizationResponseDTO) {

        if (log.isDebugEnabled()) {
            log.debug("Invalid authorization request. \'sessionDataKey\' parameter found but \'consent\' " +
                    "parameter could not be found in request");
        }

        authorizationResponseDTO.setError(HttpServletResponse.SC_FOUND, "Empty consent provided",
                OAuth2ErrorCodes.INVALID_REQUEST);
    }

    private void manageOIDCSessionState(OAuthMessage oAuthMessage, OIDCSessionState sessionState,
                                        AuthorizationResponseDTO authorizationResponseDTO) {

        OAuth2Parameters oauth2Params = getOauth2Params(oAuthMessage);
        boolean isOIDCRequest = OAuth2Util.isOIDCAuthzRequest(oauth2Params.getScopes());
        String sessionStateParam = null;
        if (isOIDCRequest) {
            sessionState.setAddSessionState(true);
            sessionStateParam = manageOIDCSessionState(oAuthMessage, sessionState, oauth2Params,
                    getLoggedInUser(oAuthMessage).getAuthenticatedSubjectIdentifier(),
                    oAuthMessage.getSessionDataCacheEntry(), authorizationResponseDTO);
        }
        authorizationResponseDTO.setSessionState(sessionStateParam);
    }

    private void handleFormPostResponseMode(OAuthMessage oAuthMessage,
                                            OIDCSessionState sessionState,
                                            AuthorizationResponseDTO authorizationResponseDTO) {

        String authenticatedIdPs = oAuthMessage.getSessionDataCacheEntry().getAuthenticatedIdPs();
        OAuth2Parameters oauth2Params = getOauth2Params(oAuthMessage);
        boolean isOIDCRequest = OAuth2Util.isOIDCAuthzRequest(oauth2Params.getScopes());

        String sessionStateValue = null;
        if (isOIDCRequest) {
            sessionState.setAddSessionState(true);
            sessionStateValue = manageOIDCSessionState(oAuthMessage,
                    sessionState, oauth2Params, getLoggedInUser(oAuthMessage).getAuthenticatedSubjectIdentifier(),
                    oAuthMessage.getSessionDataCacheEntry(), authorizationResponseDTO);
            authorizationResponseDTO.setSessionState(sessionStateValue);
        }

        if (OAuthServerConfiguration.getInstance().isOAuthResponseJspPageAvailable()) {
            String params = buildParams(authorizationResponseDTO.getSuccessResponseDTO().getFormPostBody(),
                    authenticatedIdPs, sessionStateValue);
            String redirectURI = oauth2Params.getRedirectURI();
            forwardToOauthResponseJSP(oAuthMessage, params, redirectURI);
            authorizationResponseDTO.setIsForwardToOAuthResponseJSP(true);
        } else {
            authorizationResponseDTO.setAuthenticatedIDPs(authenticatedIdPs);
        }
    }

    private Response handleFormPostResponseModeError(OAuthMessage oAuthMessage,
                                                     OAuthProblemException oauthProblemException) {

        OAuth2Parameters oauth2Params = oAuthMessage.getSessionDataCacheEntry().getoAuth2Parameters();
        if (OAuthServerConfiguration.getInstance().isOAuthResponseJspPageAvailable()) {
            String params = buildErrorParams(oauthProblemException);
            String redirectURI = oauth2Params.getRedirectURI();
            return forwardToOauthResponseJSP(oAuthMessage, params, redirectURI);
        } else {
            return Response.ok(createErrorFormPage(oauth2Params.getRedirectURI(), oauthProblemException)).build();
        }
    }

    private void handleDeniedConsent(OAuthMessage oAuthMessage, AuthorizationResponseDTO authorizationResponseDTO,
                                     ResponseModeProvider responseModeProvider) throws OAuthSystemException {

        OAuth2Parameters oauth2Params = getOauth2Params(oAuthMessage);
        OpenIDConnectUserRPStore.getInstance().putUserRPToStore(getLoggedInUser(oAuthMessage),
                getOauth2Params(oAuthMessage).getApplicationName(), false,
                oauth2Params.getClientId());

        OAuthErrorDTO oAuthErrorDTO = EndpointUtil.getOAuth2Service().handleUserConsentDenial(oauth2Params);
        OAuthProblemException consentDenialException = buildConsentDenialException(oAuthErrorDTO);

        if (ResponseModeProvider.AuthResponseType.POST_RESPONSE.equals(responseModeProvider.getAuthResponseType())) {
            Cookie opBrowserStateCookie = OIDCSessionManagementUtil.getOPBrowserStateCookie
                    (oAuthMessage.getRequest());
            String sessionStateParam = OIDCSessionManagementUtil.getSessionStateParam(oauth2Params.getClientId(),
                    oauth2Params.getRedirectURI(), opBrowserStateCookie == null ? null :
                            opBrowserStateCookie.getValue());

            authorizationResponseDTO.setSessionState(sessionStateParam);
        }

        authorizationResponseDTO.setError(HttpServletResponse.SC_FOUND, consentDenialException.getMessage(),
                OAuth2ErrorCodes.ACCESS_DENIED);
        authorizationResponseDTO.setRedirectUrl(oauth2Params.getRedirectURI());

    }

    private OAuthProblemException buildConsentDenialException(OAuthErrorDTO oAuthErrorDTO) {

        String errorDescription = DEFAULT_ERROR_DESCRIPTION;

        // Adding custom error description.
        if (oAuthErrorDTO != null && StringUtils.isNotBlank(oAuthErrorDTO.getErrorDescription())) {
            errorDescription = oAuthErrorDTO.getErrorDescription();
        }

        OAuthProblemException consentDeniedException = OAuthProblemException.error(OAuth2ErrorCodes.ACCESS_DENIED,
                errorDescription);

        // Adding Error URI if exist.
        if (oAuthErrorDTO != null && StringUtils.isNotBlank(oAuthErrorDTO.getErrorURI())) {
            consentDeniedException.uri(oAuthErrorDTO.getErrorURI());
        }
        return consentDeniedException;
    }

    private Response handleAuthenticationResponse(OAuthMessage oAuthMessage)
            throws OAuthSystemException, URISyntaxException, ConsentHandlingFailedException {

        if (LoggerUtils.isDiagnosticLogsEnabled()) {
            DiagnosticLog.DiagnosticLogBuilder diagnosticLogBuilder = new DiagnosticLog.DiagnosticLogBuilder(
                    OAuthConstants.LogConstants.OAUTH_INBOUND_SERVICE,
                    OAuthConstants.LogConstants.ActionIDs.RECEIVE_AUTHENTICATION_RESPONSE);
            if (oAuthMessage.getRequest() != null && MapUtils.isNotEmpty(oAuthMessage.getRequest().getParameterMap())) {
                oAuthMessage.getRequest().getParameterMap().forEach((key, value) -> {
                    if (ArrayUtils.isNotEmpty(value)) {
                        diagnosticLogBuilder.inputParam(key, Arrays.asList(value));
                    }
                });
            }
            diagnosticLogBuilder.resultMessage("Received authentication response from Framework.")
                    .resultStatus(DiagnosticLog.ResultStatus.SUCCESS)
                    .logDetailLevel(DiagnosticLog.LogDetailLevel.INTERNAL_SYSTEM);
            LoggerUtils.triggerDiagnosticLogEvent(diagnosticLogBuilder);
        }

        updateAuthTimeInSessionDataCacheEntry(oAuthMessage);
        addSessionDataKeyToSessionDataCacheEntry(oAuthMessage);

        OAuth2Parameters oauth2Params = getOauth2Params(oAuthMessage);
        String tenantDomain = EndpointUtil.getSPTenantDomainFromClientId(oauth2Params.getClientId());
        setSPAttributeToRequest(oAuthMessage.getRequest(), oauth2Params.getApplicationName(), tenantDomain);
        String sessionDataKeyFromLogin = getSessionDataKeyFromLogin(oAuthMessage);
        AuthenticationResult authnResult = getAuthenticationResult(oAuthMessage, sessionDataKeyFromLogin);
        AuthorizationResponseDTO authorizationResponseDTO = getAuthResponseDTO(oauth2Params);
        ResponseModeProvider responseModeProvider = getResponseModeProvider(authorizationResponseDTO);
        authorizationResponseDTO.setFormPostRedirectPage(formPostRedirectPage);

        if (isAuthnResultFound(authnResult)) {
            removeAuthenticationResult(oAuthMessage, sessionDataKeyFromLogin);

            if (authnResult.isAuthenticated()) {
                String userIdentifier = null;
                if (authnResult.getSubject() != null) {
                    try {
                        userIdentifier = authnResult.getSubject().getUserId();
                    } catch (UserIdNotFoundException e) {
                        if (StringUtils.isNotBlank(authnResult.getSubject().getAuthenticatedSubjectIdentifier())) {
                            userIdentifier = LoggerUtils.isLogMaskingEnable ? LoggerUtils.getMaskedContent(authnResult
                                    .getSubject().getAuthenticatedSubjectIdentifier()) : authnResult.getSubject()
                                    .getAuthenticatedSubjectIdentifier();
                        }
                    }
                }
                if (LoggerUtils.isDiagnosticLogsEnabled()) {
                    DiagnosticLog.DiagnosticLogBuilder diagnosticLogBuilder = new DiagnosticLog.DiagnosticLogBuilder(
                            OAuthConstants.LogConstants.OAUTH_INBOUND_SERVICE,
                            OAuthConstants.LogConstants.ActionIDs.VALIDATE_AUTHENTICATION_RESPONSE);
                    diagnosticLogBuilder.inputParam(LogConstants.InputKeys.APPLICATION_NAME,
                                    oauth2Params.getApplicationName())
                            .inputParam(LogConstants.InputKeys.CLIENT_ID, oAuthMessage.getClientId())
                            .inputParam(LogConstants.InputKeys.TENANT_DOMAIN, tenantDomain)
                            .logDetailLevel(DiagnosticLog.LogDetailLevel.APPLICATION);
                    if (userIdentifier != null) {
                        diagnosticLogBuilder.inputParam(LogConstants.InputKeys.USER_ID, userIdentifier);
                        if (LoggerUtils.isLogMaskingEnable) {
                            diagnosticLogBuilder.inputParam(LogConstants.InputKeys.USER,
                                    LoggerUtils.getMaskedContent(authnResult.getSubject().getUserName()));
                        }
                    }
                    if (oAuthMessage.getAuthorizationGrantCacheEntry() != null) {
                        diagnosticLogBuilder.inputParam("authentication method reference",
                                oAuthMessage.getAuthorizationGrantCacheEntry().getAmrList());
                    }
                    diagnosticLogBuilder.resultStatus(DiagnosticLog.ResultStatus.SUCCESS)
                            .resultMessage("Authentication is successful.");
                    LoggerUtils.triggerDiagnosticLogEvent(diagnosticLogBuilder);
                }
                return handleSuccessfulAuthentication(oAuthMessage, oauth2Params, authnResult,
                        authorizationResponseDTO, responseModeProvider);

            } else {
                if (LoggerUtils.isDiagnosticLogsEnabled()) {
                    LoggerUtils.triggerDiagnosticLogEvent(new DiagnosticLog.DiagnosticLogBuilder(
                            OAuthConstants.LogConstants.OAUTH_INBOUND_SERVICE,
                            OAuthConstants.LogConstants.ActionIDs.VALIDATE_AUTHENTICATION_RESPONSE)
                            .inputParam(LogConstants.InputKeys.CLIENT_ID, oauth2Params.getApplicationName())
                            .resultMessage("Authentication failed.")
                            .resultStatus(DiagnosticLog.ResultStatus.FAILED)
                            .logDetailLevel(DiagnosticLog.LogDetailLevel.APPLICATION));
                }
                return handleFailedAuthentication(oAuthMessage, oauth2Params, authnResult, authorizationResponseDTO);
            }
        } else {
            if (LoggerUtils.isDiagnosticLogsEnabled()) {
                LoggerUtils.triggerDiagnosticLogEvent(new DiagnosticLog.DiagnosticLogBuilder(
                        OAuthConstants.LogConstants.OAUTH_INBOUND_SERVICE,
                        OAuthConstants.LogConstants.ActionIDs.VALIDATE_AUTHENTICATION_RESPONSE)
                        .inputParam(LogConstants.InputKeys.CLIENT_ID, oauth2Params.getApplicationName())
                        .resultMessage("Authentication status is empty")
                        .resultStatus(DiagnosticLog.ResultStatus.FAILED)
                        .logDetailLevel(DiagnosticLog.LogDetailLevel.APPLICATION));
            }
            return handleEmptyAuthenticationResult(oAuthMessage, authorizationResponseDTO);
        }
    }

    private boolean isAuthnResultFound(AuthenticationResult authnResult) {

        return authnResult != null;
    }

    private Response handleSuccessfulAuthentication(OAuthMessage oAuthMessage, OAuth2Parameters oauth2Params,
                                                    AuthenticationResult authenticationResult, AuthorizationResponseDTO
                                                            authorizationResponseDTO, ResponseModeProvider
                                                            responseModeProvider)
            throws OAuthSystemException, URISyntaxException, ConsentHandlingFailedException {

        boolean isOIDCRequest = OAuth2Util.isOIDCAuthzRequest(oauth2Params.getScopes());
        AuthenticatedUser authenticatedUser = authenticationResult.getSubject();

        if (authenticatedUser.getUserAttributes() != null) {
            authenticatedUser.setUserAttributes(new ConcurrentHashMap<>(authenticatedUser.getUserAttributes()));
        }

        addToAuthenticationResultDetailsToOAuthMessage(oAuthMessage, authenticationResult, authenticatedUser);

        OIDCSessionState sessionState = new OIDCSessionState();
        String redirectURL;
        try {
            redirectURL = doUserAuthorization(oAuthMessage, oAuthMessage.getSessionDataKeyFromLogin(), sessionState,
                    authorizationResponseDTO);
        } catch (OAuthProblemException ex) {
            if (isFormPostOrFormPostJWTResponseMode(oauth2Params.getResponseMode())) {
                return handleFailedState(oAuthMessage, oauth2Params, ex, authorizationResponseDTO);
            } else {
                redirectURL = EndpointUtil.getErrorRedirectURL(ex, oauth2Params);
                authorizationResponseDTO.setError(HttpServletResponse.SC_FOUND, ex.getMessage(), ex.getError());
            }
        }

        if (!authorizationResponseDTO.getIsConsentRedirect()) {
            if (isFormPostWithoutErrors(oAuthMessage, authorizationResponseDTO)) {
                handleFormPostResponseMode(oAuthMessage, sessionState, authorizationResponseDTO);
                if (authorizationResponseDTO.getIsForwardToOAuthResponseJSP()) {
                    return Response.ok().build();
                }
                return Response.ok(responseModeProvider.getAuthResponseBuilderEntity(authorizationResponseDTO)).build();
            } else {
                if (isFormPostWithErrors(authorizationResponseDTO, responseModeProvider)) {

                    /* Error message is added as query parameters to the redirect URL if response mode is form post
                     * or form post jwt but redirect url is not a json object.
                     */
                    return Response.status(authorizationResponseDTO.getResponseCode())
                            .location(new URI((getQueryResponseModeProvider())
                                    .getAuthResponseRedirectUrl(authorizationResponseDTO))).build();
                }
            }
        }

        if (isOIDCRequest) {
            String sessionStateParam = manageOIDCSessionState(oAuthMessage,
                    sessionState, oauth2Params, authenticatedUser.getAuthenticatedSubjectIdentifier(),
                    oAuthMessage.getSessionDataCacheEntry(), authorizationResponseDTO);
            redirectURL = OIDCSessionManagementUtil.addSessionStateToURL(redirectURL, sessionStateParam,
                    oauth2Params.getResponseType());
            authorizationResponseDTO.setSessionState(sessionStateParam);
        }
        if (authorizationResponseDTO.getIsConsentRedirect()) {
            return Response.status(HttpServletResponse.SC_FOUND).location(new URI(redirectURL)).build();
        }
        return Response.status(HttpServletResponse.SC_FOUND).location(
                new URI(responseModeProvider.getAuthResponseRedirectUrl(authorizationResponseDTO))).build();
    }

    private String getSessionDataKeyFromLogin(OAuthMessage oAuthMessage) {

        return oAuthMessage.getSessionDataKeyFromLogin();
    }

    private Response handleFailedState(OAuthMessage oAuthMessage, OAuth2Parameters oauth2Params,
                                       OAuthProblemException oauthException, AuthorizationResponseDTO
                                               authorizationResponseDTO)
            throws URISyntaxException {

        String redirectURL = EndpointUtil.getErrorRedirectURL(oauthException, oauth2Params);
        authorizationResponseDTO.setError(HttpServletResponse.SC_FOUND, oauthException.getMessage(),
                oauthException.getError());
        if (isFormPostOrFormPostJWTResponseMode(oauth2Params.getResponseMode())) {
            authorizationResponseDTO.setState(oauth2Params.getState());
            oauthException.state(oauth2Params.getState());
            return handleFormPostResponseModeError(oAuthMessage, oauthException);
        } else {
            return Response.status(HttpServletResponse.SC_FOUND).location(new URI(redirectURL)).build();
        }
    }

    private Response handleFailedAuthentication(OAuthMessage oAuthMessage, OAuth2Parameters oauth2Params,
                                                AuthenticationResult authnResult,
                                                AuthorizationResponseDTO authorizationResponseDTO)
            throws URISyntaxException {

        OAuthErrorDTO oAuthErrorDTO = EndpointUtil.getOAuth2Service().handleAuthenticationFailure(oauth2Params);
        OAuthProblemException oauthException = buildOAuthProblemException(authnResult, oAuthErrorDTO);
        return handleFailedState(oAuthMessage, oauth2Params, oauthException, authorizationResponseDTO);
    }

    private Response handleEmptyAuthenticationResult(OAuthMessage oAuthMessage, AuthorizationResponseDTO
            authorizationResponseDTO) throws URISyntaxException {

        String appName = getOauth2Params(oAuthMessage).getApplicationName();

        if (log.isDebugEnabled()) {
            log.debug("Invalid authorization request. \'sessionDataKey\' attribute found but " +
                    "corresponding AuthenticationResult does not exist in the cache.");
        }

        OAuth2Parameters oAuth2Parameters = getOAuth2ParamsFromOAuthMessage(oAuthMessage);
        authorizationResponseDTO.setError(HttpServletResponse.SC_FOUND, "Invalid authorization request",
                OAuth2ErrorCodes.INVALID_REQUEST);
        return Response.status(HttpServletResponse.SC_FOUND).location(new URI(
                getErrorPageURL(oAuthMessage.getRequest(), OAuth2ErrorCodes.INVALID_REQUEST, OAuth2ErrorCodes
                        .OAuth2SubErrorCodes.INVALID_AUTHORIZATION_REQUEST, "Invalid authorization request", appName,
                oAuth2Parameters)
        )).build();
    }

    private void addToAuthenticationResultDetailsToOAuthMessage(OAuthMessage oAuthMessage,
                                                                AuthenticationResult authnResult,
                                                                AuthenticatedUser authenticatedUser) {

        oAuthMessage.getSessionDataCacheEntry().setLoggedInUser(authenticatedUser);
        oAuthMessage.getSessionDataCacheEntry().setAuthenticatedIdPs(authnResult.getAuthenticatedIdPs());
        oAuthMessage.getSessionDataCacheEntry().setSessionContextIdentifier((String)
                authnResult.getProperty(FrameworkConstants.AnalyticsAttributes.SESSION_ID));
    }

    private void updateAuthTimeInSessionDataCacheEntry(OAuthMessage oAuthMessage) {

        String commonAuthIdCookieValue = getCommonAuthCookieString(oAuthMessage.getRequest());
        long authTime = getAuthenticatedTimeFromCommonAuthCookieValue(commonAuthIdCookieValue,
                oAuthMessage.getSessionDataCacheEntry().getoAuth2Parameters().getLoginTenantDomain());

        if (authTime > 0) {
            oAuthMessage.getSessionDataCacheEntry().setAuthTime(authTime);
        }

        associateAuthenticationHistory(oAuthMessage.getSessionDataCacheEntry(), commonAuthIdCookieValue);
    }

    private boolean isFormPostResponseMode(OAuthMessage oAuthMessage, String redirectURL) {

        OAuth2Parameters oauth2Params = getOauth2Params(oAuthMessage);
        return isFormPostResponseMode(oauth2Params, redirectURL);
    }

    private boolean isFormPostResponseMode(OAuth2Parameters oauth2Params, String redirectURL) {

        return (OAuthConstants.ResponseModes.FORM_POST.equals(oauth2Params.getResponseMode()) ||
                OAuthConstants.ResponseModes.FORM_POST_JWT.equals(oauth2Params.getResponseMode()))
                && isJSON(redirectURL);
    }

    private boolean isFormPostOrFormPostJWTResponseMode(String responseMode) {

        return (OAuthConstants.ResponseModes.FORM_POST.equals(responseMode) ||
                OAuthConstants.ResponseModes.FORM_POST_JWT.equals(responseMode));
    }

    private Response handleInitialAuthorizationRequest(OAuthMessage oAuthMessage) throws OAuthSystemException,
            OAuthProblemException, URISyntaxException, InvalidRequestParentException {

        if (LoggerUtils.isDiagnosticLogsEnabled()) {
            DiagnosticLog.DiagnosticLogBuilder diagnosticLogBuilder = new DiagnosticLog.DiagnosticLogBuilder(
                    OAuthConstants.LogConstants.OAUTH_INBOUND_SERVICE,
                    OAuthConstants.LogConstants.ActionIDs.RECEIVE_AUTHORIZATION_RESPONSE);
            if (oAuthMessage.getRequest() != null && MapUtils.isNotEmpty(oAuthMessage.getRequest().getParameterMap())) {
                oAuthMessage.getRequest().getParameterMap().forEach((key, value) -> {
                    if (ArrayUtils.isNotEmpty(value)) {
                        diagnosticLogBuilder.inputParam(key, Arrays.asList(value));
                    }
                });
            }
            String userAgentHeader = oAuthMessage.getRequest().getHeader("User-Agent");
            if (StringUtils.isNotEmpty(userAgentHeader)) {
                UserAgent userAgent = new UserAgent(userAgentHeader);
                diagnosticLogBuilder.inputParam("login browser", userAgent.getBrowser())
                        .inputParam("login device", userAgent.getDevice());
            }
            diagnosticLogBuilder.resultMessage("Successfully received OAuth2 Authorize request.")
                    .resultStatus(DiagnosticLog.ResultStatus.SUCCESS)
                    .logDetailLevel(DiagnosticLog.LogDetailLevel.APPLICATION);
            LoggerUtils.triggerDiagnosticLogEvent(diagnosticLogBuilder);
        }
        String redirectURL = handleOAuthAuthorizationRequest(oAuthMessage);
        String type = getRequestProtocolType(oAuthMessage);

        if (AuthenticatorFlowStatus.SUCCESS_COMPLETED == oAuthMessage.getFlowStatus()) {
            return handleAuthFlowThroughFramework(oAuthMessage, type);
        } else {
            return Response.status(HttpServletResponse.SC_FOUND).location(new URI(redirectURL)).build();
        }
    }

    private String getRequestProtocolType(OAuthMessage oAuthMessage) {

        String type = OAuthConstants.Scope.OAUTH2;
        String scopes = oAuthMessage.getRequest().getParameter(OAuthConstants.OAuth10AParams.SCOPE);
        if (scopes != null && scopes.contains(OAuthConstants.Scope.OPENID)) {
            type = OAuthConstants.Scope.OIDC;
        }
        return type;
    }

    private boolean isJSON(String redirectURL) {

        try {
            new JSONObject(redirectURL);
        } catch (JSONException ex) {
            return false;
        }
        return true;
    }

    private String createBaseFormPage(String params, String redirectURI) {

        if (StringUtils.isNotBlank(formPostRedirectPage)) {
            String newPage = formPostRedirectPage;
            String pageWithRedirectURI = newPage.replace("$redirectURI", redirectURI);
            return pageWithRedirectURI.replace("<!--$params-->", params);
        }

        String formHead = "<html>\n" +
                "   <head><title>Submit This Form</title></head>\n" +
                "   <body onload=\"javascript:document.forms[0].submit()\">\n" +
                "    <p>Click the submit button if automatic redirection failed.</p>" +
                "    <form method=\"post\" action=\"" + redirectURI + "\">\n";

        String formBottom = "<input type=\"submit\" value=\"Submit\">" +
                "</form>\n" +
                "</body>\n" +
                "</html>";

        StringBuilder form = new StringBuilder(formHead);
        form.append(params);
        form.append(formBottom);
        return form.toString();
    }

    private String createFormPage(String jsonPayLoad, String redirectURI, String authenticatedIdPs,
                                  String sessionStateValue) {

        String params = buildParams(jsonPayLoad, authenticatedIdPs, sessionStateValue);
        return createBaseFormPage(params, redirectURI);
    }

    private String createErrorFormPage(String redirectURI, OAuthProblemException oauthProblemException) {

        String params = buildErrorParams(oauthProblemException);
        return createBaseFormPage(params, redirectURI);
    }

    private String buildParams(String jsonPayLoad, String authenticatedIdPs, String sessionStateValue) {

        JSONObject jsonObject = new JSONObject(jsonPayLoad);
        StringBuilder paramStringBuilder = new StringBuilder();

        for (Object key : jsonObject.keySet()) {
            paramStringBuilder.append("<input type=\"hidden\" name=\"")
                    .append(key)
                    .append("\"" + "value=\"")
                    .append(Encode.forHtml(jsonObject.get(key.toString()).toString()))
                    .append("\"/>\n");
        }

        if (authenticatedIdPs != null && !authenticatedIdPs.isEmpty()) {
            paramStringBuilder.append("<input type=\"hidden\" name=\"AuthenticatedIdPs\" value=\"")
                    .append(authenticatedIdPs)
                    .append("\"/>\n");
        }

        if (sessionStateValue != null && !sessionStateValue.isEmpty()) {
            paramStringBuilder.append("<input type=\"hidden\" name=\"session_state\" value=\"")
                    .append(sessionStateValue)
                    .append("\"/>\n");
        }
        return paramStringBuilder.toString();
    }

    private String buildErrorParams(OAuthProblemException oauthProblemException) {

        StringBuilder paramStringBuilder = new StringBuilder();

        if (StringUtils.isNotEmpty(oauthProblemException.getError())) {
            paramStringBuilder.append("<input type=\"hidden\" name=\"error\" value=\"")
                    .append(oauthProblemException.getError())
                    .append("\"/>\n");
        }

        if (StringUtils.isNotEmpty(oauthProblemException.getDescription())) {
            paramStringBuilder.append("<input type=\"hidden\" name=\"error_description\" value=\"")
                    .append(oauthProblemException.getDescription())
                    .append("\"/>\n");
        }

        if (StringUtils.isNotEmpty(oauthProblemException.getState())) {
            paramStringBuilder.append("<input type=\"hidden\" name=\"state\" value=\"")
                    .append(oauthProblemException.getState())
                    .append("\"/>\n");
        }

        return paramStringBuilder.toString();
    }

    private void removeAuthenticationResult(OAuthMessage oAuthMessage, String sessionDataKey) {

        if (isCacheAvailable) {
            FrameworkUtils.removeAuthenticationResultFromCache(sessionDataKey);
        } else {
            oAuthMessage.getRequest().removeAttribute(FrameworkConstants.RequestAttribute.AUTH_RESULT);
        }
    }

    private String handleUserConsent(OAuthMessage oAuthMessage, String consent, OIDCSessionState sessionState,
                                     OAuth2Parameters oauth2Params, AuthorizationResponseDTO authorizationResponseDTO)
            throws OAuthSystemException {

        storeUserConsent(oAuthMessage, consent);
        OAuthResponse oauthResponse;
        String responseType = oauth2Params.getResponseType();
        HttpRequestHeaderHandler httpRequestHeaderHandler = new HttpRequestHeaderHandler(oAuthMessage.getRequest());
        OAuth2AuthorizeReqDTO authzReqDTO =
                buildAuthRequest(oauth2Params, oAuthMessage.getSessionDataCacheEntry(), httpRequestHeaderHandler);
        /* We have persisted the oAuthAuthzReqMessageContext before the consent after scope validation. Here we
        retrieve it from the cache and use it again because it contains  information that was set during the scope
        validation process. */
        OAuthAuthzReqMessageContext oAuthAuthzReqMessageContext =
                oAuthMessage.getSessionDataCacheEntry().getAuthzReqMsgCtx();
        oAuthAuthzReqMessageContext.setAuthorizationReqDTO(authzReqDTO);
        // authorizing the request
        OAuth2AuthorizeRespDTO authzRespDTO = authorize(oAuthAuthzReqMessageContext);
        if (authzRespDTO != null && authzRespDTO.getCallbackURI() != null) {
            authorizationResponseDTO.setRedirectUrl(authzRespDTO.getCallbackURI());
        }

        if (isSuccessfulAuthorization(authzRespDTO)) {
            oauthResponse =
                    handleSuccessAuthorization(oAuthMessage, sessionState, oauth2Params, responseType, authzRespDTO,
                            authorizationResponseDTO);
        } else if (isFailureAuthorizationWithErrorCode(authzRespDTO)) {
            // Authorization failure due to various reasons
            return handleFailureAuthorization(oAuthMessage, sessionState, oauth2Params, authzRespDTO,
                    authorizationResponseDTO);
        } else {
            // Authorization failure due to various reasons
            return handleServerErrorAuthorization(oAuthMessage, sessionState, oauth2Params, authorizationResponseDTO);
        }

        //When response_mode equals to form_post, body parameter is passed back.
        if (isFormPostModeAndResponseBodyExists(oauth2Params, oauthResponse)) {
            authorizationResponseDTO.getSuccessResponseDTO().setFormPostBody(oauthResponse.getBody());
            return oauthResponse.getBody();
        } else {
            // When responseType contains "id_token", the resulting token is passed back as a URI fragment
            // as per the specification: http://openid.net/specs/openid-connect-core-1_0.html#HybridCallback
            if (hasIDTokenOrTokenInResponseType(responseType)) {
                return buildOIDCResponseWithURIFragment(oauthResponse, authzRespDTO);
            } else {
                return appendAuthenticatedIDPs(oAuthMessage.getSessionDataCacheEntry(), oauthResponse.getLocationUri(),
                        authorizationResponseDTO);
            }
        }
    }

    private boolean hasIDTokenOrTokenInResponseType(String responseType) {

        return StringUtils.isNotBlank(responseType)
                && (responseType.toLowerCase().contains(OAuthConstants.ID_TOKEN)
                || responseType.toLowerCase().contains(OAuthConstants.TOKEN));
    }

    private String buildOIDCResponseWithURIFragment(OAuthResponse oauthResponse, OAuth2AuthorizeRespDTO authzRespDTO) {

        if (authzRespDTO.getCallbackURI().contains("?")) {
            return authzRespDTO.getCallbackURI() + "#" + StringUtils.substring(oauthResponse.getLocationUri()
                    , authzRespDTO.getCallbackURI().length() + 1);
        } else {
            return oauthResponse.getLocationUri().replace("?", "#");
        }
    }

    private boolean isFailureAuthorizationWithErrorCode(OAuth2AuthorizeRespDTO authzRespDTO) {

        return authzRespDTO != null && authzRespDTO.getErrorCode() != null;
    }

    private boolean isSuccessfulAuthorization(OAuth2AuthorizeRespDTO authzRespDTO) {

        return authzRespDTO != null && authzRespDTO.getErrorCode() == null;
    }

    private void storeUserConsent(OAuthMessage oAuthMessage, String consent) throws OAuthSystemException {

        OAuth2Parameters oauth2Params = getOauth2Params(oAuthMessage);
        String applicationName = oauth2Params.getApplicationName();
        AuthenticatedUser loggedInUser = getLoggedInUser(oAuthMessage);
        String clientId = oauth2Params.getClientId();

        ServiceProvider serviceProvider = getServiceProvider(oauth2Params.getClientId());

        if (!isConsentSkipped(serviceProvider)) {
            boolean approvedAlways = OAuthConstants.Consent.APPROVE_ALWAYS.equals(consent);
            if (approvedAlways) {
                OpenIDConnectUserRPStore.getInstance().putUserRPToStore(loggedInUser, applicationName,
                        true, clientId);
                if (hasPromptContainsConsent(oauth2Params)) {
                    EndpointUtil.storeOAuthScopeConsent(loggedInUser, oauth2Params, true);
                } else {
                    EndpointUtil.storeOAuthScopeConsent(loggedInUser, oauth2Params, false);
                }
            }
        }
    }

    private boolean isFormPostModeAndResponseBodyExists(OAuth2Parameters oauth2Params, OAuthResponse oauthResponse) {

        return (OAuthConstants.ResponseModes.FORM_POST.equals(oauth2Params.getResponseMode()) ||
                OAuthConstants.ResponseModes.FORM_POST_JWT.equals(oauth2Params.getResponseMode()))
                && StringUtils.isNotEmpty(oauthResponse.getBody());
    }

    private String handleServerErrorAuthorization(OAuthMessage oAuthMessage, OIDCSessionState sessionState,
                                                  OAuth2Parameters oauth2Params,
                                                  AuthorizationResponseDTO authorizationResponseDTO) {

        sessionState.setAuthenticated(false);
        String errorCode = OAuth2ErrorCodes.SERVER_ERROR;
        String errorMsg = "Error occurred while processing the request";
        OAuthProblemException oauthProblemException = OAuthProblemException.error(
                errorCode, errorMsg);
        authorizationResponseDTO.setError(HttpServletResponse.SC_FOUND, errorMsg, errorCode);
        if (LoggerUtils.isDiagnosticLogsEnabled()) {
            DiagnosticLog.DiagnosticLogBuilder diagnosticLogBuilder = new DiagnosticLog.DiagnosticLogBuilder(
                    OAuthConstants.LogConstants.OAUTH_INBOUND_SERVICE,
                    OAuthConstants.LogConstants.ActionIDs.HANDLE_AUTHORIZATION);
            if (oauth2Params != null) {
                diagnosticLogBuilder.inputParam(LogConstants.InputKeys.CLIENT_ID, oauth2Params.getClientId())
                        .inputParam(LogConstants.InputKeys.APPLICATION_NAME, oauth2Params.getApplicationName())
                        .inputParam(OAuthConstants.LogConstants.InputKeys.REDIRECT_URI, oauth2Params.getRedirectURI())
                        .inputParam(LogConstants.InputKeys.SCOPE, oauth2Params.getScopes())
                        .inputParam(RESPONSE_TYPE, oauth2Params.getResponseType());
            }
            diagnosticLogBuilder.resultStatus(DiagnosticLog.ResultStatus.FAILED)
                    .logDetailLevel(DiagnosticLog.LogDetailLevel.APPLICATION)
                    .resultMessage(errorMsg);
            LoggerUtils.triggerDiagnosticLogEvent(diagnosticLogBuilder);
        }
        return EndpointUtil.getErrorRedirectURL(oAuthMessage.getRequest(),
                oauthProblemException, oauth2Params);
    }

    private String handleFailureAuthorization(OAuthMessage oAuthMessage, OIDCSessionState sessionState,
                                              OAuth2Parameters oauth2Params,
                                              OAuth2AuthorizeRespDTO authzRespDTO,
        AuthorizationResponseDTO authorizationResponseDTO) {

        sessionState.setAuthenticated(false);
        String errorMsg;
        if (authzRespDTO.getErrorMsg() != null) {
            errorMsg = authzRespDTO.getErrorMsg();
        } else {
            errorMsg = "Error occurred while processing the request";
        }
        OAuthProblemException oauthProblemException = OAuthProblemException.error(
                authzRespDTO.getErrorCode(), errorMsg);
        authorizationResponseDTO.setError(HttpServletResponse.SC_FOUND, errorMsg,
                authzRespDTO.getErrorCode());
        if (LoggerUtils.isDiagnosticLogsEnabled()) {
            DiagnosticLog.DiagnosticLogBuilder diagnosticLogBuilder = new DiagnosticLog.DiagnosticLogBuilder(
                    OAuthConstants.LogConstants.OAUTH_INBOUND_SERVICE,
                    OAuthConstants.LogConstants.ActionIDs.HANDLE_AUTHORIZATION);
            if (oauth2Params != null) {
                diagnosticLogBuilder.inputParam(LogConstants.InputKeys.CLIENT_ID, oauth2Params.getClientId())
                        .inputParam(LogConstants.InputKeys.APPLICATION_NAME, oauth2Params.getApplicationName())
                        .inputParam(OAuthConstants.LogConstants.InputKeys.REDIRECT_URI, oauth2Params.getRedirectURI())
                        .inputParam(LogConstants.InputKeys.SCOPE, oauth2Params.getScopes())
                        .inputParam(RESPONSE_TYPE, oauth2Params.getResponseType());
            }
            diagnosticLogBuilder.resultStatus(DiagnosticLog.ResultStatus.FAILED)
                    .resultMessage("Error occurred while processing the authorization: " + errorMsg)
                    .logDetailLevel(DiagnosticLog.LogDetailLevel.APPLICATION);
            LoggerUtils.triggerDiagnosticLogEvent(diagnosticLogBuilder);
        }
        return EndpointUtil.getErrorRedirectURL(oAuthMessage.getRequest(), oauthProblemException, oauth2Params);
    }

    private String handleAuthorizationFailureBeforeConsent(OAuthMessage oAuthMessage, OAuth2Parameters oauth2Params,
                                              OAuth2AuthorizeRespDTO authzRespDTO) {

        String errorMsg = authzRespDTO.getErrorMsg() != null ? authzRespDTO.getErrorMsg()
                : "Error occurred while processing authorization request.";
        OAuthProblemException oauthProblemException = OAuthProblemException.error(
                authzRespDTO.getErrorCode(), errorMsg);
        if (LoggerUtils.isDiagnosticLogsEnabled()) {
            DiagnosticLog.DiagnosticLogBuilder diagnosticLogBuilder = new DiagnosticLog.DiagnosticLogBuilder(
                    OAuthConstants.LogConstants.OAUTH_INBOUND_SERVICE,
                    OAuthConstants.LogConstants.ActionIDs.VALIDATE_SCOPES_BEFORE_CONSENT);
            diagnosticLogBuilder.inputParam(LogConstants.InputKeys.CLIENT_ID, oauth2Params.getClientId())
                    .inputParam(LogConstants.InputKeys.APPLICATION_NAME, oauth2Params.getApplicationName())
                    .inputParam(OAuthConstants.LogConstants.InputKeys.REDIRECT_URI, authzRespDTO.getCallbackURI())
                    .resultMessage("Error occurred when processing the authorization request before consent. " +
                            authzRespDTO.getErrorMsg())
                    .resultStatus(DiagnosticLog.ResultStatus.FAILED)
                    .logDetailLevel(DiagnosticLog.LogDetailLevel.APPLICATION);
            LoggerUtils.triggerDiagnosticLogEvent(diagnosticLogBuilder);
        }
        return EndpointUtil.getErrorRedirectURL(oAuthMessage.getRequest(), oauthProblemException, oauth2Params);
    }

    private OAuthResponse handleSuccessAuthorization(OAuthMessage oAuthMessage, OIDCSessionState sessionState,
                                                     OAuth2Parameters oauth2Params, String responseType,
                                                     OAuth2AuthorizeRespDTO authzRespDTO,
                                                     AuthorizationResponseDTO authorizationResponseDTO)
            throws OAuthSystemException {

        OAuthASResponse.OAuthAuthorizationResponseBuilder builder = OAuthASResponse.authorizationResponse(
                oAuthMessage.getRequest(), HttpServletResponse.SC_FOUND);
        // all went okay
        if (isAuthorizationCodeExists(authzRespDTO)) {
            // Get token binder if it is enabled for the client.
            Optional<TokenBinder> tokenBinderOptional = getTokenBinder(oauth2Params.getClientId());
            String tokenBindingValue = null;
            if (tokenBinderOptional.isPresent()) {
                TokenBinder tokenBinder = tokenBinderOptional.get();
                tokenBindingValue = tokenBinder.getOrGenerateTokenBindingValue(oAuthMessage.getRequest());
                tokenBinder.setTokenBindingValueForResponse(oAuthMessage.getResponse(), tokenBindingValue);
                if (LoggerUtils.isDiagnosticLogsEnabled()) {
                    LoggerUtils.triggerDiagnosticLogEvent(new DiagnosticLog.DiagnosticLogBuilder(
                            OAuthConstants.LogConstants.OAUTH_INBOUND_SERVICE, "generate-token-binding-value")
                            .inputParam(LogConstants.InputKeys.CLIENT_ID, oauth2Params.getClientId())
                            .inputParam("token binding value", tokenBindingValue)
                            .configParam("token binder type", tokenBinder.getBindingType())
                            .resultMessage("Successfully generated token binding value.")
                            .logDetailLevel(DiagnosticLog.LogDetailLevel.APPLICATION)
                            .resultStatus(DiagnosticLog.ResultStatus.SUCCESS));
                }
            }
            setAuthorizationCode(oAuthMessage, authzRespDTO, builder, tokenBindingValue, oauth2Params,
                    authorizationResponseDTO);
        }
        if (isResponseTypeNotIdTokenOrNone(responseType, authzRespDTO)) {
            setAccessToken(authzRespDTO, builder, authorizationResponseDTO);
            setScopes(authzRespDTO, builder);
        }
        if (isIdTokenExists(authzRespDTO)) {
            setIdToken(authzRespDTO, builder, authorizationResponseDTO);
            oAuthMessage.setProperty(OIDC_SESSION_ID, authzRespDTO.getOidcSessionId());
        }
        if (StringUtils.isNotBlank(oauth2Params.getState())) {
            builder.setParam(OAuth.OAUTH_STATE, oauth2Params.getState());
            authorizationResponseDTO.setState(oauth2Params.getState());
        }
        String redirectURL = authzRespDTO.getCallbackURI();

        OAuthResponse oauthResponse;

        if (isFormPostOrFormPostJWTResponseMode(oauth2Params.getResponseMode())) {
            oauthResponse = handleFormPostMode(oAuthMessage, builder, redirectURL, authorizationResponseDTO);
        } else {
            oauthResponse = builder.location(redirectURL).buildQueryMessage();
        }
        if (LoggerUtils.isDiagnosticLogsEnabled()) {
            DiagnosticLog.DiagnosticLogBuilder diagnosticLogBuilder = new DiagnosticLog.DiagnosticLogBuilder(
                    OAuthConstants.LogConstants.OAUTH_INBOUND_SERVICE,
                    OAuthConstants.LogConstants.ActionIDs.HANDLE_AUTHORIZATION);
            diagnosticLogBuilder.inputParam(LogConstants.InputKeys.CLIENT_ID, oauth2Params.getClientId())
                    .inputParam(LogConstants.InputKeys.APPLICATION_NAME, oauth2Params.getApplicationName())
                    .inputParam(OAuthConstants.LogConstants.InputKeys.REDIRECT_URI, redirectURL)
                    .inputParam(RESPONSE_TYPE, oauth2Params.getResponseMode())
                    .inputParam("authorized scopes", authzRespDTO.getScope())
                    .resultMessage("Successfully generated oauth response.")
                    .resultStatus(DiagnosticLog.ResultStatus.SUCCESS)
                    .logDetailLevel(DiagnosticLog.LogDetailLevel.APPLICATION);
            LoggerUtils.triggerDiagnosticLogEvent(diagnosticLogBuilder);
        }
        sessionState.setAuthenticated(true);
        return oauthResponse;
    }

    private Optional<TokenBinder> getTokenBinder(String clientId) throws OAuthSystemException {

        OAuthAppDO oAuthAppDO;
        try {
            oAuthAppDO = OAuth2Util.getAppInformationByClientId(clientId);
        } catch (IdentityOAuth2Exception | InvalidOAuthClientException e) {
            throw new OAuthSystemException("Failed to retrieve OAuth application with client id: " + clientId, e);
        }

        if (oAuthAppDO == null || StringUtils.isBlank(oAuthAppDO.getTokenBindingType())) {
            return Optional.empty();
        }

        OAuth2Service oAuth2Service = getOAuth2Service();
        List<TokenBinder> supportedTokenBinders = oAuth2Service.getSupportedTokenBinders();
        if (supportedTokenBinders == null || supportedTokenBinders.isEmpty()) {
            return Optional.empty();
        }

        return supportedTokenBinders.stream().filter(t -> t.getBindingType().equals(oAuthAppDO.getTokenBindingType()))
                .findAny();
    }

    private OAuthResponse handleFormPostMode(OAuthMessage oAuthMessage,
                                             OAuthASResponse.OAuthAuthorizationResponseBuilder builder,
                                             String redirectURL, AuthorizationResponseDTO authorizationResponseDTO)
            throws OAuthSystemException {

        OAuthResponse oauthResponse;
        String authenticatedIdPs = oAuthMessage.getSessionDataCacheEntry().getAuthenticatedIdPs();
        if (authenticatedIdPs != null && !authenticatedIdPs.isEmpty()) {
            builder.setParam(AUTHENTICATED_ID_PS, oAuthMessage.getSessionDataCacheEntry().getAuthenticatedIdPs());
            authorizationResponseDTO.setAuthenticatedIDPs
                    (oAuthMessage.getSessionDataCacheEntry().getAuthenticatedIdPs());
        }
        oauthResponse = builder.location(redirectURL).buildJSONMessage();
        return oauthResponse;
    }

    private boolean isIdTokenExists(OAuth2AuthorizeRespDTO authzRespDTO) {

        return StringUtils.isNotBlank(authzRespDTO.getIdToken());
    }

    private boolean isResponseTypeNotIdTokenOrNone(String responseType, OAuth2AuthorizeRespDTO authzRespDTO) {

        return StringUtils.isNotBlank(authzRespDTO.getAccessToken()) &&
                !OAuthConstants.ID_TOKEN.equalsIgnoreCase(responseType) &&
                !OAuthConstants.NONE.equalsIgnoreCase(responseType);
    }

    private boolean isAuthorizationCodeExists(OAuth2AuthorizeRespDTO authzRespDTO) {

        return StringUtils.isNotBlank(authzRespDTO.getAuthorizationCode());
    }

    private void setIdToken(OAuth2AuthorizeRespDTO authzRespDTO,
                            OAuthASResponse.OAuthAuthorizationResponseBuilder builder,
                            AuthorizationResponseDTO authorizationResponseDTO) {

        builder.setParam(OAuthConstants.ID_TOKEN, authzRespDTO.getIdToken());
        authorizationResponseDTO.getSuccessResponseDTO().setIdToken(authzRespDTO.getIdToken());
    }

    private void setAuthorizationCode(OAuthMessage oAuthMessage, OAuth2AuthorizeRespDTO authzRespDTO,
                                      OAuthASResponse.OAuthAuthorizationResponseBuilder builder,
                                      String tokenBindingValue, OAuth2Parameters oauth2Params, AuthorizationResponseDTO
                                              authorizationResponseDTO)
            throws OAuthSystemException {

        String authorizationCode = authzRespDTO.getAuthorizationCode();
        builder.setCode(authorizationCode);
        authorizationResponseDTO.getSuccessResponseDTO().setAuthorizationCode(authorizationCode);

        AccessTokenExtendedAttributes tokenExtendedAttributes = null;
        if (isConsentResponseFromUser(oAuthMessage)) {
            tokenExtendedAttributes = getExtendedTokenAttributes(oAuthMessage, oauth2Params);
        }
        addUserAttributesToOAuthMessage(oAuthMessage, authorizationCode, authzRespDTO.getCodeId(),
                tokenBindingValue, tokenExtendedAttributes);
    }

    private AccessTokenExtendedAttributes getExtendedTokenAttributes(OAuthMessage oAuthMessage,
                                                                     OAuth2Parameters oauth2Params) {

        try {
            ServiceProvider serviceProvider = getServiceProvider(oauth2Params.getClientId());
            // TODO: Improve to read the script separately instead of reading from adaptive script.
            if (!EndpointUtil.isExternalConsentPageEnabledForSP(serviceProvider) ||
                    serviceProvider.getLocalAndOutBoundAuthenticationConfig().getAuthenticationScriptConfig() == null) {
                return null;
            }
            Gson gson = new Gson();
            JSEngine jsEngine = EngineUtils.getEngineFromConfig();
            JsLogger jsLogger = new JsLogger();
            Map<String, Object> bindings = new HashMap<>();
            bindings.put(FrameworkConstants.JSAttributes.JS_LOG, jsLogger);
            List<String> accessTokenJSObject = new ArrayList<>();
            Map<String, Object> parameterMap = gson.fromJson(gson.toJson(oAuthMessage.getRequest().getParameterMap()),
                    new TypeToken<Map<String, Object>>() {
                    }.getType());
            accessTokenJSObject.add(ACCESS_TOKEN_JS_OBJECT);
            Map<String, Object> result = jsEngine
                    .createEngine()
                    .addBindings(bindings)
                    .evalScript(
                            serviceProvider.getLocalAndOutBoundAuthenticationConfig().getAuthenticationScriptConfig()
                                    .getContent())
                    .invokeFunction(DYNAMIC_TOKEN_DATA_FUNCTION, parameterMap)
                    .getJSObjects(accessTokenJSObject);
            AccessTokenExtendedAttributes accessTokenExtendedAttributes =
                    gson.fromJson(gson.toJson(result.get(ACCESS_TOKEN_JS_OBJECT)), AccessTokenExtendedAttributes.class);
            if (accessTokenExtendedAttributes != null) {
                accessTokenExtendedAttributes.setExtendedToken(true);
            }
            return accessTokenExtendedAttributes;
        } catch (Exception e) {
            String msg = "Error occurred when processing consent response request from tenant: " +
                    oauth2Params.getTenantDomain() + "after consent.";
            if (LoggerUtils.isDiagnosticLogsEnabled()) {
                LoggerUtils.triggerDiagnosticLogEvent(new DiagnosticLog.DiagnosticLogBuilder(
                        OAuthConstants.LogConstants.OAUTH_INBOUND_SERVICE,  "authorize-client")
                        .inputParam(LogConstants.InputKeys.CLIENT_ID, oauth2Params.getClientId())
                        .inputParam(LogConstants.InputKeys.ERROR_MESSAGE, e.getMessage())
                        .resultMessage(msg)
                        .logDetailLevel(DiagnosticLog.LogDetailLevel.APPLICATION)
                        .resultStatus(DiagnosticLog.ResultStatus.FAILED));
            }
            log.warn(msg, e);
        }
        return null;
    }

    private void setAccessToken(OAuth2AuthorizeRespDTO authzRespDTO,
                                OAuthASResponse.OAuthAuthorizationResponseBuilder builder,
                                AuthorizationResponseDTO authorizationResponseDTO) {

        builder.setAccessToken(authzRespDTO.getAccessToken());
        builder.setExpiresIn(authzRespDTO.getValidityPeriod());
        builder.setParam(OAuth.OAUTH_TOKEN_TYPE, BEARER);
        authorizationResponseDTO.getSuccessResponseDTO().setAccessToken(authzRespDTO.getAccessToken());
        authorizationResponseDTO.getSuccessResponseDTO().setTokenType(BEARER);
        authorizationResponseDTO.getSuccessResponseDTO().setValidityPeriod(authzRespDTO.getValidityPeriod());
    }

    private void setScopes(OAuth2AuthorizeRespDTO authzRespDTO,
                           OAuthASResponse.OAuthAuthorizationResponseBuilder builder) {

        String[] scopes = authzRespDTO.getScope();
        if (scopes != null && scopes.length > 0) {
            String scopeString =  StringUtils.join(scopes, " ");
            builder.setScope(scopeString.trim());
        }
    }

    private void addUserAttributesToOAuthMessage(OAuthMessage oAuthMessage, String code, String codeId,
                                                 String tokenBindingValue,
                                                 AccessTokenExtendedAttributes tokenExtendedAttributes)
            throws OAuthSystemException {

        SessionDataCacheEntry sessionDataCacheEntry = oAuthMessage.getSessionDataCacheEntry();
        AuthorizationGrantCacheEntry authorizationGrantCacheEntry = new AuthorizationGrantCacheEntry(
                sessionDataCacheEntry.getLoggedInUser().getUserAttributes());

        ClaimMapping key = new ClaimMapping();
        Claim claimOfKey = new Claim();
        claimOfKey.setClaimUri(OAuth2Util.SUB);
        key.setRemoteClaim(claimOfKey);
        String sub = sessionDataCacheEntry.getLoggedInUser().getUserAttributes().get(key);

        if (StringUtils.isBlank(sub)) {
            sub = sessionDataCacheEntry.getLoggedInUser().getAuthenticatedSubjectIdentifier();
        }
        if (StringUtils.isNotBlank(sub)) {
            if (log.isDebugEnabled() && IdentityUtil.isTokenLoggable(IdentityConstants.IdentityTokens.USER_CLAIMS)) {
                log.debug("Setting subject: " + sub + " as the sub claim in cache against the authorization code.");
            }
            authorizationGrantCacheEntry.setSubjectClaim(sub);
        }
        //PKCE
        String[] pkceCodeChallengeArray = sessionDataCacheEntry.getParamMap().get(
                OAuthConstants.OAUTH_PKCE_CODE_CHALLENGE);
        String[] pkceCodeChallengeMethodArray = sessionDataCacheEntry.getParamMap().get(
                OAuthConstants.OAUTH_PKCE_CODE_CHALLENGE_METHOD);
        String pkceCodeChallenge = null;
        String pkceCodeChallengeMethod = null;

        if (ArrayUtils.isNotEmpty(pkceCodeChallengeArray)) {
            pkceCodeChallenge = pkceCodeChallengeArray[0];
        }
        if (ArrayUtils.isNotEmpty(pkceCodeChallengeMethodArray)) {
            pkceCodeChallengeMethod = pkceCodeChallengeMethodArray[0];
        }
        authorizationGrantCacheEntry.setAcrValue(sessionDataCacheEntry.getoAuth2Parameters().getACRValues());
        authorizationGrantCacheEntry.setNonceValue(sessionDataCacheEntry.getoAuth2Parameters().getNonce());
        authorizationGrantCacheEntry.setCodeId(codeId);
        authorizationGrantCacheEntry.setPkceCodeChallenge(pkceCodeChallenge);
        authorizationGrantCacheEntry.setPkceCodeChallengeMethod(pkceCodeChallengeMethod);
        authorizationGrantCacheEntry.setEssentialClaims(
                sessionDataCacheEntry.getoAuth2Parameters().getEssentialClaims());
        authorizationGrantCacheEntry.setAuthTime(sessionDataCacheEntry.getAuthTime());
        authorizationGrantCacheEntry.setMaxAge(sessionDataCacheEntry.getoAuth2Parameters().getMaxAge());
        authorizationGrantCacheEntry.setTokenBindingValue(tokenBindingValue);
        authorizationGrantCacheEntry.setSessionContextIdentifier(sessionDataCacheEntry.getSessionContextIdentifier());
        authorizationGrantCacheEntry.setAccessTokenExtensionDO(tokenExtendedAttributes);

        String[] sessionIds = sessionDataCacheEntry.getParamMap().get(FrameworkConstants.SESSION_DATA_KEY);
        if (ArrayUtils.isNotEmpty(sessionIds)) {
            String commonAuthSessionId = sessionIds[0];
            SessionContext sessionContext = FrameworkUtils.getSessionContextFromCache(commonAuthSessionId,
                    sessionDataCacheEntry.getoAuth2Parameters().getLoginTenantDomain());
            if (sessionContext != null) {
                String selectedAcr = sessionContext.getSessionAuthHistory().getSelectedAcrValue();
                authorizationGrantCacheEntry.setSelectedAcrValue(selectedAcr);
            }
        }

        String[] amrEntries = sessionDataCacheEntry.getParamMap().get(OAuthConstants.AMR);
        if (amrEntries != null) {
            for (String amrEntry : amrEntries) {
                authorizationGrantCacheEntry.addAmr(amrEntry);
            }
        }
        authorizationGrantCacheEntry.setAuthorizationCode(code);
        boolean isRequestObjectFlow = sessionDataCacheEntry.getoAuth2Parameters().isRequestObjectFlow();
        authorizationGrantCacheEntry.setRequestObjectFlow(isRequestObjectFlow);
        oAuthMessage.setAuthorizationGrantCacheEntry(authorizationGrantCacheEntry);
    }

    /**
     * http://tools.ietf.org/html/rfc6749#section-4.1.2
     * <p/>
     * 4.1.2.1. Error Response
     * <p/>
     * If the request fails due to a missing, invalid, or mismatching
     * redirection URI, or if the client identifier is missing or invalid,
     * the authorization server SHOULD inform the resource owner of the
     * error and MUST NOT automatically redirect the user-agent to the
     * invalid redirection URI.
     * <p/>
     * If the resource owner denies the access request or if the request
     * fails for reasons other than a missing or invalid redirection URI,
     * the authorization server informs the client by adding the following
     * parameters to the query component of the redirection URI using the
     * "application/x-www-form-urlencoded" format
     *
     * @param oAuthMessage oAuthMessage
     * @return String redirectURL
     * @throws OAuthSystemException  OAuthSystemException
     * @throws OAuthProblemException OAuthProblemException
     */
    private String handleOAuthAuthorizationRequest(OAuthMessage oAuthMessage)
            throws OAuthSystemException, OAuthProblemException, InvalidRequestException {

        OAuth2ClientValidationResponseDTO validationResponse = validateClient(oAuthMessage);

        if (!validationResponse.isValidClient()) {
            EndpointUtil.triggerOnRequestValidationFailure(oAuthMessage, validationResponse);
            return getErrorPageURL(oAuthMessage.getRequest(), validationResponse.getErrorCode(), OAuth2ErrorCodes
                    .OAuth2SubErrorCodes.INVALID_CLIENT, validationResponse.getErrorMsg(), null);
        } else {
            populateValidationResponseWithAppDetail(oAuthMessage, validationResponse);
            if (LoggerUtils.isDiagnosticLogsEnabled()) {
                LoggerUtils.triggerDiagnosticLogEvent(new DiagnosticLog.DiagnosticLogBuilder(
                        OAuthConstants.LogConstants.OAUTH_INBOUND_SERVICE,
                        OAuthConstants.LogConstants.ActionIDs.VALIDATE_OAUTH_CLIENT)
                        .inputParam(LogConstants.InputKeys.CLIENT_ID, oAuthMessage.getClientId())
                        .resultMessage("OAuth client validation is successful.")
                        .logDetailLevel(DiagnosticLog.LogDetailLevel.APPLICATION)
                        .resultStatus(DiagnosticLog.ResultStatus.SUCCESS));
            }
            String tenantDomain = EndpointUtil.getSPTenantDomainFromClientId(oAuthMessage.getClientId());
            setSPAttributeToRequest(oAuthMessage.getRequest(), validationResponse.getApplicationName(), tenantDomain);
        }

        OAuthAuthzRequest oauthRequest = getOAuthAuthzRequest(oAuthMessage.getRequest());

        OAuth2Parameters params = new OAuth2Parameters();
        String sessionDataKey = UUID.randomUUID().toString();
        params.setSessionDataKey(sessionDataKey);
        String redirectURI = populateOauthParameters(params, oAuthMessage, validationResponse, oauthRequest);
        if (redirectURI != null) {
            return redirectURI;
        }

        String prompt = oauthRequest.getParam(OAuthConstants.OAuth20Params.PROMPT);
        params.setPrompt(prompt);

        redirectURI = analyzePromptParameter(oAuthMessage, params, prompt);
        if (redirectURI != null) {
            return redirectURI;
        }

        if (isNonceMandatory(params.getResponseType())) {
            validateNonceParameter(params.getNonce());
        }

        addDataToSessionCache(oAuthMessage, params, sessionDataKey);

        if (LoggerUtils.isDiagnosticLogsEnabled()) {
            LoggerUtils.triggerDiagnosticLogEvent(new DiagnosticLog.DiagnosticLogBuilder(
                    OAuthConstants.LogConstants.OAUTH_INBOUND_SERVICE,
                    OAuthConstants.LogConstants.ActionIDs.VALIDATE_INPUT_PARAMS)
                    .resultMessage("OIDC request input parameter validation is successful.")
                    .logDetailLevel(DiagnosticLog.LogDetailLevel.APPLICATION)
                    .resultStatus(DiagnosticLog.ResultStatus.SUCCESS));
        }

        try {
            oAuthMessage.getRequest().setAttribute(FrameworkConstants.RequestParams.FLOW_STATUS, AuthenticatorFlowStatus
                    .SUCCESS_COMPLETED);
            oAuthMessage.getRequest().setAttribute(FrameworkConstants.SESSION_DATA_KEY, sessionDataKey);
            return getLoginPageURL(oAuthMessage.getClientId(), sessionDataKey, oAuthMessage.isForceAuthenticate(),
                    oAuthMessage.isPassiveAuthentication(), oauthRequest.getScopes(),
                    oAuthMessage.getRequest().getParameterMap(), oAuthMessage.getRequest());
        } catch (IdentityOAuth2Exception e) {
            return handleException(e);
        }
    }

    private void populateValidationResponseWithAppDetail(OAuthMessage oAuthMessage,
                                                         OAuth2ClientValidationResponseDTO validationResponse)
            throws OAuthSystemException {

        String clientId = oAuthMessage.getRequest().getParameter(CLIENT_ID);
        try {
            OAuthAppDO appDO = OAuth2Util.getAppInformationByClientId(clientId);
            if (Boolean.TRUE.equals(oAuthMessage.getRequest().getAttribute(OAuthConstants.PKCE_UNSUPPORTED_FLOW))) {
                validationResponse.setPkceMandatory(false);
            } else {
                validationResponse.setPkceMandatory(appDO.isPkceMandatory());
            }
            validationResponse.setApplicationName(appDO.getApplicationName());
            validationResponse.setPkceSupportPlain(appDO.isPkceSupportPlain());
        } catch (InvalidOAuthClientException | IdentityOAuth2Exception e) {
            throw new OAuthSystemException("Error while retrieving app information for client_id : " + clientId, e);
        }
    }

    /**
     * Checks whether the given authentication flow requires {@code nonce} as a mandatory parameter.
     *
     * @param responseType Response type from the authentication request.
     * @return {@true} {@code true} if parameter is mandatory, {@code false} if not.
     */
    private boolean isNonceMandatory(String responseType) {

        /*
        nonce parameter is required for the OIDC hybrid flow and implicit flow grant types requesting ID_TOKEN.
         */
        return Arrays.stream(responseType.split("\\s+")).anyMatch(OAuthConstants.ID_TOKEN::equals);
    }

    /**
     * Validates the nonce parameter as mandatory.
     *
     * @param nonce {@code nonce} parameter. Presence of nonce in the request object is honoured over
     *              oauth2 request parameters.
     * @throws OAuthProblemException Nonce parameter is not found.
     */
    private void validateNonceParameter(String nonce) throws OAuthProblemException {

        DiagnosticLog.DiagnosticLogBuilder diagnosticLogBuilder = null;
        if (LoggerUtils.isDiagnosticLogsEnabled()) {
            diagnosticLogBuilder = new DiagnosticLog.DiagnosticLogBuilder(
                    OAuthConstants.LogConstants.OAUTH_INBOUND_SERVICE,
                    OAuthConstants.LogConstants.ActionIDs.VALIDATE_INPUT_PARAMS);
            diagnosticLogBuilder.inputParam("nonce", nonce)
                    .logDetailLevel(DiagnosticLog.LogDetailLevel.APPLICATION);
        }
        if (StringUtils.isBlank(nonce)) {
            if (diagnosticLogBuilder != null) {
                // diagnosticLogBuilder will be null if diagnostic logs are disabled.
                diagnosticLogBuilder.resultMessage("'response_type' contains 'id_token' but 'nonce' param not found.")
                        .resultStatus(DiagnosticLog.ResultStatus.FAILED);
                LoggerUtils.triggerDiagnosticLogEvent(diagnosticLogBuilder);
            }
            throw OAuthProblemException.error(OAuthError.TokenResponse.INVALID_REQUEST)
                    .description("\'response_type\' contains \'id_token\'; but \'nonce\' parameter not found");
        }
        if (log.isDebugEnabled()) {
            log.debug("Mandatory " + NONCE + " parameter is successfully validated");
        }
        if (diagnosticLogBuilder != null) {
            // diagnosticLogBuilder will be null if diagnostic logs are disabled.
            diagnosticLogBuilder.resultMessage("'nonce' parameter validation is successful.")
                    .resultStatus(DiagnosticLog.ResultStatus.SUCCESS);
            LoggerUtils.triggerDiagnosticLogEvent(diagnosticLogBuilder);
        }
    }

    private void persistRequestObject(OAuth2Parameters params, RequestObject requestObject)
            throws RequestObjectException {

        String sessionDataKey = params.getSessionDataKey();
        if (EndpointUtil.getRequestObjectService() != null) {
            if (requestObject != null && MapUtils.isNotEmpty(requestObject.getRequestedClaims())) {
                EndpointUtil.getRequestObjectService().addRequestObject(params.getClientId(), sessionDataKey,
                        new ArrayList(requestObject.getRequestedClaims().values()));
                params.setRequestObjectFlow(true);
            }
        }
    }

    private String handleException(IdentityOAuth2Exception e) throws OAuthSystemException {

        if (log.isDebugEnabled()) {
            log.debug("Error while retrieving the login page url.", e);
        }
        throw new OAuthSystemException("Error when encoding login page URL");
    }

    private void addDataToSessionCache(OAuthMessage oAuthMessage, OAuth2Parameters params, String sessionDataKey) {

        SessionDataCacheKey cacheKey = new SessionDataCacheKey(sessionDataKey);
        SessionDataCacheEntry sessionDataCacheEntryNew = new SessionDataCacheEntry();
        sessionDataCacheEntryNew.setoAuth2Parameters(params);
        sessionDataCacheEntryNew.setQueryString(oAuthMessage.getRequest().getQueryString());

        if (oAuthMessage.getRequest().getParameterMap() != null) {
            sessionDataCacheEntryNew.setParamMap(new ConcurrentHashMap<>(oAuthMessage.getRequest().getParameterMap()));
        }
        sessionDataCacheEntryNew.setValidityPeriod(TimeUnit.MINUTES.toNanos(IdentityUtil.getTempDataCleanUpTimeout()));
        SessionDataCache.getInstance().addToCache(cacheKey, sessionDataCacheEntryNew);
    }

    private String analyzePromptParameter(OAuthMessage oAuthMessage, OAuth2Parameters params, String prompt) {

        List promptsList = getSupportedPromtsValues();
        boolean containsNone = (OAuthConstants.Prompt.NONE).equals(prompt);

        DiagnosticLog.DiagnosticLogBuilder diagnosticLogBuilder = null;
        if (LoggerUtils.isDiagnosticLogsEnabled()) {
            diagnosticLogBuilder = new DiagnosticLog.DiagnosticLogBuilder(
                    OAuthConstants.LogConstants.OAUTH_INBOUND_SERVICE,
                    OAuthConstants.LogConstants.ActionIDs.VALIDATE_INPUT_PARAMS);
            diagnosticLogBuilder.inputParam(LogConstants.InputKeys.CLIENT_ID, params.getClientId())
                    .inputParam(OAuthConstants.LogConstants.InputKeys.PROMPT, prompt)
                    .configParam("serverSupportedPrompts", promptsList)
                    .logDetailLevel(DiagnosticLog.LogDetailLevel.APPLICATION)
                    .resultStatus(DiagnosticLog.ResultStatus.FAILED);
        }
        if (StringUtils.isNotBlank(prompt)) {
            List requestedPrompts = getRequestedPromptList(prompt);
            if (!CollectionUtils.containsAny(requestedPrompts, promptsList)) {
                String message = "Invalid prompt variables passed with the authorization request";
                if (diagnosticLogBuilder != null) {
                    // diagnosticLogBuilder will be null if diagnostic logs are disabled.
                    diagnosticLogBuilder.resultMessage(message);
                    LoggerUtils.triggerDiagnosticLogEvent(diagnosticLogBuilder);
                }
                return handleInvalidPromptValues(oAuthMessage, params, prompt, message);
            }

            if (requestedPrompts.size() > 1) {
                if (requestedPrompts.contains(OAuthConstants.Prompt.NONE)) {

                    String message =
                            "Invalid prompt variable combination. The value 'none' cannot be used with others " +
                                    "prompts. Prompt: ";
                    if (diagnosticLogBuilder != null) {
                        // diagnosticLogBuilder will be null if diagnostic logs are disabled.
                        diagnosticLogBuilder.resultMessage(message);
                        LoggerUtils.triggerDiagnosticLogEvent(diagnosticLogBuilder);
                    }
                    return handleInvalidPromptValues(oAuthMessage, params, prompt, message);

                } else if (requestedPrompts.contains(OAuthConstants.Prompt.LOGIN) &&
                        (requestedPrompts.contains(OAuthConstants.Prompt.CONSENT))) {
                    oAuthMessage.setForceAuthenticate(true);
                    oAuthMessage.setPassiveAuthentication(false);
                }
            } else {
                if ((OAuthConstants.Prompt.LOGIN).equals(prompt)) { // prompt for authentication
                    oAuthMessage.setForceAuthenticate(true);
                    oAuthMessage.setPassiveAuthentication(false);
                } else if (containsNone) {
                    oAuthMessage.setForceAuthenticate(false);
                    oAuthMessage.setPassiveAuthentication(true);
                } else if ((OAuthConstants.Prompt.CONSENT).equals(prompt)) {
                    oAuthMessage.setForceAuthenticate(false);
                    oAuthMessage.setPassiveAuthentication(false);
                }
            }
        }
        return null;
    }

    private String handleInvalidPromptValues(OAuthMessage oAuthMessage, OAuth2Parameters params, String prompt, String
            message) {

        if (log.isDebugEnabled()) {
            log.debug(message + " " + prompt);
        }
        OAuthProblemException ex = OAuthProblemException.error(OAuth2ErrorCodes.INVALID_REQUEST, message);
        return EndpointUtil.getErrorRedirectURL(oAuthMessage.getRequest(), ex, params);
    }

    private List getRequestedPromptList(String prompt) {

        String[] prompts = prompt.trim().split("\\s");
        return Arrays.asList(prompts);
    }

    private List<String> getSupportedPromtsValues() {

        return Arrays.asList(OAuthConstants.Prompt.NONE, OAuthConstants.Prompt.LOGIN,
                OAuthConstants.Prompt.CONSENT, OAuthConstants.Prompt.SELECT_ACCOUNT);
    }

    private String validatePKCEParameters(OAuthMessage oAuthMessage, OAuth2ClientValidationResponseDTO
            validationResponse, String pkceChallengeCode, String pkceChallengeMethod) {

        OAuth2Parameters oAuth2Parameters = getOAuth2ParamsFromOAuthMessage(oAuthMessage);

        DiagnosticLog.DiagnosticLogBuilder diagnosticLogBuilder = null;
        if (LoggerUtils.isDiagnosticLogsEnabled()) {
            diagnosticLogBuilder = new DiagnosticLog.DiagnosticLogBuilder(
                    OAuthConstants.LogConstants.OAUTH_INBOUND_SERVICE,
                    OAuthConstants.LogConstants.ActionIDs.VALIDATE_PKCE)
                    .inputParam(LogConstants.InputKeys.CLIENT_ID, oAuth2Parameters.getClientId())
                    .inputParam("PKCE challenge", pkceChallengeCode)
                    .inputParam("PKCE method", pkceChallengeMethod)
                    .logDetailLevel(DiagnosticLog.LogDetailLevel.APPLICATION)
                    .resultStatus(DiagnosticLog.ResultStatus.FAILED);
        }
        // Check if PKCE is mandatory for the application
        if (validationResponse.isPkceMandatory()) {
            if (pkceChallengeCode == null || !OAuth2Util.validatePKCECodeChallenge(pkceChallengeCode,
                    pkceChallengeMethod)) {
                if (diagnosticLogBuilder != null) {
                    // diagnosticLogBuilder will be null if diagnostic logs are disabled.
                    diagnosticLogBuilder.configParam("is PKCE mandatory", "true")
                            .resultMessage("PKCE Challenge is not provided or is not upto RFC 7636 specification.");
                    LoggerUtils.triggerDiagnosticLogEvent(diagnosticLogBuilder);
                }
                return getErrorPageURL(oAuthMessage.getRequest(), OAuth2ErrorCodes.INVALID_REQUEST, OAuth2ErrorCodes
                        .OAuth2SubErrorCodes.INVALID_PKCE_CHALLENGE_CODE, "PKCE is mandatory for this application. " +
                        "PKCE Challenge is not provided or is not upto RFC 7636 " +
                        "specification.", null, oAuth2Parameters);
            }
        }
        //Check if the code challenge method value is neither "plain" or "s256", if so return error
        if (pkceChallengeCode != null && pkceChallengeMethod != null) {
            if (!OAuthConstants.OAUTH_PKCE_PLAIN_CHALLENGE.equals(pkceChallengeMethod) &&
                    !OAuthConstants.OAUTH_PKCE_S256_CHALLENGE.equals(pkceChallengeMethod)) {
                if (diagnosticLogBuilder != null) {
                    // diagnosticLogBuilder will be null if diagnostic logs are disabled.
                    diagnosticLogBuilder.configParam("is PKCE mandatory",
                                    Boolean.toString(validationResponse.isPkceMandatory()))
                            .resultMessage("Unsupported PKCE Challenge Method.");
                    LoggerUtils.triggerDiagnosticLogEvent(diagnosticLogBuilder);
                }
                return getErrorPageURL(oAuthMessage.getRequest(), OAuth2ErrorCodes.INVALID_REQUEST, OAuth2ErrorCodes
                                .OAuth2SubErrorCodes.INVALID_PKCE_CHALLENGE_CODE,
                        "Unsupported PKCE Challenge Method", null, oAuth2Parameters);
            }
        }

        // Check if "plain" transformation algorithm is disabled for the application
        if (pkceChallengeCode != null && !validationResponse.isPkceSupportPlain()) {
            if (pkceChallengeMethod == null || OAuthConstants.OAUTH_PKCE_PLAIN_CHALLENGE.equals(pkceChallengeMethod)) {
                if (diagnosticLogBuilder != null) {
                    // diagnosticLogBuilder will be null if diagnostic logs are disabled.
                    diagnosticLogBuilder.configParam("is PKCE mandatory",
                                    Boolean.toString(validationResponse.isPkceMandatory()))
                            .configParam("is PKCE support plain", "false")
                            .resultMessage("OAuth client does not support 'plain' transformation algorithm.");
                    LoggerUtils.triggerDiagnosticLogEvent(diagnosticLogBuilder);
                }
                return getErrorPageURL(oAuthMessage.getRequest(), OAuth2ErrorCodes.INVALID_REQUEST, OAuth2ErrorCodes
                        .OAuth2SubErrorCodes.INVALID_PKCE_CHALLENGE_CODE, "This application does not support " +
                        "\"plain\" transformation algorithm.", null, oAuth2Parameters);
            }
        }

        // If PKCE challenge code was sent, check if the code challenge is upto specifications
        if (pkceChallengeCode != null && !OAuth2Util.validatePKCECodeChallenge(pkceChallengeCode,
                pkceChallengeMethod)) {
            if (diagnosticLogBuilder != null) {
                // diagnosticLogBuilder will be null if diagnostic logs are disabled.
                diagnosticLogBuilder.configParam("is PKCE mandatory",
                                Boolean.toString(validationResponse.isPkceMandatory()))
                        .resultMessage("Code challenge used is not up to RFC 7636 specifications.");
                LoggerUtils.triggerDiagnosticLogEvent(diagnosticLogBuilder);
            }
            return getErrorPageURL(oAuthMessage.getRequest(), OAuth2ErrorCodes.INVALID_REQUEST, OAuth2ErrorCodes
                    .OAuth2SubErrorCodes.INVALID_PKCE_CHALLENGE_CODE, "Code challenge used is not up to RFC 7636 " +
                    "specifications.", null, oAuth2Parameters);
        }
        if (diagnosticLogBuilder != null) {
            diagnosticLogBuilder.resultMessage("PKCE validation is successful.")
                    .resultStatus(DiagnosticLog.ResultStatus.SUCCESS);
            LoggerUtils.triggerDiagnosticLogEvent(diagnosticLogBuilder);
        }
        return null;
    }

    private boolean isPkceSupportEnabled() {

        return getOAuth2Service().isPKCESupportEnabled();
    }

    private String getSpDisplayName(String clientId) throws OAuthSystemException {

        if (getOAuthServerConfiguration().isShowDisplayNameInConsentPage()) {
            ServiceProvider serviceProvider = getServiceProvider(clientId);
            ServiceProviderProperty[] serviceProviderProperties = serviceProvider.getSpProperties();
            for (ServiceProviderProperty serviceProviderProperty : serviceProviderProperties) {
                if (DISPLAY_NAME.equals(serviceProviderProperty.getName())) {
                    return serviceProviderProperty.getValue();
                }
            }
        }
        return StringUtils.EMPTY;
    }

    private String populateOauthParameters(OAuth2Parameters params, OAuthMessage oAuthMessage,
                                           OAuth2ClientValidationResponseDTO validationResponse,
                                           OAuthAuthzRequest oauthRequest)
            throws OAuthSystemException, InvalidRequestException {

        String clientId = oAuthMessage.getClientId();
        params.setClientId(clientId);
        params.setRedirectURI(validationResponse.getCallbackURL());
        params.setResponseType(oauthRequest.getResponseType());
        params.setResponseMode(oauthRequest.getParam(RESPONSE_MODE));
        params.setScopes(oauthRequest.getScopes());
        if (params.getScopes() == null) { // to avoid null pointers
            Set<String> scopeSet = new HashSet<String>();
            scopeSet.add("");
            params.setScopes(scopeSet);
        }
        params.setState(oauthRequest.getState());
        params.setApplicationName(validationResponse.getApplicationName());

        String spDisplayName = getSpDisplayName(clientId);
        if (StringUtils.isNotBlank(spDisplayName)) {
            params.setDisplayName(spDisplayName);
        }

        // OpenID Connect specific request parameters
        params.setNonce(oauthRequest.getParam(OAuthConstants.OAuth20Params.NONCE));
        params.setDisplay(oauthRequest.getParam(OAuthConstants.OAuth20Params.DISPLAY));
        params.setIDTokenHint(oauthRequest.getParam(OAuthConstants.OAuth20Params.ID_TOKEN_HINT));
        params.setLoginHint(oauthRequest.getParam(OAuthConstants.OAuth20Params.LOGIN_HINT));

        // Set the service provider tenant domain.
        params.setTenantDomain(getSpTenantDomain(clientId));

        // Set the login tenant domain.
        String loginTenantDomain = getLoginTenantDomain(oAuthMessage, clientId);
        params.setLoginTenantDomain(loginTenantDomain);

        if (StringUtils.isNotBlank(oauthRequest.getParam(ACR_VALUES)) && !"null".equals(oauthRequest.getParam
                (ACR_VALUES))) {
            List acrValuesList = Arrays.asList(oauthRequest.getParam(ACR_VALUES).split(" "));
            LinkedHashSet acrValuesHashSet = new LinkedHashSet<>(acrValuesList);
            params.setACRValues(acrValuesHashSet);
            oAuthMessage.getRequest().setAttribute(ACR_VALUES, acrValuesList);
        }
        if (StringUtils.isNotBlank(oauthRequest.getParam(CLAIMS))) {
            params.setEssentialClaims(oauthRequest.getParam(CLAIMS));
        }

        handleMaxAgeParameter(oauthRequest, params);

        /*
            OIDC Request object will supersede parameters sent in the OAuth Authorization request. So handling the
            OIDC Request object needs to done after processing all request parameters.
         */
        if (OAuth2Util.isOIDCAuthzRequest(oauthRequest.getScopes())) {
            try {
                handleOIDCRequestObject(oAuthMessage, oauthRequest, params);
            } catch (RequestObjectException e) {
                if (log.isDebugEnabled()) {
                    log.debug("Request Object Handling failed due to : " + e.getErrorCode() + " for client_id: "
                            + clientId + " of tenantDomain: " + params.getTenantDomain(), e);
                }
                if (StringUtils.isNotBlank(oAuthMessage.getRequest().getParameter(REQUEST_URI))) {
                    return EndpointUtil.getErrorPageURL(oAuthMessage.getRequest(), OAuth2ErrorCodes
                                    .OAuth2SubErrorCodes.INVALID_REQUEST_URI,
                            e.getErrorCode(), e.getErrorMessage(), null, params);
                } else {
                    return EndpointUtil.getErrorPageURL(oAuthMessage.getRequest(), OAuth2ErrorCodes
                                    .OAuth2SubErrorCodes.INVALID_REQUEST_OBJECT, e.getErrorCode(), e.getErrorMessage(),
                            null, params);
                }
            }
        }

        if (isPkceSupportEnabled()) {
            String pkceChallengeCode = getPkceCodeChallenge(oAuthMessage, params);
            String pkceChallengeMethod = getPkceCodeChallengeMethod(oAuthMessage, params);

            String redirectURI = validatePKCEParameters(oAuthMessage, validationResponse, pkceChallengeCode,
                    pkceChallengeMethod);
            if (redirectURI != null) {
                return redirectURI;
            }
            params.setPkceCodeChallenge(pkceChallengeCode);
            params.setPkceCodeChallengeMethod(pkceChallengeMethod);
        }

        return null;
    }

    private String getSpTenantDomain(String clientId) throws InvalidRequestException {

        try {
            // At this point we have verified that a valid app exists for the client_id. So we directly get the SP
            // tenantDomain.
            return OAuth2Util.getTenantDomainOfOauthApp(clientId);
        } catch (InvalidOAuthClientException | IdentityOAuth2Exception e) {
            throw new InvalidRequestException("Error retrieving Service Provider tenantDomain for client_id: "
                    + clientId, OAuth2ErrorCodes.INVALID_REQUEST, OAuth2ErrorCodes.OAuth2SubErrorCodes
                    .UNEXPECTED_SERVER_ERROR);
        }
    }

    private String getLoginTenantDomain(OAuthMessage oAuthMessage, String clientId) throws InvalidRequestException {

        if (!IdentityTenantUtil.isTenantedSessionsEnabled()) {
            return EndpointUtil.getSPTenantDomainFromClientId(oAuthMessage.getClientId());
        }

        String loginTenantDomain =
                oAuthMessage.getRequest().getParameter(FrameworkConstants.RequestParams.LOGIN_TENANT_DOMAIN);
        if (StringUtils.isBlank(loginTenantDomain)) {
            return EndpointUtil.getSPTenantDomainFromClientId(oAuthMessage.getClientId());
        }
        return loginTenantDomain;
    }

    private void handleMaxAgeParameter(OAuthAuthzRequest oauthRequest,
                                       OAuth2Parameters params) throws InvalidRequestException {
        // Set max_age parameter sent in the authorization request.
        String maxAgeParam = oauthRequest.getParam(OAuthConstants.OIDCClaims.MAX_AGE);
        if (StringUtils.isNotBlank(maxAgeParam)) {
            try {
                params.setMaxAge(Long.parseLong(maxAgeParam));
            } catch (NumberFormatException ex) {
                if (log.isDebugEnabled()) {
                    log.debug("Invalid max_age parameter: '" + maxAgeParam + "' sent in the authorization request.");
                }
                if (LoggerUtils.isDiagnosticLogsEnabled()) {
                    LoggerUtils.triggerDiagnosticLogEvent(new DiagnosticLog.DiagnosticLogBuilder(
                            OAuthConstants.LogConstants.OAUTH_INBOUND_SERVICE,
                            OAuthConstants.LogConstants.ActionIDs.VALIDATE_INPUT_PARAMS)
                            .inputParam(LogConstants.InputKeys.CLIENT_ID, params.getClientId())
                            .inputParam("max age", maxAgeParam)
                            .resultMessage("Invalid max_age parameter value.")
                            .logDetailLevel(DiagnosticLog.LogDetailLevel.APPLICATION)
                            .resultStatus(DiagnosticLog.ResultStatus.FAILED));
                }
                throw new InvalidRequestException("Invalid max_age parameter value sent in the authorization request" +
                        ".", OAuth2ErrorCodes.INVALID_REQUEST, OAuth2ErrorCodes.OAuth2SubErrorCodes.INVALID_PARAMETERS);
            }
        }
    }

    private void handleOIDCRequestObject(OAuthMessage oAuthMessage, OAuthAuthzRequest oauthRequest,
                                         OAuth2Parameters parameters)
            throws RequestObjectException, InvalidRequestException {

        validateRequestObjectParams(oauthRequest);
        String requestObjValue = null;
        if (isRequestUri(oauthRequest)) {
            requestObjValue = oauthRequest.getParam(REQUEST_URI);
        } else if (isRequestParameter(oauthRequest)) {
            requestObjValue = oauthRequest.getParam(REQUEST);
        }

        if (StringUtils.isNotEmpty(requestObjValue)) {
            handleRequestObject(oAuthMessage, oauthRequest, parameters);
        } else {
            if (log.isDebugEnabled()) {
                log.debug("Authorization Request does not contain a Request Object or Request Object reference.");
            }
        }
    }

    private void validateRequestObjectParams(OAuthAuthzRequest oauthRequest) throws RequestObjectException {

        if (StringUtils.isNotEmpty(oauthRequest.getParam(REQUEST)) && StringUtils.isNotEmpty(oauthRequest.getParam
                (REQUEST_URI))) {
            if (LoggerUtils.isDiagnosticLogsEnabled()) {
                LoggerUtils.triggerDiagnosticLogEvent(new DiagnosticLog.DiagnosticLogBuilder(
                        OAuthConstants.LogConstants.OAUTH_INBOUND_SERVICE,
                        OAuthConstants.LogConstants.ActionIDs.VALIDATE_OAUTH_CLIENT)
                        .inputParam("request", oauthRequest.getParam(REQUEST))
                        .inputParam(OAuthConstants.LogConstants.InputKeys.REDIRECT_URI,
                                oauthRequest.getParam(REQUEST_URI))
                        .resultMessage("'request' and 'request_uri' parameters associated with the same " +
                                "authorization request.")
                        .logDetailLevel(DiagnosticLog.LogDetailLevel.APPLICATION)
                        .resultStatus(DiagnosticLog.ResultStatus.FAILED
                ));
            }
            throw new RequestObjectException(OAuth2ErrorCodes.INVALID_REQUEST, "Both request and " +
                    "request_uri parameters can not be associated with the same authorization request.");
        }
    }

    private void handleRequestObject(OAuthMessage oAuthMessage, OAuthAuthzRequest oauthRequest,
                                     OAuth2Parameters parameters)
            throws RequestObjectException, InvalidRequestException {

        RequestObject requestObject = OIDCRequestObjectUtil.buildRequestObject(oauthRequest, parameters);
        if (requestObject == null) {
            throw new RequestObjectException(OAuth2ErrorCodes.INVALID_REQUEST, "Unable to build a valid Request " +
                    "Object from the authorization request.");
        }
            /*
              When the request parameter is used, the OpenID Connect request parameter values contained in the JWT
              supersede those passed using the OAuth 2.0 request syntax
             */
        overrideAuthzParameters(oAuthMessage, parameters, oauthRequest.getParam(REQUEST),
                oauthRequest.getParam(REQUEST_URI), requestObject);

        // If the redirect uri was not given in auth request the registered redirect uri will be available here,
        // so validating if the registered redirect uri is a single uri that can be properly redirected.
        if (StringUtils.isBlank(parameters.getRedirectURI()) ||
                StringUtils.startsWith(parameters.getRedirectURI(), REGEX_PATTERN)) {
<<<<<<< HEAD
            LoggerUtils.triggerDiagnosticLogEvent(OAuthConstants.LogConstants.OAUTH_INBOUND_SERVICE, null,
                    OAuthConstants.LogConstants.FAILED, OAuthConstants.OAuthError.AuthorizationResponse
                            .INVALID_REDIRECT_URI, "validate-input-parameters", null);
            throw new InvalidRequestException(OAuthConstants.OAuthError.AuthorizationResponse.INVALID_REDIRECT_URI,
=======
            if (LoggerUtils.isDiagnosticLogsEnabled()) {
                LoggerUtils.triggerDiagnosticLogEvent(new DiagnosticLog.DiagnosticLogBuilder(
                        OAuthConstants.LogConstants.OAUTH_INBOUND_SERVICE,
                        OAuthConstants.LogConstants.ActionIDs.VALIDATE_INPUT_PARAMS)
                        .resultMessage("Redirect URI is not present in the authorization request.")
                        .logDetailLevel(DiagnosticLog.LogDetailLevel.APPLICATION)
                        .resultStatus(DiagnosticLog.ResultStatus.FAILED));
            }
            throw new InvalidRequestException("Redirect URI is not present in the authorization request.",
>>>>>>> 8acbedf2
                    OAuth2ErrorCodes.INVALID_REQUEST, OAuth2ErrorCodes.OAuth2SubErrorCodes.INVALID_REDIRECT_URI);
        }
        persistRequestObject(parameters, requestObject);
    }

    private void overrideAuthzParameters(OAuthMessage oAuthMessage, OAuth2Parameters params,
                                         String requestParameterValue,
                                         String requestURIParameterValue, RequestObject requestObject) {

        if (StringUtils.isNotBlank(requestParameterValue) || StringUtils.isNotBlank(requestURIParameterValue)) {
            replaceIfPresent(requestObject, REDIRECT_URI, params::setRedirectURI);
            replaceIfPresent(requestObject, NONCE, params::setNonce);
            replaceIfPresent(requestObject, STATE, params::setState);
            replaceIfPresent(requestObject, DISPLAY, params::setDisplay);
            replaceIfPresent(requestObject, RESPONSE_MODE, params::setResponseMode);
            replaceIfPresent(requestObject, LOGIN_HINT, params::setLoginHint);
            replaceIfPresent(requestObject, ID_TOKEN_HINT, params::setIDTokenHint);
            replaceIfPresent(requestObject, PROMPT, params::setPrompt);

            if (requestObject.getClaim(CLAIMS) instanceof net.minidev.json.JSONObject) {
                // Claims in the request object is in the type of net.minidev.json.JSONObject,
                // hence retrieving claims as a JSONObject
                net.minidev.json.JSONObject claims = (net.minidev.json.JSONObject) requestObject.getClaim(CLAIMS);
                params.setEssentialClaims(claims.toJSONString());
            }

            if (isPkceSupportEnabled()) {
                // If code_challenge and code_challenge_method is sent inside the request object then add them to
                // Oauth2 parameters.
                replaceIfPresent(requestObject, CODE_CHALLENGE, params::setPkceCodeChallenge);
                replaceIfPresent(requestObject, CODE_CHALLENGE_METHOD, params::setPkceCodeChallengeMethod);
            }

            if (StringUtils.isNotEmpty(requestObject.getClaimValue(SCOPE))) {
                String scopeString = requestObject.getClaimValue(SCOPE);
                params.setScopes(new HashSet<>(Arrays.asList(scopeString.split(SPACE_SEPARATOR))));
            }
            if (StringUtils.isNotEmpty(requestObject.getClaimValue(MAX_AGE))) {
                params.setMaxAge(Integer.parseInt(requestObject.getClaimValue(MAX_AGE)));
            }
            if (StringUtils.isNotEmpty(requestObject.getClaimValue(AUTH_TIME))) {
                params.setAuthTime(Long.parseLong(requestObject.getClaimValue(AUTH_TIME)));
            }
            if (StringUtils.isNotEmpty(requestObject.getClaimValue(ACR_VALUES))) {
                String acrString = requestObject.getClaimValue(ACR_VALUES);
                params.setACRValues(new LinkedHashSet<>(Arrays.asList(acrString.split(COMMA_SEPARATOR))));
                oAuthMessage.getRequest().setAttribute(ACR_VALUES,
                        new ArrayList<>(Arrays.asList(acrString.split(COMMA_SEPARATOR))));
            } else {
                List<String> acrRequestedValues = getAcrValues(requestObject);
                if (CollectionUtils.isNotEmpty(acrRequestedValues)) {
                    oAuthMessage.getRequest().setAttribute(ACR_VALUES, acrRequestedValues);
                }
            }
            if (LoggerUtils.isDiagnosticLogsEnabled()) {
                LoggerUtils.triggerDiagnosticLogEvent(new DiagnosticLog.DiagnosticLogBuilder(
                        OAuthConstants.LogConstants.OAUTH_INBOUND_SERVICE,
                        OAuthConstants.LogConstants.ActionIDs.OVERRIDE_AUTHZ_PARAMS)
                        .resultMessage("Successfully overridden the parameters in authorization request with the " +
                                "parameters available in request object.")
                        .logDetailLevel(DiagnosticLog.LogDetailLevel.APPLICATION)
                        .resultStatus(DiagnosticLog.ResultStatus.SUCCESS));
            }
        }
    }

    /**
     * To get the value(s) for "acr" from request object.
     *
     * @param requestObject {@link RequestObject}
     * @return list of acr value(s)
     */
    private List<String> getAcrValues(RequestObject requestObject) {

        List<String> acrRequestedValues = null;
        if (requestObject != null) {
            Map<String, List<RequestedClaim>> requestedClaims = requestObject.getRequestedClaims();
            List<RequestedClaim> requestedClaimsForIdToken = requestedClaims.get(OIDCConstants.ID_TOKEN);
            if (CollectionUtils.isNotEmpty(requestedClaimsForIdToken)) {
                for (RequestedClaim requestedClaim : requestedClaimsForIdToken) {
                    if (OAuthConstants.ACR.equalsIgnoreCase(requestedClaim.getName()) && requestedClaim.isEssential()) {
                        acrRequestedValues = requestedClaim.getValues();
                        if (CollectionUtils.isEmpty(acrRequestedValues) && StringUtils
                                .isNotEmpty(requestedClaim.getValue())) {
                            acrRequestedValues = Collections.singletonList(requestedClaim.getValue());
                        }
                        break;
                    }
                }
            }
        }
        return acrRequestedValues;
    }

    private void replaceIfPresent(RequestObject requestObject, String claim, Consumer<String> consumer) {

        String claimValue = requestObject.getClaimValue(claim);
        if (StringUtils.isNotEmpty(claimValue)) {
            consumer.accept(claimValue);
        }
    }

    private static boolean isRequestUri(OAuthAuthzRequest oAuthAuthzRequest) {

        String param = oAuthAuthzRequest.getParam(REQUEST_URI);
        return StringUtils.isNotBlank(param);
    }

    private static boolean isRequestParameter(OAuthAuthzRequest oAuthAuthzRequest) {

        String param = oAuthAuthzRequest.getParam(REQUEST);
        return StringUtils.isNotBlank(param);
    }

    private OAuth2ClientValidationResponseDTO validateClient(OAuthMessage oAuthMessage) {

        return getOAuth2Service().validateClientInfo(oAuthMessage.getRequest());
    }

    /**
     * Return ServiceProvider for the given clientId
     *
     * @param clientId clientId
     * @return ServiceProvider ServiceProvider
     * @throws OAuthSystemException if couldn't retrieve ServiceProvider Information
     */
    private ServiceProvider getServiceProvider(String clientId) throws OAuthSystemException {

        try {
            return OAuth2Util.getServiceProvider(clientId);
        } catch (IdentityOAuth2ClientException e) {
            String msg = "Couldn't retrieve Service Provider for clientId: " + clientId;
            if (log.isDebugEnabled()) {
                log.debug(msg, e);
            }
            throw new OAuthSystemException(msg, e);
        } catch (IdentityOAuth2Exception e) {
            String msg = "Couldn't retrieve Service Provider for clientId: " + clientId;
            log.error(msg, e);
            throw new OAuthSystemException(msg, e);
        }
    }

    /**
     * prompt : none
     * The Authorization Server MUST NOT display any authentication
     * or consent user interface pages. An error is returned if the
     * End-User is not already authenticated or the Client does not
     * have pre-configured consent for the requested scopes. This
     * can be used as a method to check for existing authentication
     * and/or consent.
     * <p/>
     * prompt : consent
     * The Authorization Server MUST prompt the End-User for consent before
     * returning information to the Client.
     * <p/>
     * prompt Error : consent_required
     * The Authorization Server requires End-User consent. This
     * error MAY be returned when the prompt parameter in the
     * Authorization Request is set to none to request that the
     * Authorization Server should not display any user
     * interfaces to the End-User, but the Authorization Request
     * cannot be completed without displaying a user interface
     * for End-User consent.
     *
     * @return String URL
     * @throws OAuthSystemException OAuthSystemException
     */
    private String doUserAuthorization(OAuthMessage oAuthMessage, String sessionDataKeyFromLogin,
                                       OIDCSessionState sessionState, AuthorizationResponseDTO authorizationResponseDTO)
            throws OAuthSystemException, ConsentHandlingFailedException, OAuthProblemException {

        OAuth2Parameters oauth2Params = getOauth2Params(oAuthMessage);
        AuthenticatedUser authenticatedUser = getLoggedInUser(oAuthMessage);

        /* Here we validate all scopes before user consent to prevent invalidate scopes prompt for consent in the
        consent page. */
        HttpRequestHeaderHandler httpRequestHeaderHandler = new HttpRequestHeaderHandler(oAuthMessage.getRequest());
        OAuth2AuthorizeReqDTO authzReqDTO =
                buildAuthRequest(oauth2Params, oAuthMessage.getSessionDataCacheEntry(), httpRequestHeaderHandler);
        try {
            if (LoggerUtils.isDiagnosticLogsEnabled()) {
                DiagnosticLog.DiagnosticLogBuilder diagnosticLogBuilder = new DiagnosticLog.DiagnosticLogBuilder(
                        OAuthConstants.LogConstants.OAUTH_INBOUND_SERVICE,
                        OAuthConstants.LogConstants.ActionIDs.VALIDATE_SCOPES_BEFORE_CONSENT);
                diagnosticLogBuilder.inputParam(LogConstants.InputKeys.CLIENT_ID, oauth2Params.getClientId())
                        .inputParam(LogConstants.InputKeys.APPLICATION_NAME, oauth2Params.getApplicationName())
                        .inputParam("scopes to be validate", oauth2Params.getScopes())
                        .resultStatus(DiagnosticLog.ResultStatus.SUCCESS)
                        .resultMessage("Scope validation started.")
                        .logDetailLevel(DiagnosticLog.LogDetailLevel.APPLICATION);
                LoggerUtils.triggerDiagnosticLogEvent(diagnosticLogBuilder);
            }
            validateScopesBeforeConsent(oAuthMessage, oauth2Params, authzReqDTO);
            if (LoggerUtils.isDiagnosticLogsEnabled()) {
                DiagnosticLog.DiagnosticLogBuilder diagnosticLogBuilder = new DiagnosticLog.DiagnosticLogBuilder(
                        OAuthConstants.LogConstants.OAUTH_INBOUND_SERVICE,
                        OAuthConstants.LogConstants.ActionIDs.VALIDATE_SCOPES_BEFORE_CONSENT);
                diagnosticLogBuilder.inputParam(LogConstants.InputKeys.CLIENT_ID, oauth2Params.getClientId())
                        .inputParam(LogConstants.InputKeys.APPLICATION_NAME, oauth2Params.getApplicationName())
                        .inputParam("scopes after validation", oauth2Params.getScopes())
                        .resultStatus(DiagnosticLog.ResultStatus.SUCCESS)
                        .resultMessage("Scope validation completed.")
                        .logDetailLevel(DiagnosticLog.LogDetailLevel.APPLICATION);
                LoggerUtils.triggerDiagnosticLogEvent(diagnosticLogBuilder);
            }
        } catch (IdentityOAuth2UnauthorizedScopeException e) {
            OAuth2AuthorizeRespDTO authorizeRespDTO = new OAuth2AuthorizeRespDTO();
            authorizeRespDTO.setErrorCode(e.getErrorCode());
            authorizeRespDTO.setErrorMsg(e.getMessage());
            authorizeRespDTO.setCallbackURI(authzReqDTO.getCallbackUrl());
            authorizationResponseDTO.setError(HttpServletResponse.SC_FOUND, e.getMessage(), e.getErrorCode());
            return handleAuthorizationFailureBeforeConsent(oAuthMessage, oauth2Params, authorizeRespDTO);
        }

        boolean hasUserApproved = isUserAlreadyApproved(oauth2Params, authenticatedUser);

        if (hasPromptContainsConsent(oauth2Params)) {
            // Remove any existing consents.
            String clientId = oauth2Params.getClientId();
            OpenIDConnectUserRPStore.getInstance().removeConsentForUser(authenticatedUser, clientId);
            if (LoggerUtils.isDiagnosticLogsEnabled()) {
                DiagnosticLog.DiagnosticLogBuilder diagnosticLogBuilder = new DiagnosticLog.DiagnosticLogBuilder(
                        OAuthConstants.LogConstants.OAUTH_INBOUND_SERVICE,
                        OAuthConstants.LogConstants.ActionIDs.REMOVE_USER_CONSENT);
                diagnosticLogBuilder.inputParam(LogConstants.InputKeys.CLIENT_ID, oauth2Params.getClientId())
                        .inputParam(OAuthConstants.LogConstants.InputKeys.PROMPT, oauth2Params.getPrompt())
                        .resultMessage("'prompt' contains consent. Hence existing user consent is revoked.")
                        .logDetailLevel(DiagnosticLog.LogDetailLevel.APPLICATION)
                        .resultStatus(DiagnosticLog.ResultStatus.SUCCESS);
                try {
                    diagnosticLogBuilder.inputParam(LogConstants.InputKeys.USER_ID, authenticatedUser.getUserId());
                } catch (UserIdNotFoundException e) {
                    if (StringUtils.isNotBlank(authenticatedUser.getAuthenticatedSubjectIdentifier())) {
                        diagnosticLogBuilder.inputParam(LogConstants.InputKeys.USER, LoggerUtils.isLogMaskingEnable ?
                                LoggerUtils.getMaskedContent(authenticatedUser.getAuthenticatedSubjectIdentifier())
                                : authenticatedUser.getAuthenticatedSubjectIdentifier());
                    }
                }
                LoggerUtils.triggerDiagnosticLogEvent(diagnosticLogBuilder);
            }
            if (log.isDebugEnabled()) {
                log.debug("Prompt parameter contains 'consent'. Existing consents for user: "
                        + authenticatedUser.toFullQualifiedUsername() + " for oauth app with clientId: " + clientId
                        + " are revoked and user will be prompted to give consent again.");
            }
            // Need to prompt for consent and get user consent for claims as well.
            return promptUserForConsent(sessionDataKeyFromLogin, oauth2Params, authenticatedUser, true,
                    oAuthMessage, authorizationResponseDTO);
        } else if (isPromptNone(oauth2Params)) {
            return handlePromptNone(oAuthMessage, sessionState, oauth2Params, authenticatedUser, hasUserApproved,
                    authorizationResponseDTO);
        } else if (isPromptLogin(oauth2Params) || isPromptParamsNotPresent(oauth2Params)
                || isPromptSelectAccount(oauth2Params)) {
            /*
             * IS does not currently support multiple logged-in sessions.
             * Therefore, gracefully handling prompt=select_account by mimicking the behaviour of a request that does
             * not have a prompt param.
             */
            return handleConsent(oAuthMessage, sessionDataKeyFromLogin, sessionState, oauth2Params, authenticatedUser,
                    hasUserApproved, authorizationResponseDTO);
        } else {
            return StringUtils.EMPTY;
        }
    }

    /**
     * Validate scopes before consent page.
     *
     * @param  oAuthMessage oAuthMessage
     * @param oauth2Params oauth2Params
     */
    private void validateScopesBeforeConsent(OAuthMessage oAuthMessage, OAuth2Parameters oauth2Params,
                                             OAuth2AuthorizeReqDTO authzReqDTO)
            throws IdentityOAuth2UnauthorizedScopeException, OAuthSystemException {

        try {
            OAuthAuthzReqMessageContext authzReqMsgCtx = getOAuth2Service().validateScopesBeforeConsent(authzReqDTO);
            // Here we need to preserve the OAuthAuthzReqMessageContext to preserve backward compatibility as
            // extensions might add information to context that needs to be available when authorizing
            // (issue code, token) the request later.
            oAuthMessage.getSessionDataCacheEntry().setAuthzReqMsgCtx(authzReqMsgCtx);
            if (ArrayUtils.isEmpty(authzReqMsgCtx.getApprovedScope())) {
                oauth2Params.setScopes(new HashSet<>(Collections.emptyList()));
            } else {
                oauth2Params.setScopes(new HashSet<>(Arrays.asList(authzReqMsgCtx.getApprovedScope())));
            }
        } catch (IdentityOAuth2Exception | InvalidOAuthClientException e) {
            log.error("Error occurred while validating requested scopes.", e);
            throw new OAuthSystemException("Error occurred while validating requested scopes", e);
        }
    }

    private OAuth2Parameters getOauth2Params(OAuthMessage oAuthMessage) {

        return oAuthMessage.getSessionDataCacheEntry().getoAuth2Parameters();
    }

    private AuthenticatedUser getLoggedInUser(OAuthMessage oAuthMessage) {

        return oAuthMessage.getSessionDataCacheEntry().getLoggedInUser();
    }

    private String handleConsent(OAuthMessage oAuthMessage, String sessionDataKey,
                                 OIDCSessionState sessionState, OAuth2Parameters oauth2Params,
                                 AuthenticatedUser authenticatedUser, boolean hasUserApproved, AuthorizationResponseDTO
                                         authorizationResponseDTO)
            throws OAuthSystemException, ConsentHandlingFailedException {

        ServiceProvider serviceProvider = getServiceProvider(oauth2Params.getClientId());

        if (isConsentSkipped(serviceProvider)) {
            sessionState.setAddSessionState(true);
            return handleUserConsent(oAuthMessage, APPROVE, sessionState, oauth2Params, authorizationResponseDTO);
        } else if (hasUserApproved) {
            return handleApproveAlwaysWithPromptForNewConsent(oAuthMessage, sessionState, oauth2Params,
                    authorizationResponseDTO);
        } else {
            return promptUserForConsent(sessionDataKey, oauth2Params, authenticatedUser, false,
                    oAuthMessage, authorizationResponseDTO);
        }
    }

    private boolean isPromptParamsNotPresent(OAuth2Parameters oauth2Params) {

        return StringUtils.isBlank(oauth2Params.getPrompt());
    }

    private boolean isPromptLogin(OAuth2Parameters oauth2Params) {

        return (OAuthConstants.Prompt.LOGIN).equals(oauth2Params.getPrompt());
    }

    private String promptUserForConsent(String sessionDataKey, OAuth2Parameters oauth2Params,
                                        AuthenticatedUser user, boolean ignoreExistingConsents,
                                        OAuthMessage oAuthMessage, AuthorizationResponseDTO authorizationResponseDTO)
            throws ConsentHandlingFailedException, OAuthSystemException {

        authorizationResponseDTO.setIsConsentRedirect(true);
        String clientId = oauth2Params.getClientId();
        String tenantDomain = oauth2Params.getTenantDomain();

        String preConsent;
        if (ignoreExistingConsents) {
            // Ignore existing consents and prompt for all SP mandatory and requested claims.
            if (log.isDebugEnabled()) {
                log.debug("Initiating consent handling for user: " + user.toFullQualifiedUsername() + " for client_id: "
                        + clientId + "  of tenantDomain: " + tenantDomain + " excluding existing consents.");
            }
            preConsent = handlePreConsentExcludingExistingConsents(oauth2Params, user);
        } else {
            if (log.isDebugEnabled()) {
                log.debug("Initiating consent handling for user: " + user.toFullQualifiedUsername() + " for client_id: "
                        + clientId + "  of tenantDomain: " + tenantDomain + " including existing consents.");
            }
            preConsent = handlePreConsentIncludingExistingConsents(oauth2Params, user);
        }
        if (LoggerUtils.isDiagnosticLogsEnabled()) {
            LoggerUtils.triggerDiagnosticLogEvent(new DiagnosticLog.DiagnosticLogBuilder(
                    OAuthConstants.LogConstants.OAUTH_INBOUND_SERVICE,
                    OAuthConstants.LogConstants.ActionIDs.PROMPT_CONSENT_PAGE)
                    .inputParam(LogConstants.InputKeys.CLIENT_ID, clientId)
                    .resultMessage("Redirecting to Consent Page URL.")
                    .logDetailLevel(DiagnosticLog.LogDetailLevel.APPLICATION)
                    .resultStatus(DiagnosticLog.ResultStatus.SUCCESS));
        }
        return getUserConsentURL(sessionDataKey, oauth2Params, user, preConsent, oAuthMessage);
    }

    private String handlePromptNone(OAuthMessage oAuthMessage,
                                    OIDCSessionState sessionState,
                                    OAuth2Parameters oauth2Params,
                                    AuthenticatedUser authenticatedUser,
                                    boolean hasUserApproved, AuthorizationResponseDTO authorizationResponseDTO)
            throws OAuthSystemException,
            ConsentHandlingFailedException, OAuthProblemException {

        if (isUserSessionNotExists(authenticatedUser)) {
            // prompt=none but user is not logged in. Therefore throw error according to
            // http://openid.net/specs/openid-connect-core-1_0.html#AuthRequest
            sessionState.setAddSessionState(true);
            if (LoggerUtils.isDiagnosticLogsEnabled()) {
                LoggerUtils.triggerDiagnosticLogEvent(new DiagnosticLog.DiagnosticLogBuilder(
                        OAuthConstants.LogConstants.OAUTH_INBOUND_SERVICE,
                        OAuthConstants.LogConstants.ActionIDs.VALIDATE_USER_SESSION)
                        .inputParam(LogConstants.InputKeys.CLIENT_ID, oauth2Params.getClientId())
                        .resultMessage("Request with 'prompt=none' but user session does not exist.")
                        .logDetailLevel(DiagnosticLog.LogDetailLevel.APPLICATION)
                        .resultStatus(DiagnosticLog.ResultStatus.FAILED));
            }
            throw OAuthProblemException.error(OAuth2ErrorCodes.LOGIN_REQUIRED,
                    "Request with \'prompt=none\' but user session does not exist");
        }

        if (isIdTokenHintExists(oauth2Params)) {
            // prompt=none with id_token_hint parameter with an id_token indicating a previously authenticated session.
            return handleIdTokenHint(oAuthMessage, sessionState, oauth2Params, authenticatedUser, hasUserApproved,
                    authorizationResponseDTO);
        } else {
            // Handle previously approved consent for prompt=none scenario
            return handlePreviouslyApprovedConsent(oAuthMessage, sessionState, oauth2Params, hasUserApproved,
                    authorizationResponseDTO);
        }
    }

    /**
     * Consent page can be skipped by setting OpenIDConnect configuration or by setting SP property.
     *
     * @param serviceProvider Service provider related to this request.
     * @return A boolean stating whether consent page is skipped or not.
     */
    private boolean isConsentSkipped(ServiceProvider serviceProvider) {

        return getOAuthServerConfiguration().getOpenIDConnectSkipeUserConsentConfig()
                || FrameworkUtils.isConsentPageSkippedForSP(serviceProvider);
    }

    private boolean isConsentFromUserRequired(String preConsentQueryParams) {

        return StringUtils.isNotBlank(preConsentQueryParams);
    }

    private String handlePreConsentExcludingExistingConsents(OAuth2Parameters oauth2Params, AuthenticatedUser user)
            throws ConsentHandlingFailedException, OAuthSystemException {

        return handlePreConsent(oauth2Params, user, false);
    }

    private String handlePreConsentIncludingExistingConsents(OAuth2Parameters oauth2Params, AuthenticatedUser user)
            throws ConsentHandlingFailedException, OAuthSystemException {

        return handlePreConsent(oauth2Params, user, true);
    }

    /**
     * Handle user consent from claims that will be shared in OIDC responses. Claims that require consent will be
     * sent to the consent page as query params. Consent page will interpret the query params and prompt the user
     * for consent.
     *
     * @param oauth2Params
     * @param user                Authenticated User
     * @param useExistingConsents Whether to consider existing user consents
     * @return
     * @throws ConsentHandlingFailedException
     * @throws OAuthSystemException
     */
    private String handlePreConsent(OAuth2Parameters oauth2Params, AuthenticatedUser user, boolean useExistingConsents)
            throws ConsentHandlingFailedException, OAuthSystemException {

        String additionalQueryParam = StringUtils.EMPTY;
        String clientId = oauth2Params.getClientId();
        String spTenantDomain = oauth2Params.getTenantDomain();
        ServiceProvider serviceProvider = getServiceProvider(clientId);

        Map<String, Object> params = new HashMap<>();
        params.put(LogConstants.InputKeys.CLIENT_ID, clientId);
        try {
            params.put(LogConstants.InputKeys.USER_ID, user.getUserId());
        } catch (UserIdNotFoundException e) {
            if (StringUtils.isNotBlank(user.getAuthenticatedSubjectIdentifier())) {
                params.put(LogConstants.InputKeys.USER, LoggerUtils.isLogMaskingEnable ? LoggerUtils.getMaskedContent(
                        user.getAuthenticatedSubjectIdentifier()) : user.getAuthenticatedSubjectIdentifier());
            }
        }

        if (log.isDebugEnabled()) {
            log.debug("Initiating consent handling for user: " + user.toFullQualifiedUsername() + " for client_id: "
                    + clientId + " of tenantDomain: " + spTenantDomain);
        }

        if (isConsentHandlingFromFrameworkSkipped(oauth2Params)) {
            if (log.isDebugEnabled()) {
                log.debug("Consent handling from framework skipped for client_id: " + clientId + " of tenantDomain: "
                        + spTenantDomain + " for user: " + user.toFullQualifiedUsername());
            }
            if (LoggerUtils.isDiagnosticLogsEnabled()) {
                params.put("skip consent", "true");
                DiagnosticLog.DiagnosticLogBuilder diagnosticLogBuilder = new DiagnosticLog.DiagnosticLogBuilder(
                            OAuthConstants.LogConstants.OAUTH_INBOUND_SERVICE,
                        OAuthConstants.LogConstants.ActionIDs.GENERATE_CONSENT_CLAIMS);
                diagnosticLogBuilder.inputParams(params)
                        .resultStatus(DiagnosticLog.ResultStatus.SUCCESS)
                        .logDetailLevel(DiagnosticLog.LogDetailLevel.APPLICATION)
                        .resultMessage("'skipConsent' is enabled for the OAuth client. Hence consent claims not " +
                                "generated.");
                LoggerUtils.triggerDiagnosticLogEvent(diagnosticLogBuilder);
            }
            return StringUtils.EMPTY;
        }

        DiagnosticLog.DiagnosticLogBuilder errorDiagnosticLogBuilder = null;
        if (LoggerUtils.isDiagnosticLogsEnabled()) {
            errorDiagnosticLogBuilder = new DiagnosticLog.DiagnosticLogBuilder(
                    OAuthConstants.LogConstants.OAUTH_INBOUND_SERVICE,
                    OAuthConstants.LogConstants.ActionIDs.GENERATE_CONSENT_CLAIMS)
                    .inputParams(params)
                    .resultStatus(DiagnosticLog.ResultStatus.FAILED)
                    .logDetailLevel(DiagnosticLog.LogDetailLevel.APPLICATION);
        }
        try {
            ConsentClaimsData claimsForApproval = getConsentRequiredClaims(user, serviceProvider, useExistingConsents,
                    oauth2Params);
            if (claimsForApproval != null) {
                String requestClaimsQueryParam = null;
                // Get the mandatory claims and append as query param.
                String mandatoryClaimsQueryParam = null;
                // Remove the claims which dont have values given by the user.
                claimsForApproval.setRequestedClaims(
                        removeConsentRequestedNullUserAttributes(claimsForApproval.getRequestedClaims(),
                                user.getUserAttributes(), spTenantDomain));
                List<ClaimMetaData> requestedOidcClaimsList =
                        getRequestedOidcClaimsList(claimsForApproval, oauth2Params, spTenantDomain);
                if (CollectionUtils.isNotEmpty(requestedOidcClaimsList)) {
                    requestClaimsQueryParam = REQUESTED_CLAIMS + "=" +
                            buildConsentClaimString(requestedOidcClaimsList);
                }

                if (CollectionUtils.isNotEmpty(claimsForApproval.getMandatoryClaims())) {
                    mandatoryClaimsQueryParam = MANDATORY_CLAIMS + "=" +
                            buildConsentClaimString(claimsForApproval.getMandatoryClaims());
                }
                additionalQueryParam = buildQueryParamString(requestClaimsQueryParam, mandatoryClaimsQueryParam);
            }
        } catch (UnsupportedEncodingException | SSOConsentServiceException e) {
            String username = LoggerUtils.isLogMaskingEnable ? LoggerUtils.getMaskedContent(
                    user.toFullQualifiedUsername()) : user.toFullQualifiedUsername();
            String msg = "Error while handling user consent for claim for user: " + username + " for client_id: " +
                    clientId + " of tenantDomain: " + spTenantDomain;
            if (errorDiagnosticLogBuilder != null) {
                // errorDiagnosticLogBuilder is not null only if diagnostic logs are enabled.
                errorDiagnosticLogBuilder.inputParam(LogConstants.InputKeys.ERROR_MESSAGE, e.getMessage())
                        .resultMessage(msg);
                LoggerUtils.triggerDiagnosticLogEvent(errorDiagnosticLogBuilder);
            }
            throw new ConsentHandlingFailedException(msg, e);
        } catch (ClaimMetadataException e) {
            if (errorDiagnosticLogBuilder != null) {
                // errorDiagnosticLogBuilder is not null only if diagnostic logs are enabled.
                errorDiagnosticLogBuilder.inputParam(LogConstants.InputKeys.ERROR_MESSAGE, e.getMessage())
                        .resultMessage("System error occurred.");
                LoggerUtils.triggerDiagnosticLogEvent(errorDiagnosticLogBuilder);
            }
            throw new ConsentHandlingFailedException("Error while getting claim mappings for " + OIDC_DIALECT, e);
        } catch (RequestObjectException e) {
            if (errorDiagnosticLogBuilder != null) {
                // errorDiagnosticLogBuilder is not null only if diagnostic logs are enabled.
                errorDiagnosticLogBuilder.inputParam(LogConstants.InputKeys.ERROR_MESSAGE, e.getMessage())
                        .resultMessage("System error occurred.");
                LoggerUtils.triggerDiagnosticLogEvent(errorDiagnosticLogBuilder);
            }
            throw new ConsentHandlingFailedException("Error while getting essential claims for the session data key " +
                    ": " + oauth2Params.getSessionDataKey(), e);
        }

        if (log.isDebugEnabled()) {
            log.debug("Additional Query param to be sent to consent page for user: " + user.toFullQualifiedUsername() +
                    " for client_id: " + clientId + " is '" + additionalQueryParam + "'");
        }

        return additionalQueryParam;
    }

    /**
     * Filter out the requested claims with the user attributes.
     *
     * @param requestedClaims List of requested claims metadata.
     * @param userAttributes  Authenticated users' attributes.
     * @param spTenantDomain  Tenant domain.
     * @return Filtered claims with user attributes.
     * @throws ClaimMetadataException If an error occurred while getting claim mappings.
     */
    private List<ClaimMetaData> removeConsentRequestedNullUserAttributes(List<ClaimMetaData> requestedClaims,
                                                                         Map<ClaimMapping, String> userAttributes,
                                                                         String spTenantDomain)
            throws ClaimMetadataException {

        List<String> localClaims = new ArrayList<>();
        List<ClaimMetaData> filteredRequestedClaims = new ArrayList<>();
        List<String> localClaimUris = new ArrayList<>();

        if (requestedClaims != null && userAttributes != null) {
            for (Map.Entry<ClaimMapping, String> attribute : userAttributes.entrySet()) {
                localClaims.add(attribute.getKey().getLocalClaim().getClaimUri());
            }
            if (CollectionUtils.isNotEmpty(localClaims)) {
                Set<ExternalClaim> externalClaimSetOfOidcClaims = ClaimMetadataHandler.getInstance()
                        .getMappingsFromOtherDialectToCarbon(OIDC_DIALECT, new HashSet<String>(localClaims),
                                spTenantDomain);
                for (ExternalClaim externalClaim : externalClaimSetOfOidcClaims) {
                    localClaimUris.add(externalClaim.getMappedLocalClaim());
                }
            }
            for (ClaimMetaData claimMetaData : requestedClaims) {
                if (localClaimUris.contains(claimMetaData.getClaimUri())) {
                    filteredRequestedClaims.add(claimMetaData);
                }
            }
        }
        return filteredRequestedClaims;
    }

    /**
     * Filter requested claims based on OIDC claims and return the claims which includes in OIDC.
     *
     * @param claimsForApproval         Consent required claims.
     * @param oauth2Params              OAuth parameters.
     * @param spTenantDomain            Tenant domain.
     * @return                          Requested OIDC claim list.
     * @throws RequestObjectException   If an error occurred while getting essential claims for the session data key.
     * @throws ClaimMetadataException   If an error occurred while getting claim mappings.
     */
    private List<ClaimMetaData> getRequestedOidcClaimsList(ConsentClaimsData claimsForApproval,
                                                           OAuth2Parameters oauth2Params, String spTenantDomain)
            throws RequestObjectException, ClaimMetadataException {

        List<ClaimMetaData> requestedOidcClaimsList = new ArrayList<>();
        List<String> localClaimsOfOidcClaims = new ArrayList<>();
        List<String> localClaimsOfEssentialClaims = new ArrayList<>();

        // Get the claims uri list of all the requested scopes. Eg:- country, email.
        List<String> claimListOfScopes =
                openIDConnectClaimFilter.getClaimsFilteredByOIDCScopes(oauth2Params.getScopes(), spTenantDomain);

        List<String> essentialRequestedClaims = new ArrayList<>();

        if (oauth2Params.isRequestObjectFlow()) {
            // Get the requested claims came through request object.
            List<RequestedClaim> requestedClaimsOfIdToken = EndpointUtil.getRequestObjectService()
                    .getRequestedClaimsForSessionDataKey(oauth2Params.getSessionDataKey(), false);

            List<RequestedClaim> requestedClaimsOfUserInfo = EndpointUtil.getRequestObjectService()
                    .getRequestedClaimsForSessionDataKey(oauth2Params.getSessionDataKey(), true);


            // Get the list of id token's essential claims.
            for (RequestedClaim requestedClaim : requestedClaimsOfIdToken) {
                if (requestedClaim.isEssential()) {
                    essentialRequestedClaims.add(requestedClaim.getName());
                }
            }

            // Get the list of user info's essential claims.
            for (RequestedClaim requestedClaim : requestedClaimsOfUserInfo) {
                if (requestedClaim.isEssential()) {
                    essentialRequestedClaims.add(requestedClaim.getName());
                }
            }
        }

        if (CollectionUtils.isNotEmpty(claimListOfScopes)) {
            // Get the external claims relevant to all oidc scope claims and essential claims.
            Set<ExternalClaim> externalClaimSetOfOidcClaims = ClaimMetadataHandler.getInstance()
                    .getMappingsFromOtherDialectToCarbon(OIDC_DIALECT, new HashSet<String>(claimListOfScopes),
                            spTenantDomain);

            /* Get the locally mapped claims for all the external claims of requested scope and essential claims.
            Eg:- http://wso2.org/claims/country, http://wso2.org/claims/emailaddress
             */
            for (ExternalClaim externalClaim : externalClaimSetOfOidcClaims) {
                localClaimsOfOidcClaims.add(externalClaim.getMappedLocalClaim());
            }
        }

        if (CollectionUtils.isNotEmpty(essentialRequestedClaims)) {
            // Get the external claims relevant to all essential requested claims.
            Set<ExternalClaim> externalClaimSetOfEssentialClaims = ClaimMetadataHandler.getInstance()
                    .getMappingsFromOtherDialectToCarbon(OIDC_DIALECT, new HashSet<String>(essentialRequestedClaims),
                            spTenantDomain);

            /* Get the locally mapped claims for all the external claims of essential claims.
            Eg:- http://wso2.org/claims/country, http://wso2.org/claims/emailaddress
             */
            for (ExternalClaim externalClaim : externalClaimSetOfEssentialClaims) {
                localClaimsOfEssentialClaims.add(externalClaim.getMappedLocalClaim());
            }
        }

        /* Check whether the local claim of oidc claims contains the requested claims or essential claims of
         request object contains the requested claims, If it contains add it as requested claim.
         */
        for (ClaimMetaData claimMetaData : claimsForApproval.getRequestedClaims()) {
            if (localClaimsOfOidcClaims.contains(claimMetaData.getClaimUri()) ||
                    localClaimsOfEssentialClaims.contains(claimMetaData.getClaimUri())) {
                requestedOidcClaimsList.add(claimMetaData);
            }
        }

        return requestedOidcClaimsList;
    }

    private ConsentClaimsData getConsentRequiredClaims(AuthenticatedUser user,
                                                       ServiceProvider serviceProvider,
                                                       boolean useExistingConsents, OAuth2Parameters oAuth2Parameters)
            throws SSOConsentServiceException {

        List<String> claimsListOfScopes =
                openIDConnectClaimFilter.getClaimsFilteredByOIDCScopes(oAuth2Parameters.getScopes(),
                        oAuth2Parameters.getTenantDomain());
        if (useExistingConsents) {
            return getSSOConsentService().getConsentRequiredClaimsWithExistingConsents(serviceProvider, user,
                    claimsListOfScopes);
        } else {
            return getSSOConsentService().getConsentRequiredClaimsWithoutExistingConsents(serviceProvider, user,
                    claimsListOfScopes);
        }
    }

    private String buildQueryParamString(String firstQueryParam, String secondQueryParam) {

        StringJoiner joiner = new StringJoiner("&");
        if (StringUtils.isNotBlank(firstQueryParam)) {
            joiner.add(firstQueryParam);
        }

        if (StringUtils.isNotBlank(secondQueryParam)) {
            joiner.add(secondQueryParam);
        }

        return joiner.toString();
    }

    private String buildConsentClaimString(List<ClaimMetaData> consentClaimsData) throws UnsupportedEncodingException {

        StringJoiner joiner = new StringJoiner(",");
        for (ClaimMetaData claimMetaData : consentClaimsData) {
            joiner.add(claimMetaData.getId() + "_" + claimMetaData.getDisplayName());
        }
        return URLEncoder.encode(joiner.toString(), StandardCharsets.UTF_8.toString());
    }

    private String handleIdTokenHint(OAuthMessage oAuthMessage,
                                     OIDCSessionState sessionState,
                                     OAuth2Parameters oauth2Params,
                                     AuthenticatedUser loggedInUser,
                                     boolean hasUserApproved, AuthorizationResponseDTO authorizationResponseDTO)
            throws OAuthSystemException,
            ConsentHandlingFailedException, OAuthProblemException {

        sessionState.setAddSessionState(true);
        DiagnosticLog.DiagnosticLogBuilder diagnosticLogBuilder = null;
        if (LoggerUtils.isDiagnosticLogsEnabled()) {
            diagnosticLogBuilder = new DiagnosticLog.DiagnosticLogBuilder(
                    OAuthConstants.LogConstants.OAUTH_INBOUND_SERVICE,
                    OAuthConstants.LogConstants.ActionIDs.VALIDATE_ID_TOKEN_HINT);
            diagnosticLogBuilder.inputParam(LogConstants.InputKeys.CLIENT_ID, oauth2Params.getClientId())
                    .inputParam(OAuthConstants.LogConstants.InputKeys.PROMPT, oauth2Params.getPrompt())
                    .inputParam("id token hint", oauth2Params.getIDTokenHint())
                    .logDetailLevel(DiagnosticLog.LogDetailLevel.APPLICATION)
                    .resultStatus(DiagnosticLog.ResultStatus.FAILED);
        }
        try {
            String idTokenHint = oauth2Params.getIDTokenHint();
            if (isIdTokenValidationFailed(idTokenHint)) {
                if (diagnosticLogBuilder != null) {
                    // diagnosticLogBuilder is not null only if diagnostic logs are enabled.
                    diagnosticLogBuilder.resultMessage("ID token signature validation failed.");
                    LoggerUtils.triggerDiagnosticLogEvent(diagnosticLogBuilder);
                }
                throw OAuthProblemException.error(OAuth2ErrorCodes.ACCESS_DENIED,
                        "Request with \'id_token_hint=" + idTokenHint +
                                "\' but ID Token validation failed");
            }

            String loggedInUserSubjectId = loggedInUser.getAuthenticatedSubjectIdentifier();
            if (isIdTokenSubjectEqualsToLoggedInUser(loggedInUserSubjectId, idTokenHint)) {
                return handlePreviouslyApprovedConsent(oAuthMessage, sessionState, oauth2Params, hasUserApproved,
                        authorizationResponseDTO);
            } else {
                if (diagnosticLogBuilder != null) {
                    // diagnosticLogBuilder is not null only if diagnostic logs are enabled.
                    diagnosticLogBuilder.resultMessage("ID token 'sub' does not match with the authenticated user " +
                            "subject identifier.");
                    LoggerUtils.triggerDiagnosticLogEvent(diagnosticLogBuilder);
                }
                throw OAuthProblemException.error(OAuth2ErrorCodes.LOGIN_REQUIRED,
                        "Request with \'id_token_hint=" + idTokenHint +
                                "\' but user has denied the consent");
            }
        } catch (ParseException e) {
            String msg = "Error while getting clientId from the IdTokenHint.";
            if (log.isDebugEnabled()) {
                log.debug(msg, e);
            }
            if (diagnosticLogBuilder != null) {
                // diagnosticLogBuilder is not null only if diagnostic logs are enabled.
                diagnosticLogBuilder.inputParam(LogConstants.InputKeys.ERROR_MESSAGE, e.getMessage())
                        .resultMessage("System error occurred.");
                LoggerUtils.triggerDiagnosticLogEvent(diagnosticLogBuilder);
            }
            throw OAuthProblemException.error(OAuth2ErrorCodes.ACCESS_DENIED, msg);
        }
    }

    private String handlePreviouslyApprovedConsent(OAuthMessage oAuthMessage, OIDCSessionState sessionState,
                                                   OAuth2Parameters oauth2Params, boolean hasUserApproved,
                                                   AuthorizationResponseDTO authorizationResponseDTO)
            throws OAuthSystemException, ConsentHandlingFailedException, OAuthProblemException {

        ServiceProvider serviceProvider = getServiceProvider(oauth2Params.getClientId());
        sessionState.setAddSessionState(true);
        DiagnosticLog.DiagnosticLogBuilder diagnosticLogBuilder = null;
        if (LoggerUtils.isDiagnosticLogsEnabled()) {
            diagnosticLogBuilder = new DiagnosticLog.DiagnosticLogBuilder(
                    OAuthConstants.LogConstants.OAUTH_INBOUND_SERVICE,
                    OAuthConstants.LogConstants.ActionIDs.VALIDATE_EXISTING_CONSENT);
            diagnosticLogBuilder.inputParam(LogConstants.InputKeys.CLIENT_ID, oauth2Params.getClientId())
                    .inputParam(OAuthConstants.LogConstants.InputKeys.PROMPT, oauth2Params.getPrompt())
                    .logDetailLevel(DiagnosticLog.LogDetailLevel.APPLICATION);
        }
        if (isConsentSkipped(serviceProvider)) {
            if (diagnosticLogBuilder != null) {
                // diagnosticLogBuilder will be null only if diagnostic logs are disabled.
                diagnosticLogBuilder.configParam("skip consent", "true")
                        .resultStatus(DiagnosticLog.ResultStatus.SUCCESS)
                        .resultMessage("'prompt' is set to none, and consent is disabled for the OAuth client.");
                LoggerUtils.triggerDiagnosticLogEvent(diagnosticLogBuilder);
            }
            return handleUserConsent(oAuthMessage, APPROVE, sessionState, oauth2Params, authorizationResponseDTO);
        } else if (hasUserApproved) {
            return handleApprovedAlwaysWithoutPromptingForNewConsent(oAuthMessage, sessionState, oauth2Params,
                    authorizationResponseDTO);
        } else {
            if (diagnosticLogBuilder != null) {
                // diagnosticLogBuilder will be null only if diagnostic logs are disabled.
                diagnosticLogBuilder.configParam("skip consent", "false")
                        .resultStatus(DiagnosticLog.ResultStatus.FAILED)
                        .resultMessage("'prompt' is set to none, but required consent not found.");
                LoggerUtils.triggerDiagnosticLogEvent(diagnosticLogBuilder);
            }
            throw OAuthProblemException.error(OAuth2ErrorCodes.CONSENT_REQUIRED,
                    "Required consent not found");
        }
    }

    private String handleApprovedAlwaysWithoutPromptingForNewConsent(OAuthMessage oAuthMessage,
                                                                     OIDCSessionState sessionState,
                                                                     OAuth2Parameters oauth2Params,
                                                                     AuthorizationResponseDTO authorizationResponseDTO)
            throws ConsentHandlingFailedException, OAuthSystemException, OAuthProblemException {

        AuthenticatedUser authenticatedUser = getLoggedInUser(oAuthMessage);
        String preConsent = handlePreConsentIncludingExistingConsents(oauth2Params, authenticatedUser);

        DiagnosticLog.DiagnosticLogBuilder diagnosticLogBuilder = null;
        if (LoggerUtils.isDiagnosticLogsEnabled()) {
            diagnosticLogBuilder = new DiagnosticLog.DiagnosticLogBuilder(
                    OAuthConstants.LogConstants.OAUTH_INBOUND_SERVICE,
                    OAuthConstants.LogConstants.ActionIDs.VALIDATE_EXISTING_CONSENT);
            diagnosticLogBuilder.inputParam(LogConstants.InputKeys.CLIENT_ID, oauth2Params.getClientId())
                    .inputParam(OAuthConstants.LogConstants.InputKeys.PROMPT, oauth2Params.getPrompt())
                    .logDetailLevel(DiagnosticLog.LogDetailLevel.APPLICATION);
        }
        if (isConsentFromUserRequired(preConsent)) {
            if (diagnosticLogBuilder != null) {
                // diagnosticLogBuilder will be null only if diagnostic logs are disabled.
                diagnosticLogBuilder.configParam("consent required claims", preConsent)
                        .resultMessage("'prompt' is set to none, and existing user consent is incomplete for " +
                                "the OAuth client.")
                        .resultStatus(DiagnosticLog.ResultStatus.FAILED);
                LoggerUtils.triggerDiagnosticLogEvent(diagnosticLogBuilder);
            }
            throw OAuthProblemException.error(OAuth2ErrorCodes.CONSENT_REQUIRED,
                    "Consent approved always without prompting for new consent");
        } else {
            if (diagnosticLogBuilder != null) {
                // diagnosticLogBuilder will be null only if diagnostic logs are disabled.
                diagnosticLogBuilder.resultMessage("'prompt' is set to none, and existing user consent found for " +
                        "the OAuth client.")
                        .resultStatus(DiagnosticLog.ResultStatus.SUCCESS);
                LoggerUtils.triggerDiagnosticLogEvent(diagnosticLogBuilder);
            }
            return handleUserConsent(oAuthMessage, APPROVE, sessionState, oauth2Params, authorizationResponseDTO);
        }
    }

    private String handleApproveAlwaysWithPromptForNewConsent(OAuthMessage oAuthMessage, OIDCSessionState sessionState,
                                                              OAuth2Parameters oauth2Params, AuthorizationResponseDTO
                                                                      authorizationResponseDTO)
            throws ConsentHandlingFailedException, OAuthSystemException {

        AuthenticatedUser authenticatedUser = getLoggedInUser(oAuthMessage);
        String preConsent = handlePreConsentIncludingExistingConsents(oauth2Params, authenticatedUser);

        if (isConsentFromUserRequired(preConsent)) {
            String sessionDataKeyFromLogin = getSessionDataKeyFromLogin(oAuthMessage);
            preConsent = buildQueryParamString(preConsent, USER_CLAIMS_CONSENT_ONLY + "=true");
            authorizationResponseDTO.setIsConsentRedirect(true);
            return getUserConsentURL(sessionDataKeyFromLogin, oauth2Params,
                    authenticatedUser, preConsent, oAuthMessage);
        } else {
            sessionState.setAddSessionState(true);
            return handleUserConsent(oAuthMessage, APPROVE, sessionState, oauth2Params, authorizationResponseDTO);
        }
    }

    private boolean isIdTokenHintExists(OAuth2Parameters oauth2Params) {

        return StringUtils.isNotEmpty(oauth2Params.getIDTokenHint());
    }

    private boolean isUserAlreadyApproved(OAuth2Parameters oauth2Params, AuthenticatedUser user)
            throws OAuthSystemException {

        try {
            return EndpointUtil.isUserAlreadyConsentedForOAuthScopes(user, oauth2Params);
        } catch (IdentityOAuth2ScopeException | IdentityOAuthAdminException e) {
            throw new OAuthSystemException("Error occurred while checking user has already approved the consent " +
                    "required OAuth scopes.", e);
        }
    }

    private boolean isIdTokenSubjectEqualsToLoggedInUser(String loggedInUser, String idTokenHint)
            throws ParseException {

        String subjectValue = getSubjectFromIdToken(idTokenHint);
        return StringUtils.isNotEmpty(loggedInUser) && loggedInUser.equals(subjectValue);
    }

    private String getSubjectFromIdToken(String idTokenHint) throws ParseException {

        return SignedJWT.parse(idTokenHint).getJWTClaimsSet().getSubject();
    }

    private boolean isIdTokenValidationFailed(String idTokenHint) {

        if (!OAuth2Util.validateIdToken(idTokenHint)) {
            if (log.isDebugEnabled()) {
                log.debug("ID token signature validation failed for the IDTokenHint: " + idTokenHint);
            }
            return true;
        }
        return false;
    }

    private boolean isUserSessionNotExists(AuthenticatedUser user) {

        return user == null;
    }

    private boolean isPromptNone(OAuth2Parameters oauth2Params) {

        return (OAuthConstants.Prompt.NONE).equals(oauth2Params.getPrompt());
    }

    private boolean hasPromptContainsConsent(OAuth2Parameters oauth2Params) {

        String[] prompts = null;
        if (StringUtils.isNotBlank(oauth2Params.getPrompt())) {
            prompts = oauth2Params.getPrompt().trim().split("\\s");
        }
        return prompts != null && Arrays.asList(prompts).contains(OAuthConstants.Prompt.CONSENT);
    }

    private String getUserConsentURL(String sessionDataKey,
                                     OAuth2Parameters oauth2Params,
                                     AuthenticatedUser authenticatedUser,
                                     String additionalQueryParams, OAuthMessage oAuthMessage)
            throws OAuthSystemException {

        String loggedInUser = authenticatedUser.getAuthenticatedSubjectIdentifier();
        return EndpointUtil.getUserConsentURL(oauth2Params, loggedInUser, sessionDataKey, oAuthMessage,
                additionalQueryParams);

    }

    /**
     * Here we set the authenticated user to the session data
     *
     * @param authzReqMsgCtx authzReqMsgCtx
     * @return
     */
    private OAuth2AuthorizeRespDTO authorize(OAuthAuthzReqMessageContext authzReqMsgCtx) {

        return getOAuth2Service().authorize(authzReqMsgCtx);
    }

    private OAuth2AuthorizeReqDTO buildAuthRequest(OAuth2Parameters oauth2Params, SessionDataCacheEntry
            sessionDataCacheEntry, HttpRequestHeaderHandler httpRequestHeaderHandler) {

        OAuth2AuthorizeReqDTO authzReqDTO = new OAuth2AuthorizeReqDTO();
        authzReqDTO.setCallbackUrl(oauth2Params.getRedirectURI());
        authzReqDTO.setConsumerKey(oauth2Params.getClientId());
        authzReqDTO.setResponseType(oauth2Params.getResponseType());
        authzReqDTO.setScopes(oauth2Params.getScopes().toArray(new String[oauth2Params.getScopes().size()]));
        authzReqDTO.setUser(sessionDataCacheEntry.getLoggedInUser());
        authzReqDTO.setACRValues(oauth2Params.getACRValues());
        authzReqDTO.setNonce(oauth2Params.getNonce());
        authzReqDTO.setPkceCodeChallenge(oauth2Params.getPkceCodeChallenge());
        authzReqDTO.setPkceCodeChallengeMethod(oauth2Params.getPkceCodeChallengeMethod());
        authzReqDTO.setTenantDomain(oauth2Params.getTenantDomain());
        authzReqDTO.setAuthTime(sessionDataCacheEntry.getAuthTime());
        authzReqDTO.setMaxAge(oauth2Params.getMaxAge());
        authzReqDTO.setEssentialClaims(oauth2Params.getEssentialClaims());
        authzReqDTO.setSessionDataKey(oauth2Params.getSessionDataKey());
        authzReqDTO.setRequestObjectFlow(oauth2Params.isRequestObjectFlow());
        authzReqDTO.setIdpSessionIdentifier(sessionDataCacheEntry.getSessionContextIdentifier());
        authzReqDTO.setLoggedInTenantDomain(oauth2Params.getLoginTenantDomain());

        if (sessionDataCacheEntry.getParamMap() != null && sessionDataCacheEntry.getParamMap().get(OAuthConstants
                .AMR) != null) {
            authzReqDTO.addProperty(OAuthConstants.AMR, sessionDataCacheEntry.getParamMap().get(OAuthConstants.AMR));
        }
        // Set Selected acr value.
        String[] sessionIds = sessionDataCacheEntry.getParamMap().get(FrameworkConstants.SESSION_DATA_KEY);
        if (ArrayUtils.isNotEmpty(sessionIds)) {
            String commonAuthSessionId = sessionIds[0];
            SessionContext sessionContext = FrameworkUtils.getSessionContextFromCache(commonAuthSessionId,
                    oauth2Params.getLoginTenantDomain());
            if (sessionContext != null && sessionContext.getSessionAuthHistory() != null) {
                authzReqDTO.setSelectedAcr(sessionContext.getSessionAuthHistory().getSelectedAcrValue());
            }
        }
        // Adding Httprequest headers and cookies in AuthzDTO.
        authzReqDTO.setHttpRequestHeaders(httpRequestHeaderHandler.getHttpRequestHeaders());
        authzReqDTO.setCookie(httpRequestHeaderHandler.getCookies());
        return authzReqDTO;
    }

    private AuthenticationResult getAuthenticationResult(OAuthMessage oAuthMessage, String sessionDataKey) {

        AuthenticationResult result = getAuthenticationResultFromRequest(oAuthMessage.getRequest());
        if (result == null) {
            isCacheAvailable = true;
            result = getAuthenticationResultFromCache(sessionDataKey);
        }
        return result;
    }

    private AuthenticationResult getAuthenticationResultFromCache(String sessionDataKey) {

        AuthenticationResult authResult = null;
        AuthenticationResultCacheEntry authResultCacheEntry = FrameworkUtils
                .getAuthenticationResultFromCache(sessionDataKey);
        if (authResultCacheEntry != null) {
            authResult = authResultCacheEntry.getResult();
        } else {
            log.error("Cannot find AuthenticationResult from the cache");
        }
        return authResult;
    }

    /**
     * Get authentication result from request
     *
     * @param request Http servlet request
     * @return AuthenticationResult
     */
    private AuthenticationResult getAuthenticationResultFromRequest(HttpServletRequest request) {

        return (AuthenticationResult) request.getAttribute(FrameworkConstants.RequestAttribute.AUTH_RESULT);
    }

    private Response handleAuthFlowThroughFramework(OAuthMessage oAuthMessage)
            throws URISyntaxException, InvalidRequestParentException {

        try {
            CommonAuthResponseWrapper responseWrapper = new CommonAuthResponseWrapper(oAuthMessage.getResponse());
            invokeCommonauthFlow(oAuthMessage, responseWrapper);
            return processAuthResponseFromFramework(oAuthMessage, responseWrapper);
        } catch (ServletException | IOException | URLBuilderException e) {
            log.error("Error occurred while sending request to authentication framework.");
            return Response.status(HttpServletResponse.SC_INTERNAL_SERVER_ERROR).build();
        }
    }

    private Response processAuthResponseFromFramework(OAuthMessage oAuthMessage,
                                                      CommonAuthResponseWrapper responseWrapper)
            throws IOException, InvalidRequestParentException, URISyntaxException, URLBuilderException {

        if (isAuthFlowStateExists(oAuthMessage)) {
            if (isFlowStateIncomplete(oAuthMessage)) {
                return handleIncompleteFlow(oAuthMessage, responseWrapper);
            } else {
                return handleSuccessfullyCompletedFlow(oAuthMessage);
            }
        } else {
            return handleUnknownFlowState(oAuthMessage);
        }
    }

    private Response handleUnknownFlowState(OAuthMessage oAuthMessage)
            throws URISyntaxException, InvalidRequestParentException {

        oAuthMessage.getRequest().setAttribute(FrameworkConstants.RequestParams.FLOW_STATUS, AuthenticatorFlowStatus
                .UNKNOWN);
        return authorize(oAuthMessage.getRequest(), oAuthMessage.getResponse());
    }

    private Response handleSuccessfullyCompletedFlow(OAuthMessage oAuthMessage)
            throws URISyntaxException, InvalidRequestParentException {

        return authorize(oAuthMessage.getRequest(), oAuthMessage.getResponse());
    }

    private boolean isFlowStateIncomplete(OAuthMessage oAuthMessage) {

        return AuthenticatorFlowStatus.INCOMPLETE.equals(oAuthMessage.getFlowStatus());
    }

    private Response handleIncompleteFlow(OAuthMessage oAuthMessage, CommonAuthResponseWrapper responseWrapper)
            throws IOException, URISyntaxException, URLBuilderException {

        if (responseWrapper.isRedirect()) {
            return Response.status(HttpServletResponse.SC_FOUND)
                    .location(buildURI(responseWrapper.getRedirectURL())).build();
        } else {
            return Response.status(HttpServletResponse.SC_OK).entity(responseWrapper.getContent()).build();
        }
    }

    private boolean isAuthFlowStateExists(OAuthMessage oAuthMessage) {

        return oAuthMessage.getFlowStatus() != null;
    }

    private void invokeCommonauthFlow(OAuthMessage oAuthMessage, CommonAuthResponseWrapper responseWrapper)
            throws ServletException, IOException {

        CommonAuthenticationHandler commonAuthenticationHandler = new CommonAuthenticationHandler();
        commonAuthenticationHandler.doGet(oAuthMessage.getRequest(), responseWrapper);
    }

    /**
     * This method use to call authentication framework directly via API other than using HTTP redirects.
     * Sending wrapper request object to doGet method since other original request doesn't exist required parameters
     * Doesn't check SUCCESS_COMPLETED since taking decision with INCOMPLETE status
     *
     * @param type authenticator type
     * @throws URISyntaxException
     * @throws InvalidRequestParentException
     * @Param type OAuthMessage
     */
    private Response handleAuthFlowThroughFramework(OAuthMessage oAuthMessage, String type) throws URISyntaxException,
            InvalidRequestParentException {

        if (LoggerUtils.isDiagnosticLogsEnabled()) {
            DiagnosticLog.DiagnosticLogBuilder diagnosticLogBuilder = new DiagnosticLog.DiagnosticLogBuilder(
                    OAuthConstants.LogConstants.OAUTH_INBOUND_SERVICE,
                    OAuthConstants.LogConstants.ActionIDs.HAND_OVER_TO_FRAMEWORK)
                    .resultMessage("Forward authorization request to framework for user authentication.")
                    .resultStatus(DiagnosticLog.ResultStatus.SUCCESS)
                    .inputParam(LogConstants.InputKeys.CLIENT_ID, oAuthMessage.getClientId())
                    .logDetailLevel(DiagnosticLog.LogDetailLevel.INTERNAL_SYSTEM);
            LoggerUtils.triggerDiagnosticLogEvent(diagnosticLogBuilder);
        }
        try {
            String sessionDataKey =
                    (String) oAuthMessage.getRequest().getAttribute(FrameworkConstants.SESSION_DATA_KEY);

            CommonAuthenticationHandler commonAuthenticationHandler = new CommonAuthenticationHandler();

            CommonAuthRequestWrapper requestWrapper = new CommonAuthRequestWrapper(oAuthMessage.getRequest());
            requestWrapper.setParameter(FrameworkConstants.SESSION_DATA_KEY, sessionDataKey);
            requestWrapper.setParameter(FrameworkConstants.RequestParams.TYPE, type);

            CommonAuthResponseWrapper responseWrapper = new CommonAuthResponseWrapper(oAuthMessage.getResponse());
            commonAuthenticationHandler.doGet(requestWrapper, responseWrapper);

            Object attribute = oAuthMessage.getRequest().getAttribute(FrameworkConstants.RequestParams.FLOW_STATUS);
            if (attribute != null) {
                if (attribute == AuthenticatorFlowStatus.INCOMPLETE) {

                    if (responseWrapper.isRedirect()) {
                        return Response.status(HttpServletResponse.SC_FOUND)
                                .location(buildURI(responseWrapper.getRedirectURL())).build();
                    } else {
                        return Response.status(HttpServletResponse.SC_OK).entity(responseWrapper.getContent()).build();
                    }
                } else {
                    return authorize(requestWrapper, oAuthMessage.getResponse());
                }
            } else {
                requestWrapper
                        .setAttribute(FrameworkConstants.RequestParams.FLOW_STATUS, AuthenticatorFlowStatus.UNKNOWN);
                return authorize(requestWrapper, oAuthMessage.getResponse());
            }
        } catch (ServletException | IOException | URLBuilderException e) {
            log.error("Error occurred while sending request to authentication framework.");
            if (LoggerUtils.isDiagnosticLogsEnabled()) {
                LoggerUtils.triggerDiagnosticLogEvent(new DiagnosticLog.DiagnosticLogBuilder(
                        OAuthConstants.LogConstants.OAUTH_INBOUND_SERVICE,
                        OAuthConstants.LogConstants.ActionIDs.HAND_OVER_TO_FRAMEWORK)
                        .inputParam(LogConstants.InputKeys.CLIENT_ID, oAuthMessage.getClientId())
                        .resultMessage("Server error occurred.")
                        .logDetailLevel(DiagnosticLog.LogDetailLevel.INTERNAL_SYSTEM)
                        .resultStatus(DiagnosticLog.ResultStatus.FAILED));
            }
            return Response.status(HttpServletResponse.SC_INTERNAL_SERVER_ERROR).build();
        }
    }

    private URI buildURI(String redirectUrl) throws URISyntaxException, URLBuilderException {

        URI uri = new URI(redirectUrl);
        if (uri.isAbsolute()) {
            return uri;
        } else {
            return new URI(ServiceURLBuilder.create().addPath(redirectUrl).build().getAbsolutePublicURL());
        }
    }

    private String manageOIDCSessionState(OAuthMessage oAuthMessage,
                                          OIDCSessionState sessionStateObj, OAuth2Parameters oAuth2Parameters,
                                          String authenticatedUser, SessionDataCacheEntry sessionDataCacheEntry,
                                          AuthorizationResponseDTO authorizationResponseDTO) {

        HttpServletRequest request = oAuthMessage.getRequest();
        HttpServletResponse response = oAuthMessage.getResponse();
        Cookie opBrowserStateCookie = OIDCSessionManagementUtil.getOPBrowserStateCookie(request);
        if (sessionStateObj.isAuthenticated()) { // successful user authentication
            if (opBrowserStateCookie == null) { // new browser session
                if (log.isDebugEnabled()) {
                    log.debug("User authenticated. Initiate OIDC browser session.");
                }
                opBrowserStateCookie = OIDCSessionManagementUtil.
                        addOPBrowserStateCookie(response, request, oAuth2Parameters.getLoginTenantDomain(),
                                sessionDataCacheEntry.getSessionContextIdentifier());
                // Adding sid claim in the IDtoken to OIDCSessionState class.
                storeSidClaim(authorizationResponseDTO, oAuthMessage, sessionStateObj);
                sessionStateObj.setAuthenticatedUser(authenticatedUser);
                sessionStateObj.addSessionParticipant(oAuth2Parameters.getClientId());
                OIDCSessionManagementUtil.getSessionManager().storeOIDCSessionState(opBrowserStateCookie.getValue(),
                        sessionStateObj, oAuth2Parameters.getLoginTenantDomain());
            } else { // browser session exists
                OIDCSessionState previousSessionState =
                        OIDCSessionManagementUtil.getSessionManager().getOIDCSessionState
                                (opBrowserStateCookie.getValue(), oAuth2Parameters.getLoginTenantDomain());
                if (previousSessionState != null) {
                    if (!previousSessionState.getSessionParticipants().contains(oAuth2Parameters.getClientId())) {
                        // User is authenticated to a new client. Restore browser session state
                        if (log.isDebugEnabled()) {
                            log.debug("User is authenticated to a new client. Restore browser session state.");
                        }
                        String oldOPBrowserStateCookieId = opBrowserStateCookie.getValue();
                        opBrowserStateCookie = OIDCSessionManagementUtil
                                .addOPBrowserStateCookie(response, request, oAuth2Parameters.getLoginTenantDomain(),
                                        sessionDataCacheEntry.getSessionContextIdentifier());
                        String newOPBrowserStateCookieId = opBrowserStateCookie.getValue();
                        previousSessionState.addSessionParticipant(oAuth2Parameters.getClientId());
                        OIDCSessionManagementUtil.getSessionManager().restoreOIDCSessionState
                                (oldOPBrowserStateCookieId, newOPBrowserStateCookieId, previousSessionState,
                                        oAuth2Parameters.getLoginTenantDomain());
                    }
                    // Storing the oidc session id.
                    storeSidClaim(authorizationResponseDTO, oAuthMessage, sessionStateObj);
                } else {
                    if (log.isDebugEnabled()) {
                        log.debug(String.format(
                                "No session state found for the received Session ID : %s. Restore browser session " +
                                        "state.", opBrowserStateCookie.getValue()
                        ));
                    }
                    opBrowserStateCookie = OIDCSessionManagementUtil
                            .addOPBrowserStateCookie(response, request, oAuth2Parameters.getLoginTenantDomain(),
                                    sessionDataCacheEntry.getSessionContextIdentifier());
                    sessionStateObj.setAuthenticatedUser(authenticatedUser);
                    sessionStateObj.addSessionParticipant(oAuth2Parameters.getClientId());
                    storeSidClaim(authorizationResponseDTO, oAuthMessage, sessionStateObj);
                    OIDCSessionManagementUtil.getSessionManager().storeOIDCSessionState(opBrowserStateCookie.getValue(),
                            sessionStateObj, oAuth2Parameters.getLoginTenantDomain());
                }
            }
        }

        String sessionStateParam = null;
        if (sessionStateObj.isAddSessionState() && StringUtils.isNotEmpty(oAuth2Parameters.getRedirectURI())) {
            sessionStateParam = OIDCSessionManagementUtil.getSessionStateParam(oAuth2Parameters.getClientId(),
                    oAuth2Parameters.getRedirectURI(),
                    opBrowserStateCookie == null ? null : opBrowserStateCookie.getValue());
        }
        return sessionStateParam;
    }

    private String appendAuthenticatedIDPs(SessionDataCacheEntry sessionDataCacheEntry, String redirectURL,
                                           AuthorizationResponseDTO authorizationResponseDTO) {

        if (sessionDataCacheEntry != null) {
            String authenticatedIdPs = sessionDataCacheEntry.getAuthenticatedIdPs();

            if (authenticatedIdPs != null && !authenticatedIdPs.isEmpty()) {
                try {
                    authorizationResponseDTO.setAuthenticatedIDPs(authenticatedIdPs);
                    String idpAppendedRedirectURL = redirectURL + "&AuthenticatedIdPs=" + URLEncoder.encode
                            (authenticatedIdPs, "UTF-8");
                    return idpAppendedRedirectURL;
                } catch (UnsupportedEncodingException e) {
                    //this exception should not occur
                    log.error("Error while encoding the url", e);
                }
            }
        }
        return redirectURL;
    }

    /**
     *  Associates the authentication method references done while logged into the session (if any) to the OAuth cache.
     *  The SessionDataCacheEntry then will be used when getting "AuthenticationMethodReferences". Please see
     *  <a href="https://tools.ietf.org/html/draft-ietf-oauth-amr-values-02" >draft-ietf-oauth-amr-values-02</a>.
     *
     * @param resultFromLogin The session context.
     * @param cookieValue The cookie string which contains the commonAuthId value.
     */
    private void associateAuthenticationHistory(SessionDataCacheEntry resultFromLogin, String cookieValue) {

        SessionContext sessionContext = getSessionContext(cookieValue,
                resultFromLogin.getoAuth2Parameters().getLoginTenantDomain());
        if (sessionContext != null && sessionContext.getSessionAuthHistory() != null
                && sessionContext.getSessionAuthHistory().getHistory() != null) {
            List<String> authMethods = new ArrayList<>();
            for (AuthHistory authHistory : sessionContext.getSessionAuthHistory().getHistory()) {
                authMethods.add(authHistory.toTranslatableString());
            }
            resultFromLogin.getParamMap().put(OAuthConstants.AMR, authMethods.toArray(new String[authMethods.size()]));
        }
    }

    /**
     * Returns the SessionContext associated with the cookie value, if there is a one.
     * @param cookieValue String value of the cookie of commonAuthId.
     * @param loginTenantDomain Login tenant domain.
     * @return The associate SessionContext or null.
     */
    private SessionContext getSessionContext(String cookieValue, String loginTenantDomain) {

        if (StringUtils.isNotBlank(cookieValue)) {
            String sessionContextKey = DigestUtils.sha256Hex(cookieValue);
            return FrameworkUtils.getSessionContextFromCache(sessionContextKey, loginTenantDomain);
        }
        return null;
    }

    /**
     * Gets the last authenticated value from the commonAuthId cookie value.
     *
     * @param cookieValue       String CommonAuthId cookie values.
     * @param loginTenantDomain String Login tenant domain.
     * @return long The last authenticated timestamp.
     */
    private long getAuthenticatedTimeFromCommonAuthCookieValue(String cookieValue, String loginTenantDomain) {

        long authTime = 0;
        SessionContext sessionContext = getSessionContext(cookieValue, loginTenantDomain);
        if (sessionContext == null) {
            return authTime;
        }
            if (sessionContext.getProperty(FrameworkConstants.UPDATED_TIMESTAMP) != null) {
                authTime = Long.parseLong(
                        sessionContext.getProperty(FrameworkConstants.UPDATED_TIMESTAMP).toString());
            } else {
                authTime = Long.parseLong(
                        sessionContext.getProperty(FrameworkConstants.CREATED_TIMESTAMP).toString());
            }
        return authTime;
    }

    /**
     * Build OAuthProblem exception based on error details sent by the Framework as properties in the
     * AuthenticationResult object.
     *
     * @param authenticationResult
     * @return
     */
    OAuthProblemException buildOAuthProblemException(AuthenticationResult authenticationResult,
                                                     OAuthErrorDTO oAuthErrorDTO) {

        String errorCode = String.valueOf(authenticationResult.getProperty(FrameworkConstants.AUTH_ERROR_CODE));
        if (IdentityUtil.isBlank(errorCode)) {
            // If there is no custom error code sent from framework we set our default error code.
            errorCode = OAuth2ErrorCodes.LOGIN_REQUIRED;
        }

        String errorMessage = String.valueOf(authenticationResult.getProperty(FrameworkConstants.AUTH_ERROR_MSG));
        if (IdentityUtil.isBlank(errorMessage)) {
            if (oAuthErrorDTO != null && StringUtils.isNotBlank(oAuthErrorDTO.getErrorDescription())) {
                // If there is a custom message from responseTypeHandler we set that as error message.
                errorMessage = oAuthErrorDTO.getErrorDescription();
            } else {
                // If there is no custom error message sent from framework we set our default error message.
                errorMessage = DEFAULT_ERROR_MSG_FOR_FAILURE;
            }
        }

        String errorUri = String.valueOf(authenticationResult.getProperty(FrameworkConstants.AUTH_ERROR_URI));
        if (IdentityUtil.isBlank(errorUri)) {
            if (oAuthErrorDTO != null && StringUtils.isNotBlank(oAuthErrorDTO.getErrorURI())) {
                // If there is a custom message from responseTypeHandler we set that as error message.
                return OAuthProblemException.error(errorCode, errorMessage).uri(oAuthErrorDTO.getErrorURI());
            } else {
                // If there is no custom error URI we set just error code and message.
                return OAuthProblemException.error(errorCode, errorMessage);
            }
        } else {
            // If there is a error uri sent in the authentication result we add that to the exception.
            return OAuthProblemException.error(errorCode, errorMessage).uri(errorUri);
        }
    }

    /**
     * Store sessionID using the redirect URl.
     * @param oAuthMessage
     * @param sessionState
     * @param authorizationResponseDTO
     */
    private void storeSidClaim(AuthorizationResponseDTO authorizationResponseDTO, OAuthMessage oAuthMessage,
                               OIDCSessionState sessionState) {

        if (authorizationResponseDTO.getSuccessResponseDTO().getIdToken() != null) {
            String oidcSessionState = (String) oAuthMessage.getProperty(OIDC_SESSION_ID);
            sessionState.setSidClaim(oidcSessionState);
        } else if (authorizationResponseDTO.getSuccessResponseDTO().getAuthorizationCode() != null) {
            setSidToSessionState(sessionState);
            addToBCLogoutSessionToOAuthMessage(oAuthMessage, sessionState.getSidClaim());
        }
    }

    /**
     * Generate sessionID if there is no sessionID otherwise get sessionId from Session State
     *
     * @param sessionState
     */
    private void setSidToSessionState(OIDCSessionState sessionState) {

        String sessionId = sessionState.getSidClaim();
        if (sessionId == null) {
            // Generating sid claim for authorization code flow.
            sessionId = UUID.randomUUID().toString();
            sessionState.setSidClaim(sessionId);
        }
    }

    /**
     * Return true if the id token is encrypted.
     *
     * @param idToken String JWT ID token.
     * @return Boolean state of encryption.
     */
    private boolean isIDTokenEncrypted(String idToken) {
        // Encrypted ID token contains 5 base64 encoded components separated by periods.
        return StringUtils.countMatches(idToken, ".") == 4;
    }

    /**
     * Get id token from redirect Url fragment.
     *
     * @param redirectURL
     * @return
     * @throws URISyntaxException
     */
    private String getIdTokenFromRedirectURL(String redirectURL) throws URISyntaxException {

        String fragment = new URI(redirectURL).getFragment();
        Map<String, String> output = new HashMap<>();
        String[] keys = fragment.split("&");
        for (String key : keys) {
            String[] values = key.split("=");
            output.put(values[0], (values.length > 1 ? values[1] : ""));
            if (ID_TOKEN.equals(values[0])) {
                break;
            }
        }
        String idToken = output.get(ID_TOKEN);
        return idToken;
    }

    /**
     * Get AuthorizationCode from redirect Url query parameters.
     *
     * @param redirectURL
     * @return
     * @throws URISyntaxException
     */
    private String getAuthCodeFromRedirectURL(String redirectURL) throws URISyntaxException {

        String authCode = null;
        List<NameValuePair> queryParameters = new URIBuilder(redirectURL).getQueryParams();
        for (NameValuePair param : queryParameters) {
            if ((ACCESS_CODE).equals(param.getName())) {
                authCode = param.getValue();
            }
        }
        return authCode;
    }

    /**
     * Store Authorization Code and SessionID for back-channel logout in the cache.
     *
     * @param oAuthMessage
     * @param sessionId
     */
    private void addToBCLogoutSessionToOAuthMessage(OAuthMessage oAuthMessage, String sessionId) {

        AuthorizationGrantCacheEntry entry = oAuthMessage.getAuthorizationGrantCacheEntry();
        if (entry == null) {
            log.debug("Authorization code is not found in the redirect URL");
            return;
        }
        entry.setOidcSessionId(sessionId);
    }

    private void setSPAttributeToRequest(HttpServletRequest req, String spName, String tenantDomain) {

        req.setAttribute(REQUEST_PARAM_SP, spName);
        req.setAttribute(TENANT_DOMAIN, tenantDomain);
    }

    /**
     * Return OAuth2Parameters retrieved from OAuthMessage.
     * @param oAuthMessage
     * @return OAuth2Parameters
     */
    private OAuth2Parameters getOAuth2ParamsFromOAuthMessage(OAuthMessage oAuthMessage) {

        OAuth2Parameters oAuth2Parameters = new OAuth2Parameters();
        if (oAuthMessage.getSessionDataCacheEntry() != null) {
            oAuth2Parameters = getOauth2Params(oAuthMessage);
        }
        return oAuth2Parameters;
    }

    /**
     * Method to retrieve PkceCodeChallenge.
     * First check whether PkceCodeChallenge available in OAuth2Parameters and retrieve. If not retrieve from
     * request query parameters.
     *
     * @param oAuthMessage oAuthMessage
     * @param params       OAuth2 Parameters
     * @return PKCE code challenge. Priority will be given to the value inside the OAuth2Parameters.
     */
    private String getPkceCodeChallenge(OAuthMessage oAuthMessage, OAuth2Parameters params) {

        String pkceChallengeCode;
        // If the code_challenge is in the request object, then it is added to Oauth2 params before this point.
        if (params.getPkceCodeChallenge() != null) {
            // If Oauth2 params contains code_challenge get value from Oauth2 params.
            pkceChallengeCode = params.getPkceCodeChallenge();
        } else {
            // Else retrieve from request query params.
            pkceChallengeCode = oAuthMessage.getOauthPKCECodeChallenge();
        }

        return pkceChallengeCode;
    }

    /**
     * Method to retrieve PkceCodeChallengeMethod.
     * First check whether PkceCodeChallengeMethod available in OAuth2Parameters and retrieve. If not retrieve from
     * request query parameters.
     *
     * @param oAuthMessage oAuthMessage
     * @param params       OAuth2 Parameters
     * @return PKCE code challenge method. Priority will be given to the value inside the OAuth2Parameters.
     */
    private String getPkceCodeChallengeMethod(OAuthMessage oAuthMessage, OAuth2Parameters params) {

        String pkceChallengeMethod;
        // If the code_challenge_method is in the request object, then it is added to Oauth2 params before this point.
        if (params.getPkceCodeChallengeMethod() != null) {
            // If Oauth2 params contains code_challenge_method get value from Oauth2 params.
            pkceChallengeMethod = params.getPkceCodeChallengeMethod();
        } else {
            // Else retrieve from request query params.
            pkceChallengeMethod = oAuthMessage.getOauthPKCECodeChallengeMethod();
        }

        return pkceChallengeMethod;
    }

    private Response forwardToOauthResponseJSP(OAuthMessage oAuthMessage, String params, String redirectURI) {

        try {
            HttpServletRequest request = oAuthMessage.getRequest();
            HttpServletResponse response = oAuthMessage.getResponse();
            request.setAttribute(PARAMETERS, params);
            request.setAttribute(FORM_POST_REDIRECT_URI, redirectURI);
            ServletContext authEndpoint = request.getServletContext().getContext(AUTHENTICATION_ENDPOINT);
            RequestDispatcher requestDispatcher = authEndpoint.getRequestDispatcher(OAUTH_RESPONSE_JSP_PAGE);
            requestDispatcher.forward(request, response);
            return Response.ok().build();
        } catch (ServletException | IOException exception) {
            log.error("Error occurred while forwarding the request to oauth_response.jsp page.", exception);
            return Response.status(HttpServletResponse.SC_INTERNAL_SERVER_ERROR).build();
        }
    }

    private boolean isPromptSelectAccount(OAuth2Parameters oauth2Params) {

        return OAuthConstants.Prompt.SELECT_ACCOUNT.equals(oauth2Params.getPrompt());
    }
}<|MERGE_RESOLUTION|>--- conflicted
+++ resolved
@@ -2531,22 +2531,15 @@
         // so validating if the registered redirect uri is a single uri that can be properly redirected.
         if (StringUtils.isBlank(parameters.getRedirectURI()) ||
                 StringUtils.startsWith(parameters.getRedirectURI(), REGEX_PATTERN)) {
-<<<<<<< HEAD
-            LoggerUtils.triggerDiagnosticLogEvent(OAuthConstants.LogConstants.OAUTH_INBOUND_SERVICE, null,
-                    OAuthConstants.LogConstants.FAILED, OAuthConstants.OAuthError.AuthorizationResponse
-                            .INVALID_REDIRECT_URI, "validate-input-parameters", null);
-            throw new InvalidRequestException(OAuthConstants.OAuthError.AuthorizationResponse.INVALID_REDIRECT_URI,
-=======
             if (LoggerUtils.isDiagnosticLogsEnabled()) {
                 LoggerUtils.triggerDiagnosticLogEvent(new DiagnosticLog.DiagnosticLogBuilder(
                         OAuthConstants.LogConstants.OAUTH_INBOUND_SERVICE,
                         OAuthConstants.LogConstants.ActionIDs.VALIDATE_INPUT_PARAMS)
-                        .resultMessage("Redirect URI is not present in the authorization request.")
+                        .resultMessage(OAuthConstants.OAuthError.AuthorizationResponse.INVALID_REDIRECT_URI)
                         .logDetailLevel(DiagnosticLog.LogDetailLevel.APPLICATION)
                         .resultStatus(DiagnosticLog.ResultStatus.FAILED));
             }
-            throw new InvalidRequestException("Redirect URI is not present in the authorization request.",
->>>>>>> 8acbedf2
+            throw new InvalidRequestException(OAuthConstants.OAuthError.AuthorizationResponse.INVALID_REDIRECT_URI,
                     OAuth2ErrorCodes.INVALID_REQUEST, OAuth2ErrorCodes.OAuth2SubErrorCodes.INVALID_REDIRECT_URI);
         }
         persistRequestObject(parameters, requestObject);
