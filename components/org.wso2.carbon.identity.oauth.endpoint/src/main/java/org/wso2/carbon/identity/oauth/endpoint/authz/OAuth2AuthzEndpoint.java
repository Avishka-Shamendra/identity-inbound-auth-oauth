/*
 * Copyright (c) 2013, WSO2 LLC. (http://www.wso2.org) All Rights Reserved.
 *
 * WSO2 Inc. licenses this file to you under the Apache License,
 * Version 2.0 (the "License"); you may not use this file except
 * in compliance with the License.
 * You may obtain a copy of the License at
 *
 * http://www.apache.org/licenses/LICENSE-2.0
 *
 * Unless required by applicable law or agreed to in writing,
 * software distributed under the License is distributed on an
 * "AS IS" BASIS, WITHOUT WARRANTIES OR CONDITIONS OF ANY
 * KIND, either express or implied.  See the License for the
 * specific language governing permissions and limitations
 * under the License.
 */
package org.wso2.carbon.identity.oauth.endpoint.authz;

import com.fasterxml.jackson.annotation.JsonInclude;
import com.fasterxml.jackson.core.JsonProcessingException;
import com.fasterxml.jackson.databind.ObjectMapper;
import com.google.gson.Gson;
import com.google.gson.reflect.TypeToken;
import com.nimbusds.jwt.SignedJWT;
import org.apache.commons.codec.digest.DigestUtils;
import org.apache.commons.collections.CollectionUtils;
import org.apache.commons.collections.MapUtils;
import org.apache.commons.lang.ArrayUtils;
import org.apache.commons.lang.StringUtils;
import org.apache.commons.logging.Log;
import org.apache.commons.logging.LogFactory;
import org.apache.http.NameValuePair;
import org.apache.http.client.utils.URIBuilder;
import org.apache.oltu.oauth2.as.request.OAuthAuthzRequest;
import org.apache.oltu.oauth2.as.response.OAuthASResponse;
import org.apache.oltu.oauth2.common.OAuth;
import org.apache.oltu.oauth2.common.error.OAuthError;
import org.apache.oltu.oauth2.common.exception.OAuthProblemException;
import org.apache.oltu.oauth2.common.exception.OAuthSystemException;
import org.apache.oltu.oauth2.common.message.OAuthResponse;
import org.json.JSONException;
import org.json.JSONObject;
import org.owasp.encoder.Encode;
import org.wso2.carbon.identity.application.authentication.framework.AuthenticationService;
import org.wso2.carbon.identity.application.authentication.framework.AuthenticatorFlowStatus;
import org.wso2.carbon.identity.application.authentication.framework.CommonAuthenticationHandler;
import org.wso2.carbon.identity.application.authentication.framework.cache.AuthenticationResultCacheEntry;
import org.wso2.carbon.identity.application.authentication.framework.config.model.graph.js.JsLogger;
import org.wso2.carbon.identity.application.authentication.framework.context.AuthHistory;
import org.wso2.carbon.identity.application.authentication.framework.context.SessionContext;
import org.wso2.carbon.identity.application.authentication.framework.exception.UserIdNotFoundException;
import org.wso2.carbon.identity.application.authentication.framework.exception.auth.service.AuthServiceException;
import org.wso2.carbon.identity.application.authentication.framework.handler.request.impl.consent.ClaimMetaData;
import org.wso2.carbon.identity.application.authentication.framework.handler.request.impl.consent.ConsentClaimsData;
import org.wso2.carbon.identity.application.authentication.framework.handler.request.impl.consent.exception.SSOConsentServiceException;
import org.wso2.carbon.identity.application.authentication.framework.model.AuthenticatedUser;
import org.wso2.carbon.identity.application.authentication.framework.model.AuthenticationResult;
import org.wso2.carbon.identity.application.authentication.framework.model.CommonAuthRequestWrapper;
import org.wso2.carbon.identity.application.authentication.framework.model.CommonAuthResponseWrapper;
import org.wso2.carbon.identity.application.authentication.framework.model.auth.service.AuthServiceRequest;
import org.wso2.carbon.identity.application.authentication.framework.model.auth.service.AuthServiceResponse;
import org.wso2.carbon.identity.application.authentication.framework.util.FrameworkConstants;
import org.wso2.carbon.identity.application.authentication.framework.util.FrameworkUtils;
import org.wso2.carbon.identity.application.common.model.Claim;
import org.wso2.carbon.identity.application.common.model.ClaimMapping;
import org.wso2.carbon.identity.application.common.model.ServiceProvider;
import org.wso2.carbon.identity.application.common.model.ServiceProviderProperty;
import org.wso2.carbon.identity.base.IdentityConstants;
import org.wso2.carbon.identity.base.IdentityException;
import org.wso2.carbon.identity.central.log.mgt.utils.LogConstants;
import org.wso2.carbon.identity.central.log.mgt.utils.LoggerUtils;
import org.wso2.carbon.identity.claim.metadata.mgt.ClaimMetadataHandler;
import org.wso2.carbon.identity.claim.metadata.mgt.exception.ClaimMetadataException;
import org.wso2.carbon.identity.claim.metadata.mgt.model.ExternalClaim;
import org.wso2.carbon.identity.core.ServiceURLBuilder;
import org.wso2.carbon.identity.core.URLBuilderException;
import org.wso2.carbon.identity.core.model.UserAgent;
import org.wso2.carbon.identity.core.util.IdentityTenantUtil;
import org.wso2.carbon.identity.core.util.IdentityUtil;
import org.wso2.carbon.identity.oauth.IdentityOAuthAdminException;
import org.wso2.carbon.identity.oauth.cache.AuthorizationGrantCache;
import org.wso2.carbon.identity.oauth.cache.AuthorizationGrantCacheEntry;
import org.wso2.carbon.identity.oauth.cache.AuthorizationGrantCacheKey;
import org.wso2.carbon.identity.oauth.cache.SessionDataCache;
import org.wso2.carbon.identity.oauth.cache.SessionDataCacheEntry;
import org.wso2.carbon.identity.oauth.cache.SessionDataCacheKey;
import org.wso2.carbon.identity.oauth.common.OAuth2ErrorCodes;
import org.wso2.carbon.identity.oauth.common.OAuthConstants;
import org.wso2.carbon.identity.oauth.common.exception.InvalidOAuthClientException;
import org.wso2.carbon.identity.oauth.config.OAuthServerConfiguration;
import org.wso2.carbon.identity.oauth.dao.OAuthAppDO;
import org.wso2.carbon.identity.oauth.dto.OAuthErrorDTO;
import org.wso2.carbon.identity.oauth.endpoint.OAuthRequestWrapper;
import org.wso2.carbon.identity.oauth.endpoint.api.auth.ApiAuthnHandler;
import org.wso2.carbon.identity.oauth.endpoint.api.auth.model.AuthResponse;
import org.wso2.carbon.identity.oauth.endpoint.exception.ConsentHandlingFailedException;
import org.wso2.carbon.identity.oauth.endpoint.exception.InvalidRequestException;
import org.wso2.carbon.identity.oauth.endpoint.exception.InvalidRequestParentException;
import org.wso2.carbon.identity.oauth.endpoint.message.OAuthMessage;
import org.wso2.carbon.identity.oauth.endpoint.util.EndpointUtil;
import org.wso2.carbon.identity.oauth.endpoint.util.OpenIDConnectUserRPStore;
import org.wso2.carbon.identity.oauth.extension.engine.JSEngine;
import org.wso2.carbon.identity.oauth.extension.utils.EngineUtils;
import org.wso2.carbon.identity.oauth2.IdentityOAuth2ClientException;
import org.wso2.carbon.identity.oauth2.IdentityOAuth2Exception;
import org.wso2.carbon.identity.oauth2.IdentityOAuth2ScopeException;
import org.wso2.carbon.identity.oauth2.IdentityOAuth2UnauthorizedScopeException;
import org.wso2.carbon.identity.oauth2.OAuth2Service;
import org.wso2.carbon.identity.oauth2.RequestObjectException;
import org.wso2.carbon.identity.oauth2.authz.OAuthAuthzReqMessageContext;
import org.wso2.carbon.identity.oauth2.device.api.DeviceAuthService;
import org.wso2.carbon.identity.oauth2.device.cache.DeviceAuthorizationGrantCache;
import org.wso2.carbon.identity.oauth2.device.cache.DeviceAuthorizationGrantCacheEntry;
import org.wso2.carbon.identity.oauth2.device.cache.DeviceAuthorizationGrantCacheKey;
import org.wso2.carbon.identity.oauth2.device.constants.Constants;
import org.wso2.carbon.identity.oauth2.dto.OAuth2AuthorizeReqDTO;
import org.wso2.carbon.identity.oauth2.dto.OAuth2AuthorizeRespDTO;
import org.wso2.carbon.identity.oauth2.dto.OAuth2ClientValidationResponseDTO;
import org.wso2.carbon.identity.oauth2.internal.OAuth2ServiceComponentHolder;
import org.wso2.carbon.identity.oauth2.model.AccessTokenExtendedAttributes;
import org.wso2.carbon.identity.oauth2.model.HttpRequestHeaderHandler;
import org.wso2.carbon.identity.oauth2.model.OAuth2Parameters;
import org.wso2.carbon.identity.oauth2.responsemode.provider.AuthorizationResponseDTO;
import org.wso2.carbon.identity.oauth2.responsemode.provider.ResponseModeProvider;
import org.wso2.carbon.identity.oauth2.scopeservice.ScopeMetadataService;
import org.wso2.carbon.identity.oauth2.token.bindings.TokenBinder;
import org.wso2.carbon.identity.oauth2.util.OAuth2Util;
import org.wso2.carbon.identity.oauth2.util.RequestUtil;
import org.wso2.carbon.identity.oidc.session.OIDCSessionState;
import org.wso2.carbon.identity.oidc.session.util.OIDCSessionManagementUtil;
import org.wso2.carbon.identity.openidconnect.OIDCConstants;
import org.wso2.carbon.identity.openidconnect.OIDCRequestObjectUtil;
import org.wso2.carbon.identity.openidconnect.OpenIDConnectClaimFilterImpl;
import org.wso2.carbon.identity.openidconnect.model.RequestObject;
import org.wso2.carbon.identity.openidconnect.model.RequestedClaim;
import org.wso2.carbon.utils.CarbonUtils;
import org.wso2.carbon.utils.DiagnosticLog;

import java.io.IOException;
import java.io.UnsupportedEncodingException;
import java.net.URI;
import java.net.URISyntaxException;
import java.net.URLDecoder;
import java.net.URLEncoder;
import java.nio.charset.StandardCharsets;
import java.nio.file.Files;
import java.nio.file.Paths;
import java.text.ParseException;
import java.util.ArrayList;
import java.util.Arrays;
import java.util.Collections;
import java.util.Enumeration;
import java.util.HashMap;
import java.util.HashSet;
import java.util.LinkedHashSet;
import java.util.List;
import java.util.Map;
import java.util.Optional;
import java.util.Set;
import java.util.StringJoiner;
import java.util.UUID;
import java.util.concurrent.ConcurrentHashMap;
import java.util.concurrent.TimeUnit;
import java.util.function.Consumer;

import javax.servlet.RequestDispatcher;
import javax.servlet.ServletContext;
import javax.servlet.ServletException;
import javax.servlet.http.Cookie;
import javax.servlet.http.HttpServletRequest;
import javax.servlet.http.HttpServletRequestWrapper;
import javax.servlet.http.HttpServletResponse;
import javax.ws.rs.Consumes;
import javax.ws.rs.GET;
import javax.ws.rs.POST;
import javax.ws.rs.Path;
import javax.ws.rs.Produces;
import javax.ws.rs.core.Context;
import javax.ws.rs.core.HttpHeaders;
import javax.ws.rs.core.MediaType;
import javax.ws.rs.core.MultivaluedMap;
import javax.ws.rs.core.Response;

import static org.wso2.carbon.identity.application.authentication.endpoint.util.Constants.MANDATORY_CLAIMS;
import static org.wso2.carbon.identity.application.authentication.endpoint.util.Constants.REQUESTED_CLAIMS;
import static org.wso2.carbon.identity.application.authentication.endpoint.util.Constants.USER_CLAIMS_CONSENT_ONLY;
import static org.wso2.carbon.identity.application.authentication.framework.util.FrameworkConstants.REQUEST_PARAM_SP;
import static org.wso2.carbon.identity.oauth.common.OAuthConstants.LogConstants.InputKeys.RESPONSE_TYPE;
import static org.wso2.carbon.identity.oauth.common.OAuthConstants.OAuth20Params.CLIENT_ID;
import static org.wso2.carbon.identity.oauth.common.OAuthConstants.OAuth20Params.REDIRECT_URI;
import static org.wso2.carbon.identity.oauth.endpoint.state.OAuthAuthorizeState.AUTHENTICATION_RESPONSE;
import static org.wso2.carbon.identity.oauth.endpoint.state.OAuthAuthorizeState.INITIAL_REQUEST;
import static org.wso2.carbon.identity.oauth.endpoint.state.OAuthAuthorizeState.PASSTHROUGH_TO_COMMONAUTH;
import static org.wso2.carbon.identity.oauth.endpoint.state.OAuthAuthorizeState.USER_CONSENT_RESPONSE;
import static org.wso2.carbon.identity.oauth.endpoint.util.EndpointUtil.getErrorPageURL;
import static org.wso2.carbon.identity.oauth.endpoint.util.EndpointUtil.getLoginPageURL;
import static org.wso2.carbon.identity.oauth.endpoint.util.EndpointUtil.getOAuth2Service;
import static org.wso2.carbon.identity.oauth.endpoint.util.EndpointUtil.getOAuthAuthzRequest;
import static org.wso2.carbon.identity.oauth.endpoint.util.EndpointUtil.getOAuthServerConfiguration;
import static org.wso2.carbon.identity.oauth.endpoint.util.EndpointUtil.getSSOConsentService;
import static org.wso2.carbon.identity.oauth.endpoint.util.EndpointUtil.retrieveStateForErrorURL;
import static org.wso2.carbon.identity.oauth.endpoint.util.EndpointUtil.validateParams;
import static org.wso2.carbon.identity.oauth2.util.OAuth2Util.ACCESS_TOKEN_JS_OBJECT;
import static org.wso2.carbon.identity.oauth2.util.OAuth2Util.DYNAMIC_TOKEN_DATA_FUNCTION;
import static org.wso2.carbon.identity.openidconnect.model.Constants.AUTH_TIME;
import static org.wso2.carbon.identity.openidconnect.model.Constants.DISPLAY;
import static org.wso2.carbon.identity.openidconnect.model.Constants.ID_TOKEN_HINT;
import static org.wso2.carbon.identity.openidconnect.model.Constants.LOGIN_HINT;
import static org.wso2.carbon.identity.openidconnect.model.Constants.MAX_AGE;
import static org.wso2.carbon.identity.openidconnect.model.Constants.NONCE;
import static org.wso2.carbon.identity.openidconnect.model.Constants.PROMPT;
import static org.wso2.carbon.identity.openidconnect.model.Constants.SCOPE;
import static org.wso2.carbon.identity.openidconnect.model.Constants.STATE;

/**
 * Rest implementation of OAuth2 authorize endpoint.
 */
@Path("/authorize")
public class OAuth2AuthzEndpoint {

    private static final Log log = LogFactory.getLog(OAuth2AuthzEndpoint.class);
    private static final String APPROVE = "approve";
    private static final String CONSENT = "consent";
    private static final String AUTHENTICATED_ID_PS = "AuthenticatedIdPs";
    private static final String BEARER = "Bearer";
    private static final String ACR_VALUES = "acr_values";
    private static final String CLAIMS = "claims";
    public static final String COMMA_SEPARATOR = ",";
    public static final String SPACE_SEPARATOR = " ";
    private static final String RESPONSE_MODE_FORM_POST = "form_post";
    private boolean isCacheAvailable = false;
    private static final String RESPONSE_MODE = "response_mode";
    private static final String REQUEST = "request";
    private static final String REQUEST_URI = "request_uri";
    private static final String CODE_CHALLENGE = "code_challenge";
    private static final String CODE_CHALLENGE_METHOD = "code_challenge_method";

    private static final String formPostRedirectPage = getFormPostRedirectPage();
    private static final String DISPLAY_NAME = "DisplayName";
    private static final String ID_TOKEN = "id_token";
    private static final String ACCESS_CODE = "code";
    private static final String DEFAULT_ERROR_DESCRIPTION = "User denied the consent";
    private static final String DEFAULT_ERROR_MSG_FOR_FAILURE = "Authentication required";
    private static final String COMMONAUTH_COOKIE = "commonAuthId";
    private static final String SET_COOKIE_HEADER = "Set-Cookie";
    private static final String REGEX_PATTERN = "regexp";
    private static final String OIDC_SESSION_ID = "OIDC_SESSION_ID";

    private static final String PARAMETERS = "params";
    private static final String FORM_POST_REDIRECT_URI = "redirectURI";
    private static final String SERVICE_PROVIDER = "serviceProvider";
    private static final String TENANT_DOMAIN = "tenantDomain";
    private static final String USER_TENANT_DOMAIN = "userTenantDomain";
    private static final String AUTHENTICATION_ENDPOINT = "/authenticationendpoint";
    private static final String OAUTH_RESPONSE_JSP_PAGE = "/oauth_response.jsp";

    private static final String OIDC_DIALECT = "http://wso2.org/oidc/claim";

    private static OpenIDConnectClaimFilterImpl openIDConnectClaimFilter;

    private static ScopeMetadataService scopeMetadataService;

    private static DeviceAuthService deviceAuthService;
    private static final String AUTH_SERVICE_RESPONSE = "authServiceResponse";
    private static final String IS_API_BASED_AUTH_HANDLED = "isApiBasedAuthHandled";
    private static final ApiAuthnHandler API_AUTHN_HANDLER = new ApiAuthnHandler();

    public static OpenIDConnectClaimFilterImpl getOpenIDConnectClaimFilter() {

        return openIDConnectClaimFilter;
    }

    public static void setOpenIDConnectClaimFilter(OpenIDConnectClaimFilterImpl openIDConnectClaimFilter) {

        OAuth2AuthzEndpoint.openIDConnectClaimFilter = openIDConnectClaimFilter;
    }

    public static ScopeMetadataService getScopeMetadataService() {

        return scopeMetadataService;
    }

    public static void setScopeMetadataService(ScopeMetadataService scopeMetadataService) {

        OAuth2AuthzEndpoint.scopeMetadataService = scopeMetadataService;
    }

    private static Class<? extends OAuthAuthzRequest> oAuthAuthzRequestClass;

    @GET
    @Path("/")
    @Consumes("application/x-www-form-urlencoded")
    @Produces({"text/html", "application/json"})
    public Response authorize(@Context HttpServletRequest request, @Context HttpServletResponse response)
            throws URISyntaxException, InvalidRequestParentException {

        OAuthMessage oAuthMessage;

        // TODO: 2021-01-22 Check for the flag in request.
        setCommonAuthIdToRequest(request, response);

        // Using a separate try-catch block as this next try block has operations in the final block.
        try {
            request = RequestUtil.buildRequest(request);
            oAuthMessage = buildOAuthMessage(request, response);

        } catch (InvalidRequestParentException e) {
            EndpointUtil.triggerOnAuthzRequestException(e, request);
            throw e;
        } catch (IdentityException e) {
            EndpointUtil.triggerOnAuthzRequestException(e, request);
            return handleIdentityException(request, e);
        }

        try {
            // Start tenant domain flow if the tenant configuration is not enabled.
            if (!IdentityTenantUtil.isTenantedSessionsEnabled()) {
                String tenantDomain = null;
                if (StringUtils.isNotEmpty(oAuthMessage.getClientId())) {
                    tenantDomain = EndpointUtil.getSPTenantDomainFromClientId(oAuthMessage.getClientId());
                } else if (oAuthMessage.getSessionDataCacheEntry() != null) {
                    OAuth2Parameters oauth2Params = getOauth2Params(oAuthMessage);
                    tenantDomain = oauth2Params.getTenantDomain();
                }
                FrameworkUtils.startTenantFlow(tenantDomain);
            }

            Response oauthResponse;
            if (isPassthroughToFramework(oAuthMessage)) {
                oauthResponse = handleAuthFlowThroughFramework(oAuthMessage);
            } else if (isInitialRequestFromClient(oAuthMessage)) {
                oauthResponse = handleInitialAuthorizationRequest(oAuthMessage);
            } else if (isAuthenticationResponseFromFramework(oAuthMessage)) {
                oauthResponse = handleAuthenticationResponse(oAuthMessage);
            } else if (isConsentResponseFromUser(oAuthMessage)) {
                oauthResponse = handleResponseFromConsent(oAuthMessage);
            } else {
                oauthResponse = handleInvalidRequest(oAuthMessage);
            }

            if (isApiBasedAuthenticationFlow(oAuthMessage)) {
                oauthResponse = handleApiBasedAuthenticationResponse(oAuthMessage, oauthResponse);
            }

            return oauthResponse;
        } catch (OAuthProblemException e) {
            EndpointUtil.triggerOnAuthzRequestException(e, request);
            return handleOAuthProblemException(oAuthMessage, e);
        } catch (OAuthSystemException e) {
            EndpointUtil.triggerOnAuthzRequestException(e, request);
            return handleOAuthSystemException(oAuthMessage, e);
        } finally {
            handleCachePersistence(oAuthMessage);
            if (!IdentityTenantUtil.isTenantedSessionsEnabled()) {
                FrameworkUtils.endTenantFlow();
            }
        }
    }



    private void setCommonAuthIdToRequest(HttpServletRequest request, HttpServletResponse response) {

        // Issue https://github.com/wso2/product-is/issues/11065 needs to addressed.
        response.getHeaders(SET_COOKIE_HEADER).stream()
                .filter(value -> value.contains(COMMONAUTH_COOKIE))
                // TODO: 2021-01-22 Refactor this logic - Check kernel Cookie.
                .map(cookieValue -> cookieValue.split(COMMONAUTH_COOKIE + "=")[1])
                .map(cookieValue -> cookieValue.split(";")[0])
                .findAny().ifPresent(s -> request.setAttribute(COMMONAUTH_COOKIE, s));
    }

    @POST
    @Path("/")
    @Consumes("application/x-www-form-urlencoded")
    @Produces({"text/html", "application/json"})
    public Response authorizePost(@Context HttpServletRequest request, @Context HttpServletResponse response,
                                  MultivaluedMap paramMap)
            throws URISyntaxException, InvalidRequestParentException {

        // Validate repeated parameters
        if (!validateParams(request, paramMap)) {
            return Response.status(HttpServletResponse.SC_BAD_REQUEST).location(new URI(getErrorPageURL(request,
                    OAuth2ErrorCodes.INVALID_REQUEST, OAuth2ErrorCodes.OAuth2SubErrorCodes
                            .INVALID_AUTHORIZATION_REQUEST, "Invalid authorization request with repeated parameters",
                    null)))
                    .build();
        }
        HttpServletRequestWrapper httpRequest = new OAuthRequestWrapper(request, paramMap);
        return authorize(httpRequest, response);
    }

    private Response handleInvalidRequest(OAuthMessage oAuthMessage) throws URISyntaxException {

        if (log.isDebugEnabled()) {
            log.debug("Invalid authorization request");
        }

        OAuth2Parameters oAuth2Parameters = getOAuth2ParamsFromOAuthMessage(oAuthMessage);
        return Response.status(HttpServletResponse.SC_FOUND).location(new URI(getErrorPageURL
                (oAuthMessage.getRequest(), OAuth2ErrorCodes.INVALID_REQUEST, OAuth2ErrorCodes.OAuth2SubErrorCodes
                        .INVALID_AUTHORIZATION_REQUEST, "Invalid authorization request", null,
                oAuth2Parameters))).build();
    }

    private void handleCachePersistence(OAuthMessage oAuthMessage) {

        AuthorizationGrantCacheEntry entry = oAuthMessage.getAuthorizationGrantCacheEntry();
        if (entry != null) {
            AuthorizationGrantCache.getInstance().addToCacheByCode(
                    new AuthorizationGrantCacheKey(entry.getAuthorizationCode()), entry);
        }
    }

    private boolean isConsentResponseFromUser(OAuthMessage oAuthMessage) {

        return USER_CONSENT_RESPONSE.equals(oAuthMessage.getRequestType());
    }

    private boolean isAuthenticationResponseFromFramework(OAuthMessage oAuthMessage) {

        return AUTHENTICATION_RESPONSE.equals(oAuthMessage.getRequestType());
    }

    private boolean isInitialRequestFromClient(OAuthMessage oAuthMessage) {

        return INITIAL_REQUEST.equals(oAuthMessage.getRequestType());
    }

    private boolean isPassthroughToFramework(OAuthMessage oAuthMessage) {

        return PASSTHROUGH_TO_COMMONAUTH.equals(oAuthMessage.getRequestType());
    }

    private OAuthMessage buildOAuthMessage(HttpServletRequest request, HttpServletResponse response)
            throws InvalidRequestParentException {

        return new OAuthMessage.OAuthMessageBuilder()
                .setRequest(request)
                .setResponse(response)
                .build();
    }

    private Response handleOAuthSystemException(OAuthMessage oAuthMessage, OAuthSystemException e)
            throws URISyntaxException {

        OAuth2Parameters params = null;
        if (oAuthMessage.getSessionDataCacheEntry() != null) {
            params = oAuthMessage.getSessionDataCacheEntry().getoAuth2Parameters();
        }
        if (log.isDebugEnabled()) {
            log.debug("Server error occurred while performing authorization", e);
        }
        OAuthProblemException ex = OAuthProblemException.error(OAuth2ErrorCodes.SERVER_ERROR,
                "Server error occurred while performing authorization");
        return Response.status(HttpServletResponse.SC_FOUND).location(new URI(
                EndpointUtil.getErrorRedirectURL(oAuthMessage.getRequest(), ex, params))).build();
    }

    private Response handleIdentityException(HttpServletRequest request, IdentityException e)
            throws URISyntaxException {

        if (OAuth2ErrorCodes.SERVER_ERROR.equals(e.getErrorCode())) {
            if (log.isDebugEnabled()) {
                log.debug("Server error occurred while performing authorization", e);
            }
            OAuthProblemException ex = OAuthProblemException.error(OAuth2ErrorCodes.SERVER_ERROR,
                    "Server error occurred while performing authorization");
            return Response.status(HttpServletResponse.SC_FOUND).location(new URI(
                    EndpointUtil.getErrorRedirectURL(request, ex, null))).build();
        }
        return Response.status(HttpServletResponse.SC_FOUND).location(new URI(EndpointUtil.getErrorPageURL(request,
                e.getErrorCode(), OAuth2ErrorCodes.OAuth2SubErrorCodes.INVALID_AUTHORIZATION_REQUEST,
                e.getMessage(), null))).build();
    }

    private Response handleOAuthProblemException(OAuthMessage oAuthMessage, OAuthProblemException e) throws
            URISyntaxException {

        if (log.isDebugEnabled()) {
            log.debug(e.getError(), e);
        }

        OAuth2Parameters oAuth2Parameters = getOAuth2ParamsFromOAuthMessage(oAuthMessage);

        if (StringUtils.equals(oAuthMessage.getRequest().getParameter(RESPONSE_MODE), RESPONSE_MODE_FORM_POST)) {
            e.state(retrieveStateForErrorURL(oAuthMessage.getRequest(), oAuth2Parameters));
            if (OAuthServerConfiguration.getInstance().isOAuthResponseJspPageAvailable()) {
                String params = buildErrorParams(e);
                String redirectURI = oAuthMessage.getRequest().getParameter(REDIRECT_URI);
                return forwardToOauthResponseJSP(oAuthMessage, params, redirectURI);
            } else {
                return Response.ok(createErrorFormPage(oAuthMessage.getRequest().getParameter(REDIRECT_URI), e))
                        .build();
            }
        }

        String errorCode = StringUtils.isNotBlank(e.getError()) ? e.getError() : OAuth2ErrorCodes.INVALID_REQUEST;
        String errorDescription = StringUtils.isNotBlank(e.getDescription()) ? e.getDescription() : e.getMessage();
        String state = e.getState();

        if (StringUtils.isBlank(oAuth2Parameters.getState()) && StringUtils.isNotBlank(state)) {
            oAuth2Parameters.setState(state);
        }
        String errorPageURL = getErrorPageURL(oAuthMessage.getRequest(), errorCode,
                OAuth2ErrorCodes.OAuth2SubErrorCodes.UNEXPECTED_SERVER_ERROR, errorDescription, null,
                oAuth2Parameters);
        if (OAuthServerConfiguration.getInstance().isRedirectToRequestedRedirectUriEnabled()) {
            return Response.status(HttpServletResponse.SC_FOUND).location(new URI(errorPageURL)).build();

        } else {
            String redirectURI = oAuthMessage.getRequest().getParameter(REDIRECT_URI);

            if (redirectURI != null) {
                try {
                    errorPageURL = errorPageURL + "&" + REDIRECT_URI + "=" + URLEncoder
                            .encode(redirectURI, StandardCharsets.UTF_8.name());
                } catch (UnsupportedEncodingException e1) {
                    if (log.isDebugEnabled()) {
                        log.debug("Error while encoding the error page url", e);
                    }
                }
            }
            return Response.status(HttpServletResponse.SC_FOUND).location(new URI(errorPageURL))
                    .header(HttpHeaders.CONTENT_TYPE, MediaType.APPLICATION_FORM_URLENCODED_TYPE).build();
        }
    }

    private static String getFormPostRedirectPage() {

        java.nio.file.Path path = Paths.get(CarbonUtils.getCarbonHome(), "repository", "resources",
                "identity", "pages", "oauth_response.html");
        if (Files.exists(path)) {
            try {
                return new String(Files.readAllBytes(path), StandardCharsets.UTF_8);
            } catch (IOException e) {
                if (log.isDebugEnabled()) {
                    log.debug("Failed to find OAuth From post response page in : " + path);
                }
            }
        }
        return null;
    }

    /**
     * This method creates and returns AuthorizationResponseDTO instance.
     * @param oauth2Params Oauth2 params
     * @return AuthorizationResponseDTO DTO
     */
    private AuthorizationResponseDTO getAuthResponseDTO(OAuth2Parameters oauth2Params) {

        AuthorizationResponseDTO authorizationResponseDTO = new AuthorizationResponseDTO();

        authorizationResponseDTO.setClientId(oauth2Params.getClientId());
        authorizationResponseDTO.setSigningTenantDomain(oauth2Params.getTenantDomain());
        authorizationResponseDTO.setRedirectUrl(oauth2Params.getRedirectURI());
        authorizationResponseDTO.setState(oauth2Params.getState());
        authorizationResponseDTO.setResponseMode(oauth2Params.getResponseMode());
        authorizationResponseDTO.setResponseType(oauth2Params.getResponseType());
        authorizationResponseDTO.getSuccessResponseDTO().setScope(oauth2Params.getScopes());

        return authorizationResponseDTO;
    }

    /**
     * This returns the ResponseModeProvider that can handle a given authorize response.
     * @param authorizationResponseDTO AuthorizationResponseDTO instance
     * @return ResponseModeProvider
     */
    private ResponseModeProvider getResponseModeProvider(AuthorizationResponseDTO authorizationResponseDTO)
            throws OAuthProblemException {

        validateResponseModeWithResponseType(authorizationResponseDTO);
        Map<String, ResponseModeProvider> responseModeProviders =
                OAuth2ServiceComponentHolder.getResponseModeProviders();
        for (Map.Entry<String, ResponseModeProvider> entry : responseModeProviders.entrySet()) {
            ResponseModeProvider responseModeProvider = entry.getValue();
            if (responseModeProvider.canHandle(authorizationResponseDTO)) {
                return responseModeProvider;
            }
        }
        return OAuth2ServiceComponentHolder.getResponseModeProvider(OAuthConstants.ResponseModes.DEFAULT);
    }

    private void validateResponseModeWithResponseType(AuthorizationResponseDTO authorizationResponseDTO)
            throws OAuthProblemException {

        String responseType = authorizationResponseDTO.getResponseType();
        String responseMode = authorizationResponseDTO.getResponseMode();

        // Response mode query.jwt should not be used in conjunction with the response types token and/or id_token.
        if (hasIDTokenOrTokenInResponseType(responseType) &&
                OAuthConstants.ResponseModes.QUERY_JWT.equals(responseMode)) {

            throw OAuthProblemException.error(OAuth2ErrorCodes.INVALID_REQUEST,
                    OAuthConstants.OAuthError.AuthorizationResponsei18nKey.INVALID_RESPONSE_TYPE_FOR_QUERY_JWT);
        }
    }

    /**
     * This returns the QueryResponseModeProvider.
     * @return ResponseModeProvider: QueryResponseModeProvider
     */
    private ResponseModeProvider getQueryResponseModeProvider() {

        return OAuth2ServiceComponentHolder.getResponseModeProvider(OAuthConstants.ResponseModes.QUERY);
    }

    /**
     * Method to check a successful form_post flow
     * @param oAuthMessage OAuthMessage instance
     * @param authorizationResponseDTO AuthorizationResponseDTO instance
     * @return true if response mode is form_post without errors
     */
    private boolean isFormPostWithoutErrors (OAuthMessage oAuthMessage, AuthorizationResponseDTO
            authorizationResponseDTO) {

        return isFormPostResponseMode(oAuthMessage, authorizationResponseDTO.getRedirectUrl()) ||
                (!authorizationResponseDTO.isError() && isFormPostResponseMode(oAuthMessage,
                        authorizationResponseDTO.getSuccessResponseDTO().getFormPostBody()));
    }

    /**
     * Method to check form_post flow with error
     * @param authorizationResponseDTO AuthorizationResponseDTO instance
     * @param responseModeProvider ResponseModeProvider instance
     * @return true if response mode is form_post with errors
     */
    private boolean isFormPostWithErrors(AuthorizationResponseDTO authorizationResponseDTO,
                                         ResponseModeProvider responseModeProvider) {
        return authorizationResponseDTO.isError() &&
                (ResponseModeProvider.AuthResponseType.POST_RESPONSE.equals
                        (responseModeProvider.getAuthResponseType()))
                && !isJSON(authorizationResponseDTO.getRedirectUrl());
    }

    private Response handleResponseFromConsent(OAuthMessage oAuthMessage) throws OAuthSystemException,
            URISyntaxException, ConsentHandlingFailedException, OAuthProblemException {

        if (LoggerUtils.isDiagnosticLogsEnabled()) {
            DiagnosticLog.DiagnosticLogBuilder diagnosticLogBuilder = new DiagnosticLog.DiagnosticLogBuilder(
                    OAuthConstants.LogConstants.OAUTH_INBOUND_SERVICE,
                    OAuthConstants.LogConstants.ActionIDs.RECEIVE_CONSENT_RESPONSE);
            if (oAuthMessage.getRequest() != null && MapUtils.isNotEmpty(oAuthMessage.getRequest().getParameterMap())) {
                oAuthMessage.getRequest().getParameterMap().forEach((key, value) -> {
                    if (ArrayUtils.isNotEmpty(value)) {
                        diagnosticLogBuilder.inputParam(key, Arrays.asList(value));
                    }
                });
            }
            diagnosticLogBuilder.resultMessage("Successfully received consent response.")
                    .resultStatus(DiagnosticLog.ResultStatus.SUCCESS)
                    .logDetailLevel(DiagnosticLog.LogDetailLevel.INTERNAL_SYSTEM);
            LoggerUtils.triggerDiagnosticLogEvent(diagnosticLogBuilder);
        }

        updateAuthTimeInSessionDataCacheEntry(oAuthMessage);
        addSessionDataKeyToSessionDataCacheEntry(oAuthMessage);

        String consent = getConsentFromRequest(oAuthMessage);

        OAuth2Parameters oauth2Params = getOauth2Params(oAuthMessage);
        AuthorizationResponseDTO authorizationResponseDTO = getAuthResponseDTO(oauth2Params);
        ResponseModeProvider responseModeProvider = getResponseModeProvider(authorizationResponseDTO);
        authorizationResponseDTO.setFormPostRedirectPage(formPostRedirectPage);

        if (consent != null) {
            if (OAuthConstants.Consent.DENY.equals(consent)) {
                handleDeniedConsent(oAuthMessage, authorizationResponseDTO, responseModeProvider);
                if (ResponseModeProvider.AuthResponseType.REDIRECTION.equals
                        (responseModeProvider.getAuthResponseType())) {
                    return Response.status(authorizationResponseDTO.getResponseCode())
                            .location(new URI(responseModeProvider.getAuthResponseRedirectUrl
                                    (authorizationResponseDTO))).build();
                } else {
                    return Response.ok(responseModeProvider.getAuthResponseBuilderEntity(authorizationResponseDTO))
                            .build();
                }
            }

            /*
                Get the user consented claims from the consent response and create a consent receipt.
            */
            handlePostConsent(oAuthMessage);

            OIDCSessionState sessionState = new OIDCSessionState();

            /*
                Update authorization DTO and setFormPostBody in authorization DTO if form post.
             */
            handleUserConsent(oAuthMessage, consent, sessionState, oauth2Params, authorizationResponseDTO);

            if (isFormPostWithoutErrors(oAuthMessage, authorizationResponseDTO)) {
                handleFormPostResponseMode(oAuthMessage, sessionState, authorizationResponseDTO, null);
                if (authorizationResponseDTO.getIsForwardToOAuthResponseJSP()) {
                    return Response.ok().build();
                }
                return Response.ok(responseModeProvider.getAuthResponseBuilderEntity(authorizationResponseDTO)).build();

            } else {
                if (isFormPostWithErrors(authorizationResponseDTO, responseModeProvider)) {

                    /* Error message is added as query parameters to the redirect URL if response mode is form post
                     * or form post jwt but redirect url is not a json object.
                     */
                    return Response.status(authorizationResponseDTO.getResponseCode())
                            .location(new URI((getQueryResponseModeProvider())
                                    .getAuthResponseRedirectUrl(authorizationResponseDTO))).build();
                }
                // Update authorization DTO.
                manageOIDCSessionState(oAuthMessage, sessionState, authorizationResponseDTO);
            }
        } else {
            // Empty consent error message is added as query parameters to the redirect URL.
            responseModeProvider = getQueryResponseModeProvider();
            handleEmptyConsent(authorizationResponseDTO);
        }
        return Response.status(authorizationResponseDTO.getResponseCode())
                .location(new URI(responseModeProvider.getAuthResponseRedirectUrl(authorizationResponseDTO))).build();
    }

    private boolean isConsentHandlingFromFrameworkSkipped(OAuth2Parameters oAuth2Parameters)
            throws OAuthSystemException {

        ServiceProvider sp = getServiceProvider(oAuth2Parameters.getClientId());
        boolean consentMgtDisabled = isConsentMgtDisabled(sp);
        if (consentMgtDisabled) {
            if (log.isDebugEnabled()) {
                String clientId = oAuth2Parameters.getClientId();
                String spTenantDomain = oAuth2Parameters.getTenantDomain();
                log.debug("Consent Management disabled for client_id: " + clientId + " of tenantDomain: "
                        + spTenantDomain + ". Therefore skipping consent handling for user.");
            }
        }

        return isNotOIDCRequest(oAuth2Parameters) || consentMgtDisabled;
    }

    private boolean isNotOIDCRequest(OAuth2Parameters oAuth2Parameters) {

        return !OAuth2Util.isOIDCAuthzRequest(oAuth2Parameters.getScopes());
    }

    private boolean isConsentMgtDisabled(ServiceProvider sp) {

        return !getSSOConsentService().isSSOConsentManagementEnabled(sp);
    }

    private void handlePostConsent(OAuthMessage oAuthMessage) throws ConsentHandlingFailedException {

        OAuth2Parameters oauth2Params = getOauth2Params(oAuthMessage);
        String tenantDomain = EndpointUtil.getSPTenantDomainFromClientId(oauth2Params.getClientId());
        setSPAttributeToRequest(oAuthMessage.getRequest(), oauth2Params.getApplicationName(), tenantDomain);
        String spTenantDomain = oauth2Params.getTenantDomain();
        AuthenticatedUser loggedInUser = getLoggedInUser(oAuthMessage);
        String clientId = oauth2Params.getClientId();
        ServiceProvider serviceProvider;

        if (log.isDebugEnabled()) {
            log.debug("Initiating post user consent handling for user: " + loggedInUser.toFullQualifiedUsername()
                    + " for client_id: " + clientId + " of tenantDomain: " + spTenantDomain);
        }
        try {
            if (isConsentHandlingFromFrameworkSkipped(oauth2Params)) {
                if (log.isDebugEnabled()) {
                    log.debug(
                            "Consent handling from framework skipped for client_id: " + clientId + " of tenantDomain: "
                                    + spTenantDomain + " for user: " + loggedInUser.toFullQualifiedUsername() + ". " +
                                    "Therefore handling post consent is not applicable.");
                }
                if (LoggerUtils.isDiagnosticLogsEnabled()) {
                    LoggerUtils.triggerDiagnosticLogEvent(new DiagnosticLog.DiagnosticLogBuilder(
                            OAuthConstants.LogConstants.OAUTH_INBOUND_SERVICE, "handle-consent")
                            .inputParam(LogConstants.InputKeys.CLIENT_ID, clientId)
                            .configParam("skip consent", "true")
                            .resultMessage("Consent is disabled for the OAuth client.")
                            .resultStatus(DiagnosticLog.ResultStatus.SUCCESS)
                            .logDetailLevel(DiagnosticLog.LogDetailLevel.APPLICATION));
                }
                return;
            }

            List<Integer> approvedClaimIds = getUserConsentClaimIds(oAuthMessage);
            serviceProvider = getServiceProvider(clientId);
            /*
                With the current implementation of the SSOConsentService we need to send back the original
                ConsentClaimsData object we got during pre consent stage. Currently we are repeating the API call
                during post consent handling to get the original ConsentClaimsData object (Assuming there is no
                change in SP during pre-consent and post-consent).

                The API on the SSO Consent Service will be improved to avoid having to send the original
                ConsentClaimsData object.
             */
            ConsentClaimsData value = getConsentRequiredClaims(loggedInUser, serviceProvider, oauth2Params);
            /*
                It is needed to pitch the consent required claims with the OIDC claims. otherwise the consent of the
                the claims which are not in the OIDC claims will be saved as consent denied.
            */
            if (value != null) {
                // Remove the claims which dont have values given by the user.
                value.setRequestedClaims(removeConsentRequestedNullUserAttributes(value.getRequestedClaims(),
                        loggedInUser.getUserAttributes(), spTenantDomain));
                List<ClaimMetaData> requestedOidcClaimsList =
                        getRequestedOidcClaimsList(value, oauth2Params, spTenantDomain);
                value.setRequestedClaims(requestedOidcClaimsList);
            }

            // Call framework and create the consent receipt.
            if (log.isDebugEnabled()) {
                log.debug("Creating user consent receipt for user: " + loggedInUser.toFullQualifiedUsername() +
                        " for client_id: " + clientId + " of tenantDomain: " + spTenantDomain);
            }

            Map<String, Object> params;
            DiagnosticLog.DiagnosticLogBuilder diagnosticLogBuilder = null;
            if (LoggerUtils.isDiagnosticLogsEnabled()) {
                diagnosticLogBuilder = new DiagnosticLog.DiagnosticLogBuilder(
                        OAuthConstants.LogConstants.OAUTH_INBOUND_SERVICE,
                        OAuthConstants.LogConstants.ActionIDs.HAND_OVER_TO_CONSENT_SERVICE)
                        .inputParam(LogConstants.InputKeys.CLIENT_ID, clientId)
                        .inputParam(OAuthConstants.LogConstants.InputKeys.PROMPT, oauth2Params.getPrompt())
                        .logDetailLevel(DiagnosticLog.LogDetailLevel.APPLICATION)
                        .resultStatus(DiagnosticLog.ResultStatus.SUCCESS);
            }
            if (hasPromptContainsConsent(oauth2Params)) {
                if (diagnosticLogBuilder != null) {
                    // diagnosticLogBuilder will be null if diagnostic logs are disabled.
                    diagnosticLogBuilder.resultMessage("Prompt for consent is enabled. Overriding the existing " +
                            "consent and handing over to consent service.");
                    LoggerUtils.triggerDiagnosticLogEvent(diagnosticLogBuilder);
                }
                getSSOConsentService().processConsent(approvedClaimIds, serviceProvider,
                        loggedInUser, value, true);
            } else {
                if (LoggerUtils.isDiagnosticLogsEnabled()) {
                    if (diagnosticLogBuilder != null) {
                        // diagnosticLogBuilder will be null if diagnostic logs are disabled.
                        diagnosticLogBuilder.resultMessage("Prompt for consent is not enabled. Handing over to " +
                                "consent service.");
                        LoggerUtils.triggerDiagnosticLogEvent(diagnosticLogBuilder);
                    }
                }
                getSSOConsentService().processConsent(approvedClaimIds, serviceProvider,
                        loggedInUser, value, false);
            }

        } catch (OAuthSystemException | SSOConsentServiceException e) {
            if (LoggerUtils.isDiagnosticLogsEnabled()) {
                LoggerUtils.triggerDiagnosticLogEvent(new DiagnosticLog.DiagnosticLogBuilder(
                        OAuthConstants.LogConstants.OAUTH_INBOUND_SERVICE,
                        OAuthConstants.LogConstants.ActionIDs.PROCESS_CONSENT)
                        .resultMessage("System error occurred.")
                        .resultStatus(DiagnosticLog.ResultStatus.FAILED)
                        .logDetailLevel(DiagnosticLog.LogDetailLevel.APPLICATION));
            }
            String msg = "Error while processing consent of user: " + loggedInUser.toFullQualifiedUsername() + " for " +
                    "client_id: " + clientId + " of tenantDomain: " + spTenantDomain;
            throw new ConsentHandlingFailedException(msg, e);
        } catch (ClaimMetadataException e) {
            if (LoggerUtils.isDiagnosticLogsEnabled()) {
                LoggerUtils.triggerDiagnosticLogEvent(new DiagnosticLog.DiagnosticLogBuilder(
                        OAuthConstants.LogConstants.OAUTH_INBOUND_SERVICE,
                        OAuthConstants.LogConstants.ActionIDs.PROCESS_CONSENT)
                        .resultMessage(String.format("Error occurred while getting claim mappings for %s.",
                                OIDC_DIALECT))
                        .resultStatus(DiagnosticLog.ResultStatus.FAILED)
                        .logDetailLevel(DiagnosticLog.LogDetailLevel.APPLICATION));
            }
            throw new ConsentHandlingFailedException("Error while getting claim mappings for " + OIDC_DIALECT, e);
        } catch (RequestObjectException e) {
            if (LoggerUtils.isDiagnosticLogsEnabled()) {

                LoggerUtils.triggerDiagnosticLogEvent(new DiagnosticLog.DiagnosticLogBuilder(
                        OAuthConstants.LogConstants.OAUTH_INBOUND_SERVICE,
                        OAuthConstants.LogConstants.ActionIDs.PROCESS_CONSENT)
                        .resultMessage(String.format("Error occurred while getting essential claims " +
                                                "for the session data key : %s.", oauth2Params.getSessionDataKey()))
                        .resultStatus(DiagnosticLog.ResultStatus.FAILED)
                        .logDetailLevel(DiagnosticLog.LogDetailLevel.APPLICATION));
            }
            throw new ConsentHandlingFailedException("Error while getting essential claims for the session data key " +
                    ": " + oauth2Params.getSessionDataKey(), e);
        }

    }

    private ConsentClaimsData getConsentRequiredClaims(AuthenticatedUser user, ServiceProvider serviceProvider,
                                                       OAuth2Parameters oAuth2Parameters)
            throws SSOConsentServiceException {

        List<String> claimsListOfScopes =
                openIDConnectClaimFilter.getClaimsFilteredByOIDCScopes(oAuth2Parameters.getScopes(),
                        oAuth2Parameters.getTenantDomain());
        if (hasPromptContainsConsent(oAuth2Parameters)) {
            // Ignore all previous consents and get consent required claims
            return getSSOConsentService().getConsentRequiredClaimsWithoutExistingConsents(serviceProvider, user,
                    claimsListOfScopes);
        } else {
            return getSSOConsentService().getConsentRequiredClaimsWithExistingConsents(serviceProvider, user,
                    claimsListOfScopes);
        }
    }

    private List<Integer> getUserConsentClaimIds(OAuthMessage oAuthMessage) {

        List<Integer> approvedClaims = new ArrayList<>();
        String consentClaimsPrefix = "consent_";

        Enumeration<String> parameterNames = oAuthMessage.getRequest().getParameterNames();
        while (parameterNames.hasMoreElements()) {
            String parameterName = parameterNames.nextElement();
            if (parameterName.startsWith(consentClaimsPrefix)) {
                try {
                    approvedClaims.add(Integer.parseInt(parameterName.substring(consentClaimsPrefix.length())));
                } catch (NumberFormatException ex) {
                    // Ignore and continue.
                }
            }
        }
        return approvedClaims;
    }

    private void addSessionDataKeyToSessionDataCacheEntry(OAuthMessage oAuthMessage) {

        String commonAuthIdCookieValue = getCommonAuthCookieString(oAuthMessage.getRequest());
        if (StringUtils.isNotBlank(commonAuthIdCookieValue)) {
            String sessionContextKey = DigestUtils.sha256Hex(commonAuthIdCookieValue);
            oAuthMessage.getSessionDataCacheEntry().getParamMap().put(FrameworkConstants.SESSION_DATA_KEY, new String[]
                    {sessionContextKey});
        }
    }

    /**
     * Retrieves the value of the commonAuthId cookie either from request cookies if available or
     * from the request attribute when the response header contains commonAuthId value.
     *
     * @param request HttpServletRequest An authorization or authentication request.
     * @return String commonAuthId value. Returns null when cookie value is not found at request
     * cookies or the request attributes.
     */
    private String getCommonAuthCookieString(HttpServletRequest request) {

        Cookie cookie = FrameworkUtils.getAuthCookie(request);
        String commonAuthIdCookieValue = null;

        if (cookie != null) {
            commonAuthIdCookieValue = cookie.getValue();
        } else if (request.getAttribute(COMMONAUTH_COOKIE) != null) {
            commonAuthIdCookieValue = (String) request.getAttribute(COMMONAUTH_COOKIE);
        }
        return commonAuthIdCookieValue;
    }

    private String getConsentFromRequest(OAuthMessage oAuthMessage) {

        return oAuthMessage.getRequest().getParameter(CONSENT);
    }

    private void handleEmptyConsent(AuthorizationResponseDTO authorizationResponseDTO) {

        if (log.isDebugEnabled()) {
            log.debug("Invalid authorization request. \'sessionDataKey\' parameter found but \'consent\' " +
                    "parameter could not be found in request");
        }

        authorizationResponseDTO.setError(HttpServletResponse.SC_FOUND, "Empty consent provided",
                OAuth2ErrorCodes.INVALID_REQUEST);
    }

    private void manageOIDCSessionState(OAuthMessage oAuthMessage, OIDCSessionState sessionState,
                                        AuthorizationResponseDTO authorizationResponseDTO) {

        OAuth2Parameters oauth2Params = getOauth2Params(oAuthMessage);
        boolean isOIDCRequest = OAuth2Util.isOIDCAuthzRequest(oauth2Params.getScopes());
        String sessionStateParam = null;
        if (isOIDCRequest) {
            sessionState.setAddSessionState(true);
            sessionStateParam = manageOIDCSessionState(oAuthMessage, sessionState, oauth2Params,
                    getLoggedInUser(oAuthMessage).getAuthenticatedSubjectIdentifier(),
                    oAuthMessage.getSessionDataCacheEntry(), authorizationResponseDTO);
        }
        authorizationResponseDTO.setSessionState(sessionStateParam);
    }

    private void handleFormPostResponseMode(OAuthMessage oAuthMessage,
                                            OIDCSessionState sessionState,
                                            AuthorizationResponseDTO authorizationResponseDTO,
                                            AuthenticatedUser authenticatedUser) {

        String authenticatedIdPs = oAuthMessage.getSessionDataCacheEntry().getAuthenticatedIdPs();
        OAuth2Parameters oauth2Params = getOauth2Params(oAuthMessage);
        boolean isOIDCRequest = OAuth2Util.isOIDCAuthzRequest(oauth2Params.getScopes());

        String sessionStateValue = null;
        if (isOIDCRequest) {
            sessionState.setAddSessionState(true);
            sessionStateValue = manageOIDCSessionState(oAuthMessage,
                    sessionState, oauth2Params, getLoggedInUser(oAuthMessage).getAuthenticatedSubjectIdentifier(),
                    oAuthMessage.getSessionDataCacheEntry(), authorizationResponseDTO);
            authorizationResponseDTO.setSessionState(sessionStateValue);
        }

        if (OAuthServerConfiguration.getInstance().isOAuthResponseJspPageAvailable()) {
            String params = buildParams(authorizationResponseDTO.getSuccessResponseDTO().getFormPostBody(),
                    authenticatedIdPs, sessionStateValue);
            String redirectURI = oauth2Params.getRedirectURI();
            if (authenticatedUser != null) {
                forwardToOauthResponseJSP(oAuthMessage, params, redirectURI, authorizationResponseDTO,
                        authenticatedUser);
            } else {
                forwardToOauthResponseJSP(oAuthMessage, params, redirectURI);
            }
            authorizationResponseDTO.setIsForwardToOAuthResponseJSP(true);
        } else {
            authorizationResponseDTO.setAuthenticatedIDPs(authenticatedIdPs);
        }
    }

    private Response handleFormPostResponseModeError(OAuthMessage oAuthMessage,
                                                     OAuthProblemException oauthProblemException) {

        OAuth2Parameters oauth2Params = oAuthMessage.getSessionDataCacheEntry().getoAuth2Parameters();
        if (OAuthServerConfiguration.getInstance().isOAuthResponseJspPageAvailable()) {
            String params = buildErrorParams(oauthProblemException);
            String redirectURI = oauth2Params.getRedirectURI();
            return forwardToOauthResponseJSP(oAuthMessage, params, redirectURI);
        } else {
            return Response.ok(createErrorFormPage(oauth2Params.getRedirectURI(), oauthProblemException)).build();
        }
    }

    private void handleDeniedConsent(OAuthMessage oAuthMessage, AuthorizationResponseDTO authorizationResponseDTO,
                                     ResponseModeProvider responseModeProvider) throws OAuthSystemException {

        OAuth2Parameters oauth2Params = getOauth2Params(oAuthMessage);
        OpenIDConnectUserRPStore.getInstance().putUserRPToStore(getLoggedInUser(oAuthMessage),
                getOauth2Params(oAuthMessage).getApplicationName(), false,
                oauth2Params.getClientId());

        OAuthErrorDTO oAuthErrorDTO = EndpointUtil.getOAuth2Service().handleUserConsentDenial(oauth2Params);
        OAuthProblemException consentDenialException = buildConsentDenialException(oAuthErrorDTO);

        if (ResponseModeProvider.AuthResponseType.POST_RESPONSE.equals(responseModeProvider.getAuthResponseType())) {
            Cookie opBrowserStateCookie = OIDCSessionManagementUtil.getOPBrowserStateCookie
                    (oAuthMessage.getRequest());
            String sessionStateParam = OIDCSessionManagementUtil.getSessionStateParam(oauth2Params.getClientId(),
                    oauth2Params.getRedirectURI(), opBrowserStateCookie == null ? null :
                            opBrowserStateCookie.getValue());

            authorizationResponseDTO.setSessionState(sessionStateParam);
        }

        authorizationResponseDTO.setError(HttpServletResponse.SC_FOUND, consentDenialException.getMessage(),
                OAuth2ErrorCodes.ACCESS_DENIED);
        authorizationResponseDTO.setRedirectUrl(oauth2Params.getRedirectURI());

    }

    private OAuthProblemException buildConsentDenialException(OAuthErrorDTO oAuthErrorDTO) {

        String errorDescription = DEFAULT_ERROR_DESCRIPTION;

        // Adding custom error description.
        if (oAuthErrorDTO != null && StringUtils.isNotBlank(oAuthErrorDTO.getErrorDescription())) {
            errorDescription = oAuthErrorDTO.getErrorDescription();
        }

        OAuthProblemException consentDeniedException = OAuthProblemException.error(OAuth2ErrorCodes.ACCESS_DENIED,
                errorDescription);

        // Adding Error URI if exist.
        if (oAuthErrorDTO != null && StringUtils.isNotBlank(oAuthErrorDTO.getErrorURI())) {
            consentDeniedException.uri(oAuthErrorDTO.getErrorURI());
        }
        return consentDeniedException;
    }

    private Response handleAuthenticationResponse(OAuthMessage oAuthMessage)
            throws OAuthSystemException, URISyntaxException, ConsentHandlingFailedException, OAuthProblemException {

        if (LoggerUtils.isDiagnosticLogsEnabled()) {
            DiagnosticLog.DiagnosticLogBuilder diagnosticLogBuilder = new DiagnosticLog.DiagnosticLogBuilder(
                    OAuthConstants.LogConstants.OAUTH_INBOUND_SERVICE,
                    OAuthConstants.LogConstants.ActionIDs.RECEIVE_AUTHENTICATION_RESPONSE);
            if (oAuthMessage.getRequest() != null && MapUtils.isNotEmpty(oAuthMessage.getRequest().getParameterMap())) {
                oAuthMessage.getRequest().getParameterMap().forEach((key, value) -> {
                    if (ArrayUtils.isNotEmpty(value)) {
                        diagnosticLogBuilder.inputParam(key, Arrays.asList(value));
                    }
                });
            }
            diagnosticLogBuilder.resultMessage("Received authentication response from Framework.")
                    .resultStatus(DiagnosticLog.ResultStatus.SUCCESS)
                    .logDetailLevel(DiagnosticLog.LogDetailLevel.INTERNAL_SYSTEM);
            LoggerUtils.triggerDiagnosticLogEvent(diagnosticLogBuilder);
        }

        updateAuthTimeInSessionDataCacheEntry(oAuthMessage);
        addSessionDataKeyToSessionDataCacheEntry(oAuthMessage);

        OAuth2Parameters oauth2Params = getOauth2Params(oAuthMessage);
        String tenantDomain = EndpointUtil.getSPTenantDomainFromClientId(oauth2Params.getClientId());
        setSPAttributeToRequest(oAuthMessage.getRequest(), oauth2Params.getApplicationName(), tenantDomain);
        String sessionDataKeyFromLogin = getSessionDataKeyFromLogin(oAuthMessage);
        AuthenticationResult authnResult = getAuthenticationResult(oAuthMessage, sessionDataKeyFromLogin);
        AuthorizationResponseDTO authorizationResponseDTO = getAuthResponseDTO(oauth2Params);
        ResponseModeProvider responseModeProvider = getResponseModeProvider(authorizationResponseDTO);
        authorizationResponseDTO.setFormPostRedirectPage(formPostRedirectPage);

        if (isAuthnResultFound(authnResult)) {
            removeAuthenticationResult(oAuthMessage, sessionDataKeyFromLogin);

            if (authnResult.isAuthenticated()) {
                String userIdentifier = null;
                if (authnResult.getSubject() != null) {
                    try {
                        userIdentifier = authnResult.getSubject().getUserId();
                    } catch (UserIdNotFoundException e) {
                        if (StringUtils.isNotBlank(authnResult.getSubject().getAuthenticatedSubjectIdentifier())) {
                            userIdentifier = LoggerUtils.isLogMaskingEnable ? LoggerUtils.getMaskedContent(authnResult
                                    .getSubject().getAuthenticatedSubjectIdentifier()) : authnResult.getSubject()
                                    .getAuthenticatedSubjectIdentifier();
                        }
                    }
                }
                if (LoggerUtils.isDiagnosticLogsEnabled()) {
                    DiagnosticLog.DiagnosticLogBuilder diagnosticLogBuilder = new DiagnosticLog.DiagnosticLogBuilder(
                            OAuthConstants.LogConstants.OAUTH_INBOUND_SERVICE,
                            OAuthConstants.LogConstants.ActionIDs.VALIDATE_AUTHENTICATION_RESPONSE);
                    diagnosticLogBuilder.inputParam(LogConstants.InputKeys.APPLICATION_NAME,
                                    oauth2Params.getApplicationName())
                            .inputParam(LogConstants.InputKeys.CLIENT_ID, oAuthMessage.getClientId())
                            .inputParam(LogConstants.InputKeys.TENANT_DOMAIN, tenantDomain)
                            .logDetailLevel(DiagnosticLog.LogDetailLevel.APPLICATION);
                    if (userIdentifier != null) {
                        diagnosticLogBuilder.inputParam(LogConstants.InputKeys.USER_ID, userIdentifier);
                        if (LoggerUtils.isLogMaskingEnable) {
                            diagnosticLogBuilder.inputParam(LogConstants.InputKeys.USER,
                                    LoggerUtils.getMaskedContent(authnResult.getSubject().getUserName()));
                        }
                    }
                    if (oAuthMessage.getAuthorizationGrantCacheEntry() != null) {
                        diagnosticLogBuilder.inputParam("authentication method reference",
                                oAuthMessage.getAuthorizationGrantCacheEntry().getAmrList());
                    }
                    diagnosticLogBuilder.resultStatus(DiagnosticLog.ResultStatus.SUCCESS)
                            .resultMessage("Authentication is successful.");
                    LoggerUtils.triggerDiagnosticLogEvent(diagnosticLogBuilder);
                }
                return handleSuccessfulAuthentication(oAuthMessage, oauth2Params, authnResult,
                        authorizationResponseDTO, responseModeProvider);

            } else {
                if (LoggerUtils.isDiagnosticLogsEnabled()) {
                    LoggerUtils.triggerDiagnosticLogEvent(new DiagnosticLog.DiagnosticLogBuilder(
                            OAuthConstants.LogConstants.OAUTH_INBOUND_SERVICE,
                            OAuthConstants.LogConstants.ActionIDs.VALIDATE_AUTHENTICATION_RESPONSE)
                            .inputParam(LogConstants.InputKeys.CLIENT_ID, oauth2Params.getApplicationName())
                            .resultMessage("Authentication failed.")
                            .resultStatus(DiagnosticLog.ResultStatus.FAILED)
                            .logDetailLevel(DiagnosticLog.LogDetailLevel.APPLICATION));
                }
                return handleFailedAuthentication(oAuthMessage, oauth2Params, authnResult, authorizationResponseDTO);
            }
        } else {
            if (LoggerUtils.isDiagnosticLogsEnabled()) {
                LoggerUtils.triggerDiagnosticLogEvent(new DiagnosticLog.DiagnosticLogBuilder(
                        OAuthConstants.LogConstants.OAUTH_INBOUND_SERVICE,
                        OAuthConstants.LogConstants.ActionIDs.VALIDATE_AUTHENTICATION_RESPONSE)
                        .inputParam(LogConstants.InputKeys.CLIENT_ID, oauth2Params.getApplicationName())
                        .resultMessage("Authentication status is empty")
                        .resultStatus(DiagnosticLog.ResultStatus.FAILED)
                        .logDetailLevel(DiagnosticLog.LogDetailLevel.APPLICATION));
            }
            return handleEmptyAuthenticationResult(oAuthMessage, authorizationResponseDTO);
        }
    }

    private boolean isAuthnResultFound(AuthenticationResult authnResult) {

        return authnResult != null;
    }

    private Response handleSuccessfulAuthentication(OAuthMessage oAuthMessage, OAuth2Parameters oauth2Params,
                                                    AuthenticationResult authenticationResult, AuthorizationResponseDTO
                                                            authorizationResponseDTO, ResponseModeProvider
                                                            responseModeProvider)
            throws OAuthSystemException, URISyntaxException, ConsentHandlingFailedException {

        boolean isOIDCRequest = OAuth2Util.isOIDCAuthzRequest(oauth2Params.getScopes());
        AuthenticatedUser authenticatedUser = authenticationResult.getSubject();

        if (authenticatedUser.getUserAttributes() != null) {
            authenticatedUser.setUserAttributes(new ConcurrentHashMap<>(authenticatedUser.getUserAttributes()));
        }

        addToAuthenticationResultDetailsToOAuthMessage(oAuthMessage, authenticationResult, authenticatedUser);

        OIDCSessionState sessionState = new OIDCSessionState();
        String redirectURL;
        try {
            redirectURL = doUserAuthorization(oAuthMessage, oAuthMessage.getSessionDataKeyFromLogin(), sessionState,
                    authorizationResponseDTO);
        } catch (OAuthProblemException ex) {
            if (isFormPostOrFormPostJWTResponseMode(oauth2Params.getResponseMode())) {
                return handleFailedState(oAuthMessage, oauth2Params, ex, authorizationResponseDTO);
            } else {
                redirectURL = EndpointUtil.getErrorRedirectURL(ex, oauth2Params);
                authorizationResponseDTO.setError(HttpServletResponse.SC_FOUND, ex.getMessage(), ex.getError());
            }
        }

        if (!authorizationResponseDTO.getIsConsentRedirect()) {
            if (isFormPostWithoutErrors(oAuthMessage, authorizationResponseDTO)) {
                handleFormPostResponseMode(oAuthMessage, sessionState, authorizationResponseDTO, authenticatedUser);
                if (authorizationResponseDTO.getIsForwardToOAuthResponseJSP()) {
                    return Response.ok().build();
                }
                return Response.ok(responseModeProvider.getAuthResponseBuilderEntity(authorizationResponseDTO)).build();
            } else {
                if (isFormPostWithErrors(authorizationResponseDTO, responseModeProvider)) {

                    /* Error message is added as query parameters to the redirect URL if response mode is form post
                     * or form post jwt but redirect url is not a json object.
                     */
                    return Response.status(authorizationResponseDTO.getResponseCode())
                            .location(new URI((getQueryResponseModeProvider())
                                    .getAuthResponseRedirectUrl(authorizationResponseDTO))).build();
                }
            }
        }

        if (isOIDCRequest) {
            String sessionStateParam = manageOIDCSessionState(oAuthMessage,
                    sessionState, oauth2Params, authenticatedUser.getAuthenticatedSubjectIdentifier(),
                    oAuthMessage.getSessionDataCacheEntry(), authorizationResponseDTO);
            redirectURL = OIDCSessionManagementUtil.addSessionStateToURL(redirectURL, sessionStateParam,
                    oauth2Params.getResponseType());
            authorizationResponseDTO.setSessionState(sessionStateParam);
        }
        if (authorizationResponseDTO.getIsConsentRedirect()) {
            return Response.status(HttpServletResponse.SC_FOUND).location(new URI(redirectURL)).build();
        }
        return Response.status(HttpServletResponse.SC_FOUND).location(
                new URI(responseModeProvider.getAuthResponseRedirectUrl(authorizationResponseDTO))).build();
    }

    private String getSessionDataKeyFromLogin(OAuthMessage oAuthMessage) {

        return oAuthMessage.getSessionDataKeyFromLogin();
    }

    private Response handleFailedState(OAuthMessage oAuthMessage, OAuth2Parameters oauth2Params,
                                       OAuthProblemException oauthException, AuthorizationResponseDTO
                                               authorizationResponseDTO)
            throws URISyntaxException {

        String redirectURL = EndpointUtil.getErrorRedirectURL(oauthException, oauth2Params);
        authorizationResponseDTO.setError(HttpServletResponse.SC_FOUND, oauthException.getMessage(),
                oauthException.getError());
        if (isFormPostOrFormPostJWTResponseMode(oauth2Params.getResponseMode())) {
            authorizationResponseDTO.setState(oauth2Params.getState());
            oauthException.state(oauth2Params.getState());
            return handleFormPostResponseModeError(oAuthMessage, oauthException);
        } else {
            return Response.status(HttpServletResponse.SC_FOUND).location(new URI(redirectURL)).build();
        }
    }

    private Response handleFailedAuthentication(OAuthMessage oAuthMessage, OAuth2Parameters oauth2Params,
                                                AuthenticationResult authnResult,
                                                AuthorizationResponseDTO authorizationResponseDTO)
            throws URISyntaxException {

        OAuthErrorDTO oAuthErrorDTO = EndpointUtil.getOAuth2Service().handleAuthenticationFailure(oauth2Params);
        OAuthProblemException oauthException = buildOAuthProblemException(authnResult, oAuthErrorDTO);
        return handleFailedState(oAuthMessage, oauth2Params, oauthException, authorizationResponseDTO);
    }

    private Response handleEmptyAuthenticationResult(OAuthMessage oAuthMessage, AuthorizationResponseDTO
            authorizationResponseDTO) throws URISyntaxException {

        String appName = getOauth2Params(oAuthMessage).getApplicationName();

        if (log.isDebugEnabled()) {
            log.debug("Invalid authorization request. \'sessionDataKey\' attribute found but " +
                    "corresponding AuthenticationResult does not exist in the cache.");
        }

        OAuth2Parameters oAuth2Parameters = getOAuth2ParamsFromOAuthMessage(oAuthMessage);
        authorizationResponseDTO.setError(HttpServletResponse.SC_FOUND, "Invalid authorization request",
                OAuth2ErrorCodes.INVALID_REQUEST);
        return Response.status(HttpServletResponse.SC_FOUND).location(new URI(
                getErrorPageURL(oAuthMessage.getRequest(), OAuth2ErrorCodes.INVALID_REQUEST, OAuth2ErrorCodes
                        .OAuth2SubErrorCodes.INVALID_AUTHORIZATION_REQUEST, "Invalid authorization request", appName,
                oAuth2Parameters)
        )).build();
    }

    private void addToAuthenticationResultDetailsToOAuthMessage(OAuthMessage oAuthMessage,
                                                                AuthenticationResult authnResult,
                                                                AuthenticatedUser authenticatedUser) {

        oAuthMessage.getSessionDataCacheEntry().setLoggedInUser(authenticatedUser);
        oAuthMessage.getSessionDataCacheEntry().setAuthenticatedIdPs(authnResult.getAuthenticatedIdPs());
        oAuthMessage.getSessionDataCacheEntry().setSessionContextIdentifier((String)
                authnResult.getProperty(FrameworkConstants.AnalyticsAttributes.SESSION_ID));
    }

    private void updateAuthTimeInSessionDataCacheEntry(OAuthMessage oAuthMessage) {

        String commonAuthIdCookieValue = getCommonAuthCookieString(oAuthMessage.getRequest());
        long authTime = getAuthenticatedTimeFromCommonAuthCookieValue(commonAuthIdCookieValue,
                oAuthMessage.getSessionDataCacheEntry().getoAuth2Parameters().getLoginTenantDomain());

        if (authTime > 0) {
            oAuthMessage.getSessionDataCacheEntry().setAuthTime(authTime);
        }

        associateAuthenticationHistory(oAuthMessage.getSessionDataCacheEntry(), commonAuthIdCookieValue);
    }

    private boolean isFormPostResponseMode(OAuthMessage oAuthMessage, String redirectURL) {

        OAuth2Parameters oauth2Params = getOauth2Params(oAuthMessage);
        return isFormPostResponseMode(oauth2Params, redirectURL);
    }

    private boolean isFormPostResponseMode(OAuth2Parameters oauth2Params, String redirectURL) {

        return (OAuthConstants.ResponseModes.FORM_POST.equals(oauth2Params.getResponseMode()) ||
                OAuthConstants.ResponseModes.FORM_POST_JWT.equals(oauth2Params.getResponseMode()))
                && isJSON(redirectURL);
    }

    private boolean isFormPostOrFormPostJWTResponseMode(String responseMode) {

        return (OAuthConstants.ResponseModes.FORM_POST.equals(responseMode) ||
                OAuthConstants.ResponseModes.FORM_POST_JWT.equals(responseMode));
    }

    private Response handleInitialAuthorizationRequest(OAuthMessage oAuthMessage) throws OAuthSystemException,
            OAuthProblemException, URISyntaxException, InvalidRequestParentException {

        if (LoggerUtils.isDiagnosticLogsEnabled()) {
            DiagnosticLog.DiagnosticLogBuilder diagnosticLogBuilder = new DiagnosticLog.DiagnosticLogBuilder(
                    OAuthConstants.LogConstants.OAUTH_INBOUND_SERVICE,
                    OAuthConstants.LogConstants.ActionIDs.RECEIVE_AUTHORIZATION_RESPONSE);
            if (oAuthMessage.getRequest() != null && MapUtils.isNotEmpty(oAuthMessage.getRequest().getParameterMap())) {
                oAuthMessage.getRequest().getParameterMap().forEach((key, value) -> {
                    if (ArrayUtils.isNotEmpty(value)) {
                        diagnosticLogBuilder.inputParam(key, Arrays.asList(value));
                    }
                });
            }
            String userAgentHeader = oAuthMessage.getRequest().getHeader("User-Agent");
            if (StringUtils.isNotEmpty(userAgentHeader)) {
                UserAgent userAgent = new UserAgent(userAgentHeader);
                diagnosticLogBuilder.inputParam("login browser", userAgent.getBrowser())
                        .inputParam("login device", userAgent.getDevice());
            }
            diagnosticLogBuilder.resultMessage("Successfully received OAuth2 Authorize request.")
                    .resultStatus(DiagnosticLog.ResultStatus.SUCCESS)
                    .logDetailLevel(DiagnosticLog.LogDetailLevel.APPLICATION);
            LoggerUtils.triggerDiagnosticLogEvent(diagnosticLogBuilder);
        }
        String redirectURL = handleOAuthAuthorizationRequest(oAuthMessage);
        String type = getRequestProtocolType(oAuthMessage);

        if (AuthenticatorFlowStatus.SUCCESS_COMPLETED == oAuthMessage.getFlowStatus()) {
            return handleAuthFlowThroughFramework(oAuthMessage, type);
        } else {
            return Response.status(HttpServletResponse.SC_FOUND).location(new URI(redirectURL)).build();
        }
    }

    private String getRequestProtocolType(OAuthMessage oAuthMessage) {

        String type = OAuthConstants.Scope.OAUTH2;
        String scopes = oAuthMessage.getRequest().getParameter(OAuthConstants.OAuth10AParams.SCOPE);
        if (scopes != null && scopes.contains(OAuthConstants.Scope.OPENID)) {
            type = OAuthConstants.Scope.OIDC;
        }
        return type;
    }

    private boolean isJSON(String redirectURL) {

        try {
            new JSONObject(redirectURL);
        } catch (JSONException ex) {
            return false;
        }
        return true;
    }

    private String createBaseFormPage(String params, String redirectURI) {

        if (StringUtils.isNotBlank(formPostRedirectPage)) {
            String newPage = formPostRedirectPage;
            String pageWithRedirectURI = newPage.replace("$redirectURI", redirectURI);
            return pageWithRedirectURI.replace("<!--$params-->", params);
        }

        String formHead = "<html>\n" +
                "   <head><title>Submit This Form</title></head>\n" +
                "   <body onload=\"javascript:document.forms[0].submit()\">\n" +
                "    <p>Click the submit button if automatic redirection failed.</p>" +
                "    <form method=\"post\" action=\"" + redirectURI + "\">\n";

        String formBottom = "<input type=\"submit\" value=\"Submit\">" +
                "</form>\n" +
                "</body>\n" +
                "</html>";

        StringBuilder form = new StringBuilder(formHead);
        form.append(params);
        form.append(formBottom);
        return form.toString();
    }

    private String createFormPage(String jsonPayLoad, String redirectURI, String authenticatedIdPs,
                                  String sessionStateValue) {

        String params = buildParams(jsonPayLoad, authenticatedIdPs, sessionStateValue);
        return createBaseFormPage(params, redirectURI);
    }

    private String createErrorFormPage(String redirectURI, OAuthProblemException oauthProblemException) {

        String params = buildErrorParams(oauthProblemException);
        return createBaseFormPage(params, redirectURI);
    }

    private String buildParams(String jsonPayLoad, String authenticatedIdPs, String sessionStateValue) {

        JSONObject jsonObject = new JSONObject(jsonPayLoad);
        StringBuilder paramStringBuilder = new StringBuilder();

        for (Object key : jsonObject.keySet()) {
            paramStringBuilder.append("<input type=\"hidden\" name=\"")
                    .append(key)
                    .append("\"" + "value=\"")
                    .append(Encode.forHtml(jsonObject.get(key.toString()).toString()))
                    .append("\"/>\n");
        }

        if (authenticatedIdPs != null && !authenticatedIdPs.isEmpty()) {
            paramStringBuilder.append("<input type=\"hidden\" name=\"AuthenticatedIdPs\" value=\"")
                    .append(authenticatedIdPs)
                    .append("\"/>\n");
        }

        if (sessionStateValue != null && !sessionStateValue.isEmpty()) {
            paramStringBuilder.append("<input type=\"hidden\" name=\"session_state\" value=\"")
                    .append(sessionStateValue)
                    .append("\"/>\n");
        }
        return paramStringBuilder.toString();
    }

    private String buildErrorParams(OAuthProblemException oauthProblemException) {

        StringBuilder paramStringBuilder = new StringBuilder();

        if (StringUtils.isNotEmpty(oauthProblemException.getError())) {
            paramStringBuilder.append("<input type=\"hidden\" name=\"error\" value=\"")
                    .append(oauthProblemException.getError())
                    .append("\"/>\n");
        }

        if (StringUtils.isNotEmpty(oauthProblemException.getDescription())) {
            paramStringBuilder.append("<input type=\"hidden\" name=\"error_description\" value=\"")
                    .append(oauthProblemException.getDescription())
                    .append("\"/>\n");
        }

        if (StringUtils.isNotEmpty(oauthProblemException.getState())) {
            paramStringBuilder.append("<input type=\"hidden\" name=\"state\" value=\"")
                    .append(oauthProblemException.getState())
                    .append("\"/>\n");
        }

        return paramStringBuilder.toString();
    }

    private void removeAuthenticationResult(OAuthMessage oAuthMessage, String sessionDataKey) {

        if (isCacheAvailable) {
            FrameworkUtils.removeAuthenticationResultFromCache(sessionDataKey);
        } else {
            oAuthMessage.getRequest().removeAttribute(FrameworkConstants.RequestAttribute.AUTH_RESULT);
        }
    }

    private String handleUserConsent(OAuthMessage oAuthMessage, String consent, OIDCSessionState sessionState,
                                     OAuth2Parameters oauth2Params, AuthorizationResponseDTO authorizationResponseDTO)
            throws OAuthSystemException {

        storeUserConsent(oAuthMessage, consent);
        OAuthResponse oauthResponse;
        String responseType = oauth2Params.getResponseType();
        HttpRequestHeaderHandler httpRequestHeaderHandler = new HttpRequestHeaderHandler(oAuthMessage.getRequest());
        OAuth2AuthorizeReqDTO authzReqDTO =
                buildAuthRequest(oauth2Params, oAuthMessage.getSessionDataCacheEntry(), httpRequestHeaderHandler);
        /* We have persisted the oAuthAuthzReqMessageContext before the consent after scope validation. Here we
        retrieve it from the cache and use it again because it contains  information that was set during the scope
        validation process. */
        OAuthAuthzReqMessageContext oAuthAuthzReqMessageContext =
                oAuthMessage.getSessionDataCacheEntry().getAuthzReqMsgCtx();
        oAuthAuthzReqMessageContext.setAuthorizationReqDTO(authzReqDTO);
        // authorizing the request
        OAuth2AuthorizeRespDTO authzRespDTO = authorize(oAuthAuthzReqMessageContext);
        if (authzRespDTO != null && authzRespDTO.getCallbackURI() != null) {
            authorizationResponseDTO.setRedirectUrl(authzRespDTO.getCallbackURI());
        }

        if (isSuccessfulAuthorization(authzRespDTO)) {
            oauthResponse =
                    handleSuccessAuthorization(oAuthMessage, sessionState, oauth2Params, responseType, authzRespDTO,
                            authorizationResponseDTO);
        } else if (isFailureAuthorizationWithErrorCode(authzRespDTO)) {
            // Authorization failure due to various reasons
            return handleFailureAuthorization(oAuthMessage, sessionState, oauth2Params, authzRespDTO,
                    authorizationResponseDTO);
        } else {
            // Authorization failure due to various reasons
            return handleServerErrorAuthorization(oAuthMessage, sessionState, oauth2Params, authorizationResponseDTO);
        }

        //When response_mode equals to form_post, body parameter is passed back.
        if (isFormPostModeAndResponseBodyExists(oauth2Params, oauthResponse)) {
            authorizationResponseDTO.getSuccessResponseDTO().setFormPostBody(oauthResponse.getBody());
            return oauthResponse.getBody();
        } else {
            // When responseType contains "id_token", the resulting token is passed back as a URI fragment
            // as per the specification: http://openid.net/specs/openid-connect-core-1_0.html#HybridCallback
            if (hasIDTokenOrTokenInResponseType(responseType)) {
                return buildOIDCResponseWithURIFragment(oauthResponse, authzRespDTO);
            } else {
                return appendAuthenticatedIDPs(oAuthMessage.getSessionDataCacheEntry(), oauthResponse.getLocationUri(),
                        authorizationResponseDTO);
            }
        }
    }

    private boolean hasIDTokenOrTokenInResponseType(String responseType) {

        return StringUtils.isNotBlank(responseType)
                && (responseType.toLowerCase().contains(OAuthConstants.ID_TOKEN)
                || responseType.toLowerCase().contains(OAuthConstants.TOKEN));
    }

    private String buildOIDCResponseWithURIFragment(OAuthResponse oauthResponse, OAuth2AuthorizeRespDTO authzRespDTO) {

        if (authzRespDTO.getCallbackURI().contains("?")) {
            return authzRespDTO.getCallbackURI() + "#" + StringUtils.substring(oauthResponse.getLocationUri()
                    , authzRespDTO.getCallbackURI().length() + 1);
        } else {
            return oauthResponse.getLocationUri().replace("?", "#");
        }
    }

    private boolean isFailureAuthorizationWithErrorCode(OAuth2AuthorizeRespDTO authzRespDTO) {

        return authzRespDTO != null && authzRespDTO.getErrorCode() != null;
    }

    private boolean isSuccessfulAuthorization(OAuth2AuthorizeRespDTO authzRespDTO) {

        return authzRespDTO != null && authzRespDTO.getErrorCode() == null;
    }

    private void storeUserConsent(OAuthMessage oAuthMessage, String consent) throws OAuthSystemException {

        OAuth2Parameters oauth2Params = getOauth2Params(oAuthMessage);
        String applicationName = oauth2Params.getApplicationName();
        AuthenticatedUser loggedInUser = getLoggedInUser(oAuthMessage);
        String clientId = oauth2Params.getClientId();

        if (!isConsentSkipped(oauth2Params)) {
            boolean approvedAlways = OAuthConstants.Consent.APPROVE_ALWAYS.equals(consent);
            if (approvedAlways) {
                OpenIDConnectUserRPStore.getInstance().putUserRPToStore(loggedInUser, applicationName,
                        true, clientId);
                if (hasPromptContainsConsent(oauth2Params)) {
                    EndpointUtil.storeOAuthScopeConsent(loggedInUser, oauth2Params, true);
                } else {
                    EndpointUtil.storeOAuthScopeConsent(loggedInUser, oauth2Params, false);
                }
            }
        }
    }

    private boolean isFormPostModeAndResponseBodyExists(OAuth2Parameters oauth2Params, OAuthResponse oauthResponse) {

        return (OAuthConstants.ResponseModes.FORM_POST.equals(oauth2Params.getResponseMode()) ||
                OAuthConstants.ResponseModes.FORM_POST_JWT.equals(oauth2Params.getResponseMode()))
                && StringUtils.isNotEmpty(oauthResponse.getBody());
    }

    private String handleServerErrorAuthorization(OAuthMessage oAuthMessage, OIDCSessionState sessionState,
                                                  OAuth2Parameters oauth2Params,
                                                  AuthorizationResponseDTO authorizationResponseDTO) {

        sessionState.setAuthenticated(false);
        String errorCode = OAuth2ErrorCodes.SERVER_ERROR;
        String errorMsg = "Error occurred while processing the request";
        OAuthProblemException oauthProblemException = OAuthProblemException.error(
                errorCode, errorMsg);
        authorizationResponseDTO.setError(HttpServletResponse.SC_FOUND, errorMsg, errorCode);
        if (LoggerUtils.isDiagnosticLogsEnabled()) {
            DiagnosticLog.DiagnosticLogBuilder diagnosticLogBuilder = new DiagnosticLog.DiagnosticLogBuilder(
                    OAuthConstants.LogConstants.OAUTH_INBOUND_SERVICE,
                    OAuthConstants.LogConstants.ActionIDs.HANDLE_AUTHORIZATION);
            if (oauth2Params != null) {
                diagnosticLogBuilder.inputParam(LogConstants.InputKeys.CLIENT_ID, oauth2Params.getClientId())
                        .inputParam(LogConstants.InputKeys.APPLICATION_NAME, oauth2Params.getApplicationName())
                        .inputParam(OAuthConstants.LogConstants.InputKeys.REDIRECT_URI, oauth2Params.getRedirectURI())
                        .inputParam(LogConstants.InputKeys.SCOPE, oauth2Params.getScopes())
                        .inputParam(RESPONSE_TYPE, oauth2Params.getResponseType());
            }
            diagnosticLogBuilder.resultStatus(DiagnosticLog.ResultStatus.FAILED)
                    .logDetailLevel(DiagnosticLog.LogDetailLevel.APPLICATION)
                    .resultMessage(errorMsg);
            LoggerUtils.triggerDiagnosticLogEvent(diagnosticLogBuilder);
        }
        return EndpointUtil.getErrorRedirectURL(oAuthMessage.getRequest(),
                oauthProblemException, oauth2Params);
    }

    private String handleFailureAuthorization(OAuthMessage oAuthMessage, OIDCSessionState sessionState,
                                              OAuth2Parameters oauth2Params,
                                              OAuth2AuthorizeRespDTO authzRespDTO,
        AuthorizationResponseDTO authorizationResponseDTO) {

        sessionState.setAuthenticated(false);
        String errorMsg;
        if (authzRespDTO.getErrorMsg() != null) {
            errorMsg = authzRespDTO.getErrorMsg();
        } else {
            errorMsg = "Error occurred while processing the request";
        }
        OAuthProblemException oauthProblemException = OAuthProblemException.error(
                authzRespDTO.getErrorCode(), errorMsg);
        authorizationResponseDTO.setError(HttpServletResponse.SC_FOUND, errorMsg,
                authzRespDTO.getErrorCode());
        if (LoggerUtils.isDiagnosticLogsEnabled()) {
            DiagnosticLog.DiagnosticLogBuilder diagnosticLogBuilder = new DiagnosticLog.DiagnosticLogBuilder(
                    OAuthConstants.LogConstants.OAUTH_INBOUND_SERVICE,
                    OAuthConstants.LogConstants.ActionIDs.HANDLE_AUTHORIZATION);
            if (oauth2Params != null) {
                diagnosticLogBuilder.inputParam(LogConstants.InputKeys.CLIENT_ID, oauth2Params.getClientId())
                        .inputParam(LogConstants.InputKeys.APPLICATION_NAME, oauth2Params.getApplicationName())
                        .inputParam(OAuthConstants.LogConstants.InputKeys.REDIRECT_URI, oauth2Params.getRedirectURI())
                        .inputParam(LogConstants.InputKeys.SCOPE, oauth2Params.getScopes())
                        .inputParam(RESPONSE_TYPE, oauth2Params.getResponseType());
            }
            diagnosticLogBuilder.resultStatus(DiagnosticLog.ResultStatus.FAILED)
                    .resultMessage("Error occurred while processing the authorization: " + errorMsg)
                    .logDetailLevel(DiagnosticLog.LogDetailLevel.APPLICATION);
            LoggerUtils.triggerDiagnosticLogEvent(diagnosticLogBuilder);
        }
        return EndpointUtil.getErrorRedirectURL(oAuthMessage.getRequest(), oauthProblemException, oauth2Params);
    }

    private String handleAuthorizationFailureBeforeConsent(OAuthMessage oAuthMessage, OAuth2Parameters oauth2Params,
                                              OAuth2AuthorizeRespDTO authzRespDTO) {

        String errorMsg = authzRespDTO.getErrorMsg() != null ? authzRespDTO.getErrorMsg()
                : "Error occurred while processing authorization request.";
        OAuthProblemException oauthProblemException = OAuthProblemException.error(
                authzRespDTO.getErrorCode(), errorMsg);
        if (LoggerUtils.isDiagnosticLogsEnabled()) {
            DiagnosticLog.DiagnosticLogBuilder diagnosticLogBuilder = new DiagnosticLog.DiagnosticLogBuilder(
                    OAuthConstants.LogConstants.OAUTH_INBOUND_SERVICE,
                    OAuthConstants.LogConstants.ActionIDs.VALIDATE_SCOPES_BEFORE_CONSENT);
            diagnosticLogBuilder.inputParam(LogConstants.InputKeys.CLIENT_ID, oauth2Params.getClientId())
                    .inputParam(LogConstants.InputKeys.APPLICATION_NAME, oauth2Params.getApplicationName())
                    .inputParam(OAuthConstants.LogConstants.InputKeys.REDIRECT_URI, authzRespDTO.getCallbackURI())
                    .resultMessage("Error occurred when processing the authorization request before consent. " +
                            authzRespDTO.getErrorMsg())
                    .resultStatus(DiagnosticLog.ResultStatus.FAILED)
                    .logDetailLevel(DiagnosticLog.LogDetailLevel.APPLICATION);
            LoggerUtils.triggerDiagnosticLogEvent(diagnosticLogBuilder);
        }
        return EndpointUtil.getErrorRedirectURL(oAuthMessage.getRequest(), oauthProblemException, oauth2Params);
    }

    private OAuthResponse handleSuccessAuthorization(OAuthMessage oAuthMessage, OIDCSessionState sessionState,
                                                     OAuth2Parameters oauth2Params, String responseType,
                                                     OAuth2AuthorizeRespDTO authzRespDTO,
                                                     AuthorizationResponseDTO authorizationResponseDTO)
            throws OAuthSystemException {

        OAuthASResponse.OAuthAuthorizationResponseBuilder builder = OAuthASResponse.authorizationResponse(
                oAuthMessage.getRequest(), HttpServletResponse.SC_FOUND);
        // all went okay
        if (isAuthorizationCodeExists(authzRespDTO)) {
            // Get token binder if it is enabled for the client.
            Optional<TokenBinder> tokenBinderOptional = getTokenBinder(oauth2Params.getClientId());
            String tokenBindingValue = null;
            if (tokenBinderOptional.isPresent()) {
                TokenBinder tokenBinder = tokenBinderOptional.get();
                tokenBindingValue = tokenBinder.getOrGenerateTokenBindingValue(oAuthMessage.getRequest());
                tokenBinder.setTokenBindingValueForResponse(oAuthMessage.getResponse(), tokenBindingValue);
                if (LoggerUtils.isDiagnosticLogsEnabled()) {
                    LoggerUtils.triggerDiagnosticLogEvent(new DiagnosticLog.DiagnosticLogBuilder(
                            OAuthConstants.LogConstants.OAUTH_INBOUND_SERVICE, "generate-token-binding-value")
                            .inputParam(LogConstants.InputKeys.CLIENT_ID, oauth2Params.getClientId())
                            .inputParam("token binding value", tokenBindingValue)
                            .configParam("token binder type", tokenBinder.getBindingType())
                            .resultMessage("Successfully generated token binding value.")
                            .logDetailLevel(DiagnosticLog.LogDetailLevel.APPLICATION)
                            .resultStatus(DiagnosticLog.ResultStatus.SUCCESS));
                }
            }
            setAuthorizationCode(oAuthMessage, authzRespDTO, builder, tokenBindingValue, oauth2Params,
                    authorizationResponseDTO);
        }
        if (Constants.RESPONSE_TYPE_DEVICE.equalsIgnoreCase(responseType)) {
            cacheUserAttributesByDeviceCode(oAuthMessage.getSessionDataCacheEntry());
        }
        if (isResponseTypeNotIdTokenOrNone(responseType, authzRespDTO)) {
            setAccessToken(authzRespDTO, builder, authorizationResponseDTO);
            setScopes(authzRespDTO, builder);
        }
        if (isIdTokenExists(authzRespDTO)) {
            setIdToken(authzRespDTO, builder, authorizationResponseDTO);
            oAuthMessage.setProperty(OIDC_SESSION_ID, authzRespDTO.getOidcSessionId());
        }
        if (StringUtils.isNotBlank(oauth2Params.getState())) {
            builder.setParam(OAuth.OAUTH_STATE, oauth2Params.getState());
            authorizationResponseDTO.setState(oauth2Params.getState());
        }
        String redirectURL = authzRespDTO.getCallbackURI();

        OAuthResponse oauthResponse;

        if (isFormPostOrFormPostJWTResponseMode(oauth2Params.getResponseMode())) {
            oauthResponse = handleFormPostMode(oAuthMessage, builder, redirectURL, authorizationResponseDTO);
        } else {
            oauthResponse = builder.location(redirectURL).buildQueryMessage();
        }
        if (LoggerUtils.isDiagnosticLogsEnabled()) {
            DiagnosticLog.DiagnosticLogBuilder diagnosticLogBuilder = new DiagnosticLog.DiagnosticLogBuilder(
                    OAuthConstants.LogConstants.OAUTH_INBOUND_SERVICE,
                    OAuthConstants.LogConstants.ActionIDs.HANDLE_AUTHORIZATION);
            diagnosticLogBuilder.inputParam(LogConstants.InputKeys.CLIENT_ID, oauth2Params.getClientId())
                    .inputParam(LogConstants.InputKeys.APPLICATION_NAME, oauth2Params.getApplicationName())
                    .inputParam(OAuthConstants.LogConstants.InputKeys.REDIRECT_URI, redirectURL)
                    .inputParam(RESPONSE_TYPE, oauth2Params.getResponseMode())
                    .inputParam("authorized scopes", authzRespDTO.getScope())
                    .resultMessage("Successfully generated oauth response.")
                    .resultStatus(DiagnosticLog.ResultStatus.SUCCESS)
                    .logDetailLevel(DiagnosticLog.LogDetailLevel.APPLICATION);
            LoggerUtils.triggerDiagnosticLogEvent(diagnosticLogBuilder);
        }
        sessionState.setAuthenticated(true);
        return oauthResponse;
    }

    private Optional<TokenBinder> getTokenBinder(String clientId) throws OAuthSystemException {

        OAuthAppDO oAuthAppDO;
        try {
            oAuthAppDO = OAuth2Util.getAppInformationByClientId(clientId);
        } catch (IdentityOAuth2Exception | InvalidOAuthClientException e) {
            throw new OAuthSystemException("Failed to retrieve OAuth application with client id: " + clientId, e);
        }

        if (oAuthAppDO == null || StringUtils.isBlank(oAuthAppDO.getTokenBindingType())) {
            return Optional.empty();
        }

        OAuth2Service oAuth2Service = getOAuth2Service();
        List<TokenBinder> supportedTokenBinders = oAuth2Service.getSupportedTokenBinders();
        if (supportedTokenBinders == null || supportedTokenBinders.isEmpty()) {
            return Optional.empty();
        }

        return supportedTokenBinders.stream().filter(t -> t.getBindingType().equals(oAuthAppDO.getTokenBindingType()))
                .findAny();
    }

    private OAuthResponse handleFormPostMode(OAuthMessage oAuthMessage,
                                             OAuthASResponse.OAuthAuthorizationResponseBuilder builder,
                                             String redirectURL, AuthorizationResponseDTO authorizationResponseDTO)
            throws OAuthSystemException {

        OAuthResponse oauthResponse;
        String authenticatedIdPs = oAuthMessage.getSessionDataCacheEntry().getAuthenticatedIdPs();
        if (authenticatedIdPs != null && !authenticatedIdPs.isEmpty()) {
            builder.setParam(AUTHENTICATED_ID_PS, oAuthMessage.getSessionDataCacheEntry().getAuthenticatedIdPs());
            authorizationResponseDTO.setAuthenticatedIDPs
                    (oAuthMessage.getSessionDataCacheEntry().getAuthenticatedIdPs());
        }
        oauthResponse = builder.location(redirectURL).buildJSONMessage();
        return oauthResponse;
    }

    private boolean isIdTokenExists(OAuth2AuthorizeRespDTO authzRespDTO) {

        return StringUtils.isNotBlank(authzRespDTO.getIdToken());
    }

    private boolean isResponseTypeNotIdTokenOrNone(String responseType, OAuth2AuthorizeRespDTO authzRespDTO) {

        return StringUtils.isNotBlank(authzRespDTO.getAccessToken()) &&
                !OAuthConstants.ID_TOKEN.equalsIgnoreCase(responseType) &&
                !OAuthConstants.NONE.equalsIgnoreCase(responseType);
    }

    private boolean isAuthorizationCodeExists(OAuth2AuthorizeRespDTO authzRespDTO) {

        return StringUtils.isNotBlank(authzRespDTO.getAuthorizationCode());
    }

    private void setIdToken(OAuth2AuthorizeRespDTO authzRespDTO,
                            OAuthASResponse.OAuthAuthorizationResponseBuilder builder,
                            AuthorizationResponseDTO authorizationResponseDTO) {

        builder.setParam(OAuthConstants.ID_TOKEN, authzRespDTO.getIdToken());
        authorizationResponseDTO.getSuccessResponseDTO().setIdToken(authzRespDTO.getIdToken());
    }

    private void setAuthorizationCode(OAuthMessage oAuthMessage, OAuth2AuthorizeRespDTO authzRespDTO,
                                      OAuthASResponse.OAuthAuthorizationResponseBuilder builder,
                                      String tokenBindingValue, OAuth2Parameters oauth2Params, AuthorizationResponseDTO
                                              authorizationResponseDTO)
            throws OAuthSystemException {

        String authorizationCode = authzRespDTO.getAuthorizationCode();
        builder.setCode(authorizationCode);
        authorizationResponseDTO.getSuccessResponseDTO().setAuthorizationCode(authorizationCode);

        AccessTokenExtendedAttributes tokenExtendedAttributes = null;
        if (isConsentResponseFromUser(oAuthMessage)) {
            tokenExtendedAttributes = getExtendedTokenAttributes(oAuthMessage, oauth2Params);
        }
        addUserAttributesToOAuthMessage(oAuthMessage, authorizationCode, authzRespDTO.getCodeId(),
                tokenBindingValue, tokenExtendedAttributes);
    }

    private AccessTokenExtendedAttributes getExtendedTokenAttributes(OAuthMessage oAuthMessage,
                                                                     OAuth2Parameters oauth2Params) {

        try {
            ServiceProvider serviceProvider = getServiceProvider(oauth2Params.getClientId());
            // TODO: Improve to read the script separately instead of reading from adaptive script.
            if (!EndpointUtil.isExternalConsentPageEnabledForSP(serviceProvider) ||
                    serviceProvider.getLocalAndOutBoundAuthenticationConfig().getAuthenticationScriptConfig() == null) {
                return null;
            }
            Gson gson = new Gson();
            JSEngine jsEngine = EngineUtils.getEngineFromConfig();
            JsLogger jsLogger = new JsLogger();
            Map<String, Object> bindings = new HashMap<>();
            bindings.put(FrameworkConstants.JSAttributes.JS_LOG, jsLogger);
            List<String> accessTokenJSObject = new ArrayList<>();
            Map<String, Object> parameterMap = gson.fromJson(gson.toJson(oAuthMessage.getRequest().getParameterMap()),
                    new TypeToken<Map<String, Object>>() {
                    }.getType());
            accessTokenJSObject.add(ACCESS_TOKEN_JS_OBJECT);
            Map<String, Object> result = jsEngine
                    .createEngine()
                    .addBindings(bindings)
                    .evalScript(
                            serviceProvider.getLocalAndOutBoundAuthenticationConfig().getAuthenticationScriptConfig()
                                    .getContent())
                    .invokeFunction(DYNAMIC_TOKEN_DATA_FUNCTION, parameterMap)
                    .getJSObjects(accessTokenJSObject);
            AccessTokenExtendedAttributes accessTokenExtendedAttributes =
                    gson.fromJson(gson.toJson(result.get(ACCESS_TOKEN_JS_OBJECT)), AccessTokenExtendedAttributes.class);
            if (accessTokenExtendedAttributes != null) {
                accessTokenExtendedAttributes.setExtendedToken(true);
            }
            return accessTokenExtendedAttributes;
        } catch (Exception e) {
            String msg = "Error occurred when processing consent response request from tenant: " +
                    oauth2Params.getTenantDomain() + "after consent.";
            if (LoggerUtils.isDiagnosticLogsEnabled()) {
                LoggerUtils.triggerDiagnosticLogEvent(new DiagnosticLog.DiagnosticLogBuilder(
                        OAuthConstants.LogConstants.OAUTH_INBOUND_SERVICE,  "authorize-client")
                        .inputParam(LogConstants.InputKeys.CLIENT_ID, oauth2Params.getClientId())
                        .inputParam(LogConstants.InputKeys.ERROR_MESSAGE, e.getMessage())
                        .resultMessage(msg)
                        .logDetailLevel(DiagnosticLog.LogDetailLevel.APPLICATION)
                        .resultStatus(DiagnosticLog.ResultStatus.FAILED));
            }
            log.warn(msg, e);
        }
        return null;
    }

    private void setAccessToken(OAuth2AuthorizeRespDTO authzRespDTO,
                                OAuthASResponse.OAuthAuthorizationResponseBuilder builder,
                                AuthorizationResponseDTO authorizationResponseDTO) {

        builder.setAccessToken(authzRespDTO.getAccessToken());
        builder.setExpiresIn(authzRespDTO.getValidityPeriod());
        builder.setParam(OAuth.OAUTH_TOKEN_TYPE, BEARER);
        authorizationResponseDTO.getSuccessResponseDTO().setAccessToken(authzRespDTO.getAccessToken());
        authorizationResponseDTO.getSuccessResponseDTO().setTokenType(BEARER);
        authorizationResponseDTO.getSuccessResponseDTO().setValidityPeriod(authzRespDTO.getValidityPeriod());
    }

    private void setScopes(OAuth2AuthorizeRespDTO authzRespDTO,
                           OAuthASResponse.OAuthAuthorizationResponseBuilder builder) {

        String[] scopes = authzRespDTO.getScope();
        if (scopes != null && scopes.length > 0) {
            String scopeString =  StringUtils.join(scopes, " ");
            builder.setScope(scopeString.trim());
        }
    }

    private void addUserAttributesToOAuthMessage(OAuthMessage oAuthMessage, String code, String codeId,
                                                 String tokenBindingValue,
                                                 AccessTokenExtendedAttributes tokenExtendedAttributes)
            throws OAuthSystemException {

        SessionDataCacheEntry sessionDataCacheEntry = oAuthMessage.getSessionDataCacheEntry();
        AuthorizationGrantCacheEntry authorizationGrantCacheEntry = new AuthorizationGrantCacheEntry(
                sessionDataCacheEntry.getLoggedInUser().getUserAttributes());

        ClaimMapping key = new ClaimMapping();
        Claim claimOfKey = new Claim();
        claimOfKey.setClaimUri(OAuth2Util.SUB);
        key.setRemoteClaim(claimOfKey);
        String sub = sessionDataCacheEntry.getLoggedInUser().getUserAttributes().get(key);

        if (StringUtils.isBlank(sub)) {
            sub = sessionDataCacheEntry.getLoggedInUser().getAuthenticatedSubjectIdentifier();
        }
        if (StringUtils.isNotBlank(sub)) {
            if (log.isDebugEnabled() && IdentityUtil.isTokenLoggable(IdentityConstants.IdentityTokens.USER_CLAIMS)) {
                log.debug("Setting subject: " + sub + " as the sub claim in cache against the authorization code.");
            }
            authorizationGrantCacheEntry.setSubjectClaim(sub);
        }
        //PKCE
        String[] pkceCodeChallengeArray = sessionDataCacheEntry.getParamMap().get(
                OAuthConstants.OAUTH_PKCE_CODE_CHALLENGE);
        String[] pkceCodeChallengeMethodArray = sessionDataCacheEntry.getParamMap().get(
                OAuthConstants.OAUTH_PKCE_CODE_CHALLENGE_METHOD);
        String pkceCodeChallenge = null;
        String pkceCodeChallengeMethod = null;

        if (ArrayUtils.isNotEmpty(pkceCodeChallengeArray)) {
            pkceCodeChallenge = pkceCodeChallengeArray[0];
        }
        if (ArrayUtils.isNotEmpty(pkceCodeChallengeMethodArray)) {
            pkceCodeChallengeMethod = pkceCodeChallengeMethodArray[0];
        }
        authorizationGrantCacheEntry.setAcrValue(sessionDataCacheEntry.getoAuth2Parameters().getACRValues());
        authorizationGrantCacheEntry.setNonceValue(sessionDataCacheEntry.getoAuth2Parameters().getNonce());
        authorizationGrantCacheEntry.setCodeId(codeId);
        authorizationGrantCacheEntry.setPkceCodeChallenge(pkceCodeChallenge);
        authorizationGrantCacheEntry.setPkceCodeChallengeMethod(pkceCodeChallengeMethod);
        authorizationGrantCacheEntry.setEssentialClaims(
                sessionDataCacheEntry.getoAuth2Parameters().getEssentialClaims());
        authorizationGrantCacheEntry.setAuthTime(sessionDataCacheEntry.getAuthTime());
        authorizationGrantCacheEntry.setMaxAge(sessionDataCacheEntry.getoAuth2Parameters().getMaxAge());
        authorizationGrantCacheEntry.setTokenBindingValue(tokenBindingValue);
        authorizationGrantCacheEntry.setSessionContextIdentifier(sessionDataCacheEntry.getSessionContextIdentifier());
        authorizationGrantCacheEntry.setAccessTokenExtensionDO(tokenExtendedAttributes);

        String[] sessionIds = sessionDataCacheEntry.getParamMap().get(FrameworkConstants.SESSION_DATA_KEY);
        if (ArrayUtils.isNotEmpty(sessionIds)) {
            String commonAuthSessionId = sessionIds[0];
            SessionContext sessionContext = FrameworkUtils.getSessionContextFromCache(commonAuthSessionId,
                    sessionDataCacheEntry.getoAuth2Parameters().getLoginTenantDomain());
            if (sessionContext != null) {
                String selectedAcr = sessionContext.getSessionAuthHistory().getSelectedAcrValue();
                authorizationGrantCacheEntry.setSelectedAcrValue(selectedAcr);
            }
        }

        String[] amrEntries = sessionDataCacheEntry.getParamMap().get(OAuthConstants.AMR);
        if (amrEntries != null) {
            for (String amrEntry : amrEntries) {
                authorizationGrantCacheEntry.addAmr(amrEntry);
            }
        }
        authorizationGrantCacheEntry.setAuthorizationCode(code);
        boolean isRequestObjectFlow = sessionDataCacheEntry.getoAuth2Parameters().isRequestObjectFlow();
        authorizationGrantCacheEntry.setRequestObjectFlow(isRequestObjectFlow);
        oAuthMessage.setAuthorizationGrantCacheEntry(authorizationGrantCacheEntry);
    }

    /**
     * http://tools.ietf.org/html/rfc6749#section-4.1.2
     * <p/>
     * 4.1.2.1. Error Response
     * <p/>
     * If the request fails due to a missing, invalid, or mismatching
     * redirection URI, or if the client identifier is missing or invalid,
     * the authorization server SHOULD inform the resource owner of the
     * error and MUST NOT automatically redirect the user-agent to the
     * invalid redirection URI.
     * <p/>
     * If the resource owner denies the access request or if the request
     * fails for reasons other than a missing or invalid redirection URI,
     * the authorization server informs the client by adding the following
     * parameters to the query component of the redirection URI using the
     * "application/x-www-form-urlencoded" format
     *
     * @param oAuthMessage oAuthMessage
     * @return String redirectURL
     * @throws OAuthSystemException  OAuthSystemException
     * @throws OAuthProblemException OAuthProblemException
     */
    private String handleOAuthAuthorizationRequest(OAuthMessage oAuthMessage)
            throws OAuthSystemException, OAuthProblemException, InvalidRequestException {

        OAuth2ClientValidationResponseDTO validationResponse = validateClient(oAuthMessage);

        if (!validationResponse.isValidClient()) {
            EndpointUtil.triggerOnRequestValidationFailure(oAuthMessage, validationResponse);
            return getErrorPageURL(oAuthMessage.getRequest(), validationResponse.getErrorCode(), OAuth2ErrorCodes
                    .OAuth2SubErrorCodes.INVALID_CLIENT, validationResponse.getErrorMsg(), null);
        } else {
            populateValidationResponseWithAppDetail(oAuthMessage, validationResponse);
            if (LoggerUtils.isDiagnosticLogsEnabled()) {
                LoggerUtils.triggerDiagnosticLogEvent(new DiagnosticLog.DiagnosticLogBuilder(
                        OAuthConstants.LogConstants.OAUTH_INBOUND_SERVICE,
                        OAuthConstants.LogConstants.ActionIDs.VALIDATE_OAUTH_CLIENT)
                        .inputParam(LogConstants.InputKeys.CLIENT_ID, oAuthMessage.getClientId())
                        .resultMessage("OAuth client validation is successful.")
                        .logDetailLevel(DiagnosticLog.LogDetailLevel.APPLICATION)
                        .resultStatus(DiagnosticLog.ResultStatus.SUCCESS));
            }
            String tenantDomain = EndpointUtil.getSPTenantDomainFromClientId(oAuthMessage.getClientId());
            setSPAttributeToRequest(oAuthMessage.getRequest(), validationResponse.getApplicationName(), tenantDomain);
        }

        OAuthAuthzRequest oauthRequest = getOAuthAuthzRequest(oAuthMessage.getRequest());

        OAuth2Parameters params = new OAuth2Parameters();
        String sessionDataKey = UUID.randomUUID().toString();
        params.setSessionDataKey(sessionDataKey);
        String redirectURI = populateOauthParameters(params, oAuthMessage, validationResponse, oauthRequest);
        if (redirectURI != null) {
            return redirectURI;
        }

        String prompt = oauthRequest.getParam(OAuthConstants.OAuth20Params.PROMPT);
        params.setPrompt(prompt);

        redirectURI = analyzePromptParameter(oAuthMessage, params, prompt);
        if (redirectURI != null) {
            return redirectURI;
        }

        if (isNonceMandatory(params.getResponseType())) {
            validateNonceParameter(params.getNonce());
        }

        if (isFapiConformant(params.getClientId())) {
            EndpointUtil.validateFAPIAllowedResponseTypeAndMode(params.getResponseType(), params.getResponseMode());
        }

        addDataToSessionCache(oAuthMessage, params, sessionDataKey);

        if (LoggerUtils.isDiagnosticLogsEnabled()) {
            LoggerUtils.triggerDiagnosticLogEvent(new DiagnosticLog.DiagnosticLogBuilder(
                    OAuthConstants.LogConstants.OAUTH_INBOUND_SERVICE,
                    OAuthConstants.LogConstants.ActionIDs.VALIDATE_INPUT_PARAMS)
                    .resultMessage("OIDC request input parameter validation is successful.")
                    .logDetailLevel(DiagnosticLog.LogDetailLevel.APPLICATION)
                    .resultStatus(DiagnosticLog.ResultStatus.SUCCESS));
        }

        try {
            oAuthMessage.getRequest().setAttribute(FrameworkConstants.RequestParams.FLOW_STATUS, AuthenticatorFlowStatus
                    .SUCCESS_COMPLETED);
            oAuthMessage.getRequest().setAttribute(FrameworkConstants.SESSION_DATA_KEY, sessionDataKey);
            return getLoginPageURL(oAuthMessage.getClientId(), sessionDataKey, oAuthMessage.isForceAuthenticate(),
                    oAuthMessage.isPassiveAuthentication(), oauthRequest.getScopes(),
                    oAuthMessage.getRequest().getParameterMap(), oAuthMessage.getRequest());
        } catch (IdentityOAuth2Exception e) {
            return handleException(e);
        }
    }

    private void populateValidationResponseWithAppDetail(OAuthMessage oAuthMessage,
                                                         OAuth2ClientValidationResponseDTO validationResponse)
            throws OAuthSystemException {

        String clientId = oAuthMessage.getRequest().getParameter(CLIENT_ID);
        try {
            OAuthAppDO appDO = OAuth2Util.getAppInformationByClientId(clientId);
            if (Boolean.TRUE.equals(oAuthMessage.getRequest().getAttribute(OAuthConstants.PKCE_UNSUPPORTED_FLOW))) {
                validationResponse.setPkceMandatory(false);
            } else {
                validationResponse.setPkceMandatory(appDO.isPkceMandatory());
            }
            validationResponse.setApplicationName(appDO.getApplicationName());
            validationResponse.setPkceSupportPlain(appDO.isPkceSupportPlain());
        } catch (InvalidOAuthClientException | IdentityOAuth2Exception e) {
            throw new OAuthSystemException("Error while retrieving app information for client_id : " + clientId, e);
        }
    }

    /**
     * Checks whether the given authentication flow requires {@code nonce} as a mandatory parameter.
     *
     * @param responseType Response type from the authentication request.
     * @return {@true} {@code true} if parameter is mandatory, {@code false} if not.
     */
    private boolean isNonceMandatory(String responseType) {

        /*
        nonce parameter is required for the OIDC hybrid flow and implicit flow grant types requesting ID_TOKEN.
         */
        return Arrays.stream(responseType.split("\\s+")).anyMatch(OAuthConstants.ID_TOKEN::equals);
    }

    /**
     * Validates the nonce parameter as mandatory.
     *
     * @param nonce {@code nonce} parameter. Presence of nonce in the request object is honoured over
     *              oauth2 request parameters.
     * @throws OAuthProblemException Nonce parameter is not found.
     */
    private void validateNonceParameter(String nonce) throws OAuthProblemException {

        DiagnosticLog.DiagnosticLogBuilder diagnosticLogBuilder = null;
        if (LoggerUtils.isDiagnosticLogsEnabled()) {
            diagnosticLogBuilder = new DiagnosticLog.DiagnosticLogBuilder(
                    OAuthConstants.LogConstants.OAUTH_INBOUND_SERVICE,
                    OAuthConstants.LogConstants.ActionIDs.VALIDATE_INPUT_PARAMS);
            diagnosticLogBuilder.inputParam("nonce", nonce)
                    .logDetailLevel(DiagnosticLog.LogDetailLevel.APPLICATION);
        }
        if (StringUtils.isBlank(nonce)) {
            if (diagnosticLogBuilder != null) {
                // diagnosticLogBuilder will be null if diagnostic logs are disabled.
                diagnosticLogBuilder.resultMessage("'response_type' contains 'id_token' but 'nonce' param not found.")
                        .resultStatus(DiagnosticLog.ResultStatus.FAILED);
                LoggerUtils.triggerDiagnosticLogEvent(diagnosticLogBuilder);
            }
            throw OAuthProblemException.error(OAuthError.TokenResponse.INVALID_REQUEST)
                    .description("\'response_type\' contains \'id_token\'; but \'nonce\' parameter not found");
        }
        if (log.isDebugEnabled()) {
            log.debug("Mandatory " + NONCE + " parameter is successfully validated");
        }
        if (diagnosticLogBuilder != null) {
            // diagnosticLogBuilder will be null if diagnostic logs are disabled.
            diagnosticLogBuilder.resultMessage("'nonce' parameter validation is successful.")
                    .resultStatus(DiagnosticLog.ResultStatus.SUCCESS);
            LoggerUtils.triggerDiagnosticLogEvent(diagnosticLogBuilder);
        }
    }

    private void persistRequestObject(OAuth2Parameters params, RequestObject requestObject)
            throws RequestObjectException {

        String sessionDataKey = params.getSessionDataKey();
        if (EndpointUtil.getRequestObjectService() != null) {
            if (requestObject != null && MapUtils.isNotEmpty(requestObject.getRequestedClaims())) {
                EndpointUtil.getRequestObjectService().addRequestObject(params.getClientId(), sessionDataKey,
                        new ArrayList(requestObject.getRequestedClaims().values()));
                params.setRequestObjectFlow(true);
            }
        }
    }

    private String handleException(IdentityOAuth2Exception e) throws OAuthSystemException {

        if (log.isDebugEnabled()) {
            log.debug("Error while retrieving the login page url.", e);
        }
        throw new OAuthSystemException("Error when encoding login page URL");
    }

    private void addDataToSessionCache(OAuthMessage oAuthMessage, OAuth2Parameters params, String sessionDataKey) {

        SessionDataCacheKey cacheKey = new SessionDataCacheKey(sessionDataKey);
        SessionDataCacheEntry sessionDataCacheEntryNew = new SessionDataCacheEntry();
        sessionDataCacheEntryNew.setoAuth2Parameters(params);
        sessionDataCacheEntryNew.setQueryString(oAuthMessage.getRequest().getQueryString());

        if (oAuthMessage.getRequest().getParameterMap() != null) {
            sessionDataCacheEntryNew.setParamMap(new ConcurrentHashMap<>(oAuthMessage.getRequest().getParameterMap()));
        }
        sessionDataCacheEntryNew.setValidityPeriod(TimeUnit.MINUTES.toNanos(IdentityUtil.getTempDataCleanUpTimeout()));
        SessionDataCache.getInstance().addToCache(cacheKey, sessionDataCacheEntryNew);
        oAuthMessage.setSessionDataCacheEntry(sessionDataCacheEntryNew);
    }

    private String analyzePromptParameter(OAuthMessage oAuthMessage, OAuth2Parameters params, String prompt) {

        List promptsList = getSupportedPromtsValues();
        boolean containsNone = (OAuthConstants.Prompt.NONE).equals(prompt);

        DiagnosticLog.DiagnosticLogBuilder diagnosticLogBuilder = null;
        if (LoggerUtils.isDiagnosticLogsEnabled()) {
            diagnosticLogBuilder = new DiagnosticLog.DiagnosticLogBuilder(
                    OAuthConstants.LogConstants.OAUTH_INBOUND_SERVICE,
                    OAuthConstants.LogConstants.ActionIDs.VALIDATE_INPUT_PARAMS);
            diagnosticLogBuilder.inputParam(LogConstants.InputKeys.CLIENT_ID, params.getClientId())
                    .inputParam(OAuthConstants.LogConstants.InputKeys.PROMPT, prompt)
                    .configParam("serverSupportedPrompts", promptsList)
                    .logDetailLevel(DiagnosticLog.LogDetailLevel.APPLICATION)
                    .resultStatus(DiagnosticLog.ResultStatus.FAILED);
        }
        if (StringUtils.isNotBlank(prompt)) {
            List requestedPrompts = getRequestedPromptList(prompt);
            if (!CollectionUtils.containsAny(requestedPrompts, promptsList)) {
                String message = "Invalid prompt variables passed with the authorization request";
                if (diagnosticLogBuilder != null) {
                    // diagnosticLogBuilder will be null if diagnostic logs are disabled.
                    diagnosticLogBuilder.resultMessage(message);
                    LoggerUtils.triggerDiagnosticLogEvent(diagnosticLogBuilder);
                }
                return handleInvalidPromptValues(oAuthMessage, params, prompt, message);
            }

            if (requestedPrompts.size() > 1) {
                if (requestedPrompts.contains(OAuthConstants.Prompt.NONE)) {

                    String message =
                            "Invalid prompt variable combination. The value 'none' cannot be used with others " +
                                    "prompts. Prompt: ";
                    if (diagnosticLogBuilder != null) {
                        // diagnosticLogBuilder will be null if diagnostic logs are disabled.
                        diagnosticLogBuilder.resultMessage(message);
                        LoggerUtils.triggerDiagnosticLogEvent(diagnosticLogBuilder);
                    }
                    return handleInvalidPromptValues(oAuthMessage, params, prompt, message);

                } else if (requestedPrompts.contains(OAuthConstants.Prompt.LOGIN) &&
                        (requestedPrompts.contains(OAuthConstants.Prompt.CONSENT))) {
                    oAuthMessage.setForceAuthenticate(true);
                    oAuthMessage.setPassiveAuthentication(false);
                }
            } else {
                if ((OAuthConstants.Prompt.LOGIN).equals(prompt)) { // prompt for authentication
                    oAuthMessage.setForceAuthenticate(true);
                    oAuthMessage.setPassiveAuthentication(false);
                } else if (containsNone) {
                    oAuthMessage.setForceAuthenticate(false);
                    oAuthMessage.setPassiveAuthentication(true);
                } else if ((OAuthConstants.Prompt.CONSENT).equals(prompt)) {
                    oAuthMessage.setForceAuthenticate(false);
                    oAuthMessage.setPassiveAuthentication(false);
                }
            }
        }
        return null;
    }

    private String handleInvalidPromptValues(OAuthMessage oAuthMessage, OAuth2Parameters params, String prompt, String
            message) {

        if (log.isDebugEnabled()) {
            log.debug(message + " " + prompt);
        }
        OAuthProblemException ex = OAuthProblemException.error(OAuth2ErrorCodes.INVALID_REQUEST, message);
        return EndpointUtil.getErrorRedirectURL(oAuthMessage.getRequest(), ex, params);
    }

    private List getRequestedPromptList(String prompt) {

        String[] prompts = prompt.trim().split("\\s");
        return Arrays.asList(prompts);
    }

    private List<String> getSupportedPromtsValues() {

        return Arrays.asList(OAuthConstants.Prompt.NONE, OAuthConstants.Prompt.LOGIN,
                OAuthConstants.Prompt.CONSENT, OAuthConstants.Prompt.SELECT_ACCOUNT);
    }

    private String validatePKCEParameters(OAuthMessage oAuthMessage, OAuth2ClientValidationResponseDTO
            validationResponse, String pkceChallengeCode, String pkceChallengeMethod) {

        OAuth2Parameters oAuth2Parameters = getOAuth2ParamsFromOAuthMessage(oAuthMessage);

        DiagnosticLog.DiagnosticLogBuilder diagnosticLogBuilder = null;
        if (LoggerUtils.isDiagnosticLogsEnabled()) {
            diagnosticLogBuilder = new DiagnosticLog.DiagnosticLogBuilder(
                    OAuthConstants.LogConstants.OAUTH_INBOUND_SERVICE,
                    OAuthConstants.LogConstants.ActionIDs.VALIDATE_PKCE)
                    .inputParam(LogConstants.InputKeys.CLIENT_ID, oAuth2Parameters.getClientId())
                    .inputParam("PKCE challenge", pkceChallengeCode)
                    .inputParam("PKCE method", pkceChallengeMethod)
                    .logDetailLevel(DiagnosticLog.LogDetailLevel.APPLICATION)
                    .resultStatus(DiagnosticLog.ResultStatus.FAILED);
        }
        // Check if PKCE is mandatory for the application
        if (validationResponse.isPkceMandatory()) {
            if (pkceChallengeCode == null || !OAuth2Util.validatePKCECodeChallenge(pkceChallengeCode,
                    pkceChallengeMethod)) {
                if (diagnosticLogBuilder != null) {
                    // diagnosticLogBuilder will be null if diagnostic logs are disabled.
                    diagnosticLogBuilder.configParam("is PKCE mandatory", "true")
                            .resultMessage("PKCE Challenge is not provided or is not upto RFC 7636 specification.");
                    LoggerUtils.triggerDiagnosticLogEvent(diagnosticLogBuilder);
                }
                return getErrorPageURL(oAuthMessage.getRequest(), OAuth2ErrorCodes.INVALID_REQUEST, OAuth2ErrorCodes
                        .OAuth2SubErrorCodes.INVALID_PKCE_CHALLENGE_CODE, "PKCE is mandatory for this application. " +
                        "PKCE Challenge is not provided or is not upto RFC 7636 " +
                        "specification.", null, oAuth2Parameters);
            }
        }
        //Check if the code challenge method value is neither "plain" or "s256", if so return error
        if (pkceChallengeCode != null && pkceChallengeMethod != null) {
            if (!OAuthConstants.OAUTH_PKCE_PLAIN_CHALLENGE.equals(pkceChallengeMethod) &&
                    !OAuthConstants.OAUTH_PKCE_S256_CHALLENGE.equals(pkceChallengeMethod)) {
                if (diagnosticLogBuilder != null) {
                    // diagnosticLogBuilder will be null if diagnostic logs are disabled.
                    diagnosticLogBuilder.configParam("is PKCE mandatory",
                                    Boolean.toString(validationResponse.isPkceMandatory()))
                            .resultMessage("Unsupported PKCE Challenge Method.");
                    LoggerUtils.triggerDiagnosticLogEvent(diagnosticLogBuilder);
                }
                return getErrorPageURL(oAuthMessage.getRequest(), OAuth2ErrorCodes.INVALID_REQUEST, OAuth2ErrorCodes
                                .OAuth2SubErrorCodes.INVALID_PKCE_CHALLENGE_CODE,
                        "Unsupported PKCE Challenge Method", null, oAuth2Parameters);
            }
        }

        // Check if "plain" transformation algorithm is disabled for the application
        if (pkceChallengeCode != null && !validationResponse.isPkceSupportPlain()) {
            if (pkceChallengeMethod == null || OAuthConstants.OAUTH_PKCE_PLAIN_CHALLENGE.equals(pkceChallengeMethod)) {
                if (diagnosticLogBuilder != null) {
                    // diagnosticLogBuilder will be null if diagnostic logs are disabled.
                    diagnosticLogBuilder.configParam("is PKCE mandatory",
                                    Boolean.toString(validationResponse.isPkceMandatory()))
                            .configParam("is PKCE support plain", "false")
                            .resultMessage("OAuth client does not support 'plain' transformation algorithm.");
                    LoggerUtils.triggerDiagnosticLogEvent(diagnosticLogBuilder);
                }
                return getErrorPageURL(oAuthMessage.getRequest(), OAuth2ErrorCodes.INVALID_REQUEST, OAuth2ErrorCodes
                        .OAuth2SubErrorCodes.INVALID_PKCE_CHALLENGE_CODE, "This application does not support " +
                        "\"plain\" transformation algorithm.", null, oAuth2Parameters);
            }
        }

        // If PKCE challenge code was sent, check if the code challenge is upto specifications
        if (pkceChallengeCode != null && !OAuth2Util.validatePKCECodeChallenge(pkceChallengeCode,
                pkceChallengeMethod)) {
            if (diagnosticLogBuilder != null) {
                // diagnosticLogBuilder will be null if diagnostic logs are disabled.
                diagnosticLogBuilder.configParam("is PKCE mandatory",
                                Boolean.toString(validationResponse.isPkceMandatory()))
                        .resultMessage("Code challenge used is not up to RFC 7636 specifications.");
                LoggerUtils.triggerDiagnosticLogEvent(diagnosticLogBuilder);
            }
            return getErrorPageURL(oAuthMessage.getRequest(), OAuth2ErrorCodes.INVALID_REQUEST, OAuth2ErrorCodes
                    .OAuth2SubErrorCodes.INVALID_PKCE_CHALLENGE_CODE, "Code challenge used is not up to RFC 7636 " +
                    "specifications.", null, oAuth2Parameters);
        }
        if (diagnosticLogBuilder != null) {
            diagnosticLogBuilder.resultMessage("PKCE validation is successful.")
                    .resultStatus(DiagnosticLog.ResultStatus.SUCCESS);
            LoggerUtils.triggerDiagnosticLogEvent(diagnosticLogBuilder);
        }
        return null;
    }

    private boolean isPkceSupportEnabled() {

        return getOAuth2Service().isPKCESupportEnabled();
    }

    private String getSpDisplayName(String clientId) throws OAuthSystemException {

        if (getOAuthServerConfiguration().isShowDisplayNameInConsentPage()) {
            ServiceProvider serviceProvider = getServiceProvider(clientId);
            ServiceProviderProperty[] serviceProviderProperties = serviceProvider.getSpProperties();
            for (ServiceProviderProperty serviceProviderProperty : serviceProviderProperties) {
                if (DISPLAY_NAME.equals(serviceProviderProperty.getName())) {
                    return serviceProviderProperty.getValue();
                }
            }
        }
        return StringUtils.EMPTY;
    }

    private String populateOauthParameters(OAuth2Parameters params, OAuthMessage oAuthMessage,
                                           OAuth2ClientValidationResponseDTO validationResponse,
                                           OAuthAuthzRequest oauthRequest)
            throws OAuthSystemException, InvalidRequestException {

        String clientId = oAuthMessage.getClientId();
        params.setClientId(clientId);
        params.setRedirectURI(validationResponse.getCallbackURL());
        params.setResponseType(oauthRequest.getResponseType());
        params.setResponseMode(oauthRequest.getParam(RESPONSE_MODE));
        params.setScopes(oauthRequest.getScopes());
        if (params.getScopes() == null) { // to avoid null pointers
            Set<String> scopeSet = new HashSet<String>();
            scopeSet.add("");
            params.setScopes(scopeSet);
        }
        params.setState(oauthRequest.getState());
        params.setApplicationName(validationResponse.getApplicationName());

        String spDisplayName = getSpDisplayName(clientId);
        if (StringUtils.isNotBlank(spDisplayName)) {
            params.setDisplayName(spDisplayName);
        }

        // OpenID Connect specific request parameters
        params.setNonce(oauthRequest.getParam(OAuthConstants.OAuth20Params.NONCE));
        params.setDisplay(oauthRequest.getParam(OAuthConstants.OAuth20Params.DISPLAY));
        params.setIDTokenHint(oauthRequest.getParam(OAuthConstants.OAuth20Params.ID_TOKEN_HINT));
        params.setLoginHint(oauthRequest.getParam(OAuthConstants.OAuth20Params.LOGIN_HINT));

        // Set the service provider tenant domain.
        params.setTenantDomain(getSpTenantDomain(clientId));

        // Set the login tenant domain.
        String loginTenantDomain = getLoginTenantDomain(oAuthMessage, clientId);
        params.setLoginTenantDomain(loginTenantDomain);

        if (StringUtils.isNotBlank(oauthRequest.getParam(ACR_VALUES)) && !"null".equals(oauthRequest.getParam
                (ACR_VALUES))) {
            List acrValuesList = Arrays.asList(oauthRequest.getParam(ACR_VALUES).split(" "));
            LinkedHashSet acrValuesHashSet = new LinkedHashSet<>(acrValuesList);
            params.setACRValues(acrValuesHashSet);
            oAuthMessage.getRequest().setAttribute(ACR_VALUES, acrValuesList);
        }
        if (StringUtils.isNotBlank(oauthRequest.getParam(CLAIMS))) {
            params.setEssentialClaims(oauthRequest.getParam(CLAIMS));
        }

        handleMaxAgeParameter(oauthRequest, params);

        /*
            OIDC Request object will supersede parameters sent in the OAuth Authorization request. So handling the
            OIDC Request object needs to done after processing all request parameters.
         */
        if (OAuth2Util.isOIDCAuthzRequest(oauthRequest.getScopes())) {
            try {
                handleOIDCRequestObject(oAuthMessage, oauthRequest, params);
            } catch (RequestObjectException e) {
                if (log.isDebugEnabled()) {
                    log.debug("Request Object Handling failed due to : " + e.getErrorCode() + " for client_id: "
                            + clientId + " of tenantDomain: " + params.getTenantDomain(), e);
                }
                if (StringUtils.isNotBlank(oAuthMessage.getRequest().getParameter(REQUEST_URI))) {
                    return EndpointUtil.getErrorPageURL(oAuthMessage.getRequest(), OAuth2ErrorCodes
                                    .OAuth2SubErrorCodes.INVALID_REQUEST_URI,
                            e.getErrorCode(), e.getErrorMessage(), null, params);
                } else {
                    return EndpointUtil.getErrorPageURL(oAuthMessage.getRequest(), OAuth2ErrorCodes
                                    .OAuth2SubErrorCodes.INVALID_REQUEST_OBJECT, e.getErrorCode(), e.getErrorMessage(),
                            null, params);
                }
            } catch (InvalidRequestException e) {
                return EndpointUtil.getErrorPageURL(oAuthMessage.getRequest(), e.getErrorCode(),
                        e.getErrorCode(), e.getErrorMessage(), null, params);
            }
        }

        if (isPkceSupportEnabled()) {
            String pkceChallengeCode = getPkceCodeChallenge(oAuthMessage, params);
            String pkceChallengeMethod = getPkceCodeChallengeMethod(oAuthMessage, params);

            String redirectURI = validatePKCEParameters(oAuthMessage, validationResponse, pkceChallengeCode,
                    pkceChallengeMethod);
            if (redirectURI != null) {
                return redirectURI;
            }
            params.setPkceCodeChallenge(pkceChallengeCode);
            params.setPkceCodeChallengeMethod(pkceChallengeMethod);
        }

        return null;
    }

    private String getSpTenantDomain(String clientId) throws InvalidRequestException {

        try {
            // At this point we have verified that a valid app exists for the client_id. So we directly get the SP
            // tenantDomain.
            return OAuth2Util.getTenantDomainOfOauthApp(clientId);
        } catch (InvalidOAuthClientException | IdentityOAuth2Exception e) {
            throw new InvalidRequestException("Error retrieving Service Provider tenantDomain for client_id: "
                    + clientId, OAuth2ErrorCodes.INVALID_REQUEST, OAuth2ErrorCodes.OAuth2SubErrorCodes
                    .UNEXPECTED_SERVER_ERROR);
        }
    }

    private String getLoginTenantDomain(OAuthMessage oAuthMessage, String clientId) throws InvalidRequestException {

        if (!IdentityTenantUtil.isTenantedSessionsEnabled()) {
            return EndpointUtil.getSPTenantDomainFromClientId(oAuthMessage.getClientId());
        }

        String loginTenantDomain =
                oAuthMessage.getRequest().getParameter(FrameworkConstants.RequestParams.LOGIN_TENANT_DOMAIN);
        if (StringUtils.isBlank(loginTenantDomain)) {
            return EndpointUtil.getSPTenantDomainFromClientId(oAuthMessage.getClientId());
        }
        return loginTenantDomain;
    }

    private void handleMaxAgeParameter(OAuthAuthzRequest oauthRequest,
                                       OAuth2Parameters params) throws InvalidRequestException {
        // Set max_age parameter sent in the authorization request.
        String maxAgeParam = oauthRequest.getParam(OAuthConstants.OIDCClaims.MAX_AGE);
        if (StringUtils.isNotBlank(maxAgeParam)) {
            try {
                params.setMaxAge(Long.parseLong(maxAgeParam));
            } catch (NumberFormatException ex) {
                if (log.isDebugEnabled()) {
                    log.debug("Invalid max_age parameter: '" + maxAgeParam + "' sent in the authorization request.");
                }
                if (LoggerUtils.isDiagnosticLogsEnabled()) {
                    LoggerUtils.triggerDiagnosticLogEvent(new DiagnosticLog.DiagnosticLogBuilder(
                            OAuthConstants.LogConstants.OAUTH_INBOUND_SERVICE,
                            OAuthConstants.LogConstants.ActionIDs.VALIDATE_INPUT_PARAMS)
                            .inputParam(LogConstants.InputKeys.CLIENT_ID, params.getClientId())
                            .inputParam("max age", maxAgeParam)
                            .resultMessage("Invalid max_age parameter value.")
                            .logDetailLevel(DiagnosticLog.LogDetailLevel.APPLICATION)
                            .resultStatus(DiagnosticLog.ResultStatus.FAILED));
                }
                throw new InvalidRequestException("Invalid max_age parameter value sent in the authorization request" +
                        ".", OAuth2ErrorCodes.INVALID_REQUEST, OAuth2ErrorCodes.OAuth2SubErrorCodes.INVALID_PARAMETERS);
            }
        }
    }

    private void handleOIDCRequestObject(OAuthMessage oAuthMessage, OAuthAuthzRequest oauthRequest,
                                         OAuth2Parameters parameters)
            throws RequestObjectException, InvalidRequestException {

        validateRequestObjectParams(oauthRequest);
        String requestObjValue = null;
        // Check whether the application mandates PAR request.
        if (isPARMandated(parameters.getClientId(), parameters.getTenantDomain()) && !isRequestUri(oauthRequest)) {
            throw new InvalidRequestException("PAR request is mandatory for the application.",
                    OAuth2ErrorCodes.INVALID_REQUEST, "Request URI is mandatory.");
        }
        if (isRequestUri(oauthRequest)) {
            requestObjValue = oauthRequest.getParam(REQUEST_URI);
        } else if (isRequestParameter(oauthRequest)) {
            requestObjValue = oauthRequest.getParam(REQUEST);
        }
        /* Mandate request object for FAPI requests.
           https://openid.net/specs/openid-financial-api-part-2-1_0.html#authorization-server (5.2.2-1)  */
        if (isFapiConformant(oAuthMessage.getClientId())) {
            if (requestObjValue == null) {
                throw new InvalidRequestException("Request Object is mandatory for FAPI Conformant Applications.",
                        OAuth2ErrorCodes.INVALID_REQUEST, "Request object is missing.");
            }
        }

        if (StringUtils.isNotEmpty(requestObjValue)) {
            handleRequestObject(oAuthMessage, oauthRequest, parameters);
        } else {
            if (log.isDebugEnabled()) {
                log.debug("Authorization Request does not contain a Request Object or Request Object reference.");
            }
        }
    }

    private void validateRequestObjectParams(OAuthAuthzRequest oauthRequest) throws RequestObjectException {

        if (StringUtils.isNotEmpty(oauthRequest.getParam(REQUEST)) && StringUtils.isNotEmpty(oauthRequest.getParam
                (REQUEST_URI))) {
            if (LoggerUtils.isDiagnosticLogsEnabled()) {
                LoggerUtils.triggerDiagnosticLogEvent(new DiagnosticLog.DiagnosticLogBuilder(
                        OAuthConstants.LogConstants.OAUTH_INBOUND_SERVICE,
                        OAuthConstants.LogConstants.ActionIDs.VALIDATE_OAUTH_CLIENT)
                        .inputParam("request", oauthRequest.getParam(REQUEST))
                        .inputParam(OAuthConstants.LogConstants.InputKeys.REDIRECT_URI,
                                oauthRequest.getParam(REQUEST_URI))
                        .resultMessage("'request' and 'request_uri' parameters associated with the same " +
                                "authorization request.")
                        .logDetailLevel(DiagnosticLog.LogDetailLevel.APPLICATION)
                        .resultStatus(DiagnosticLog.ResultStatus.FAILED
                ));
            }
            throw new RequestObjectException(OAuth2ErrorCodes.INVALID_REQUEST, "Both request and " +
                    "request_uri parameters can not be associated with the same authorization request.");
        }
    }

    private void handleRequestObject(OAuthMessage oAuthMessage, OAuthAuthzRequest oauthRequest,
                                     OAuth2Parameters parameters)
            throws RequestObjectException, InvalidRequestException {

        RequestObject requestObject = OIDCRequestObjectUtil.buildRequestObject(oauthRequest, parameters);
        if (requestObject == null) {
            throw new RequestObjectException(OAuth2ErrorCodes.INVALID_REQUEST, "Unable to build a valid Request " +
                    "Object from the authorization request.");
        }
            /*
              When the request parameter is used, the OpenID Connect request parameter values contained in the JWT
              supersede those passed using the OAuth 2.0 request syntax
             */
        boolean isFapiConformant = isFapiConformant(oAuthMessage.getClientId());
        // If FAPI conformant, claims outside request object should be ignored.
        overrideAuthzParameters(oAuthMessage, parameters, oauthRequest.getParam(REQUEST),
                oauthRequest.getParam(REQUEST_URI), requestObject, isFapiConformant);

        // If the redirect uri was not given in auth request the registered redirect uri will be available here,
        // so validating if the registered redirect uri is a single uri that can be properly redirected.
        if (StringUtils.isBlank(parameters.getRedirectURI()) ||
                StringUtils.startsWith(parameters.getRedirectURI(), REGEX_PATTERN)) {
            if (LoggerUtils.isDiagnosticLogsEnabled()) {
                LoggerUtils.triggerDiagnosticLogEvent(new DiagnosticLog.DiagnosticLogBuilder(
                        OAuthConstants.LogConstants.OAUTH_INBOUND_SERVICE,
                        OAuthConstants.LogConstants.ActionIDs.VALIDATE_INPUT_PARAMS)
                        .resultMessage("Redirect URI is not present in the authorization request.")
                        .logDetailLevel(DiagnosticLog.LogDetailLevel.APPLICATION)
                        .resultStatus(DiagnosticLog.ResultStatus.FAILED));
            }
            throw new InvalidRequestException(
                    OAuthConstants.OAuthError.AuthorizationResponsei18nKey.INVALID_REDIRECT_URI,
                    OAuth2ErrorCodes.INVALID_REQUEST, OAuth2ErrorCodes.OAuth2SubErrorCodes.INVALID_REDIRECT_URI);
        }
        persistRequestObject(parameters, requestObject);
    }

    private void overrideAuthzParameters(OAuthMessage oAuthMessage, OAuth2Parameters params,
                                         String requestParameterValue,
                                         String requestURIParameterValue, RequestObject requestObject,
                                         boolean ignoreClaimsOutsideRequestObject) {

        if (StringUtils.isNotBlank(requestParameterValue) || StringUtils.isNotBlank(requestURIParameterValue)) {
            replaceIfPresent(requestObject, REDIRECT_URI, params::setRedirectURI, ignoreClaimsOutsideRequestObject);
            replaceIfPresent(requestObject, NONCE, params::setNonce, ignoreClaimsOutsideRequestObject);
            replaceIfPresent(requestObject, STATE, params::setState, ignoreClaimsOutsideRequestObject);
            replaceIfPresent(requestObject, DISPLAY, params::setDisplay, ignoreClaimsOutsideRequestObject);
            replaceIfPresent(requestObject, RESPONSE_MODE, params::setResponseMode, ignoreClaimsOutsideRequestObject);
            replaceIfPresent(requestObject, LOGIN_HINT, params::setLoginHint, ignoreClaimsOutsideRequestObject);
            replaceIfPresent(requestObject, ID_TOKEN_HINT, params::setIDTokenHint, ignoreClaimsOutsideRequestObject);
            replaceIfPresent(requestObject, PROMPT, params::setPrompt, ignoreClaimsOutsideRequestObject);

            if (requestObject.getClaim(CLAIMS) instanceof net.minidev.json.JSONObject) {
                // Claims in the request object is in the type of net.minidev.json.JSONObject,
                // hence retrieving claims as a JSONObject
                net.minidev.json.JSONObject claims = (net.minidev.json.JSONObject) requestObject.getClaim(CLAIMS);
                params.setEssentialClaims(claims.toJSONString());
            }

            if (isPkceSupportEnabled()) {
                // If code_challenge and code_challenge_method is sent inside the request object then add them to
                // Oauth2 parameters.
                replaceIfPresent(requestObject, CODE_CHALLENGE, params::setPkceCodeChallenge, false);
                replaceIfPresent(requestObject, CODE_CHALLENGE_METHOD, params::setPkceCodeChallengeMethod, false);
            }

            if (StringUtils.isNotEmpty(requestObject.getClaimValue(SCOPE))) {
                String scopeString = requestObject.getClaimValue(SCOPE);
                params.setScopes(new HashSet<>(Arrays.asList(scopeString.split(SPACE_SEPARATOR))));
            }
            if (StringUtils.isNotEmpty(requestObject.getClaimValue(MAX_AGE))) {
                params.setMaxAge(Integer.parseInt(requestObject.getClaimValue(MAX_AGE)));
            }
            if (StringUtils.isNotEmpty(requestObject.getClaimValue(AUTH_TIME))) {
                params.setAuthTime(Long.parseLong(requestObject.getClaimValue(AUTH_TIME)));
            }
            if (StringUtils.isNotEmpty(requestObject.getClaimValue(ACR_VALUES))) {
                String acrString = requestObject.getClaimValue(ACR_VALUES);
                params.setACRValues(new LinkedHashSet<>(Arrays.asList(acrString.split(COMMA_SEPARATOR))));
                oAuthMessage.getRequest().setAttribute(ACR_VALUES,
                        new ArrayList<>(Arrays.asList(acrString.split(COMMA_SEPARATOR))));
            } else {
                List<String> acrRequestedValues = getAcrValues(requestObject);
                if (CollectionUtils.isNotEmpty(acrRequestedValues)) {
                    oAuthMessage.getRequest().setAttribute(ACR_VALUES, acrRequestedValues);
                }
            }
            if (LoggerUtils.isDiagnosticLogsEnabled()) {
                LoggerUtils.triggerDiagnosticLogEvent(new DiagnosticLog.DiagnosticLogBuilder(
                        OAuthConstants.LogConstants.OAUTH_INBOUND_SERVICE,
                        OAuthConstants.LogConstants.ActionIDs.OVERRIDE_AUTHZ_PARAMS)
                        .resultMessage("Successfully overridden the parameters in authorization request with the " +
                                "parameters available in request object.")
                        .logDetailLevel(DiagnosticLog.LogDetailLevel.APPLICATION)
                        .resultStatus(DiagnosticLog.ResultStatus.SUCCESS));
            }
        }
    }

    /**
     * To get the value(s) for "acr" from request object.
     *
     * @param requestObject {@link RequestObject}
     * @return list of acr value(s)
     */
    private List<String> getAcrValues(RequestObject requestObject) {

        List<String> acrRequestedValues = null;
        if (requestObject != null) {
            Map<String, List<RequestedClaim>> requestedClaims = requestObject.getRequestedClaims();
            List<RequestedClaim> requestedClaimsForIdToken = requestedClaims.get(OIDCConstants.ID_TOKEN);
            if (CollectionUtils.isNotEmpty(requestedClaimsForIdToken)) {
                for (RequestedClaim requestedClaim : requestedClaimsForIdToken) {
                    if (OAuthConstants.ACR.equalsIgnoreCase(requestedClaim.getName()) && requestedClaim.isEssential()) {
                        acrRequestedValues = requestedClaim.getValues();
                        if (CollectionUtils.isEmpty(acrRequestedValues) && StringUtils
                                .isNotEmpty(requestedClaim.getValue())) {
                            acrRequestedValues = Collections.singletonList(requestedClaim.getValue());
                        }
                        break;
                    }
                }
            }
        }
        return acrRequestedValues;
    }

    private void replaceIfPresent(RequestObject requestObject, String claim, Consumer<String> consumer,
                                  boolean ignoreClaimsOutsideRequestObject) {

        String claimValue = requestObject.getClaimValue(claim);
        if (StringUtils.isNotEmpty(claimValue)) {
            consumer.accept(claimValue);
        } else if (ignoreClaimsOutsideRequestObject) {
            consumer.accept(null);
        }
    }

    private static boolean isRequestUri(OAuthAuthzRequest oAuthAuthzRequest) {

        String param = oAuthAuthzRequest.getParam(REQUEST_URI);
        return StringUtils.isNotBlank(param);
    }

    private static boolean isRequestParameter(OAuthAuthzRequest oAuthAuthzRequest) {

        String param = oAuthAuthzRequest.getParam(REQUEST);
        return StringUtils.isNotBlank(param);
    }

    private OAuth2ClientValidationResponseDTO validateClient(OAuthMessage oAuthMessage) {

        return getOAuth2Service().validateClientInfo(oAuthMessage.getRequest());
    }

    /**
     * Return ServiceProvider for the given clientId
     *
     * @param clientId clientId
     * @return ServiceProvider ServiceProvider
     * @throws OAuthSystemException if couldn't retrieve ServiceProvider Information
     */
    private ServiceProvider getServiceProvider(String clientId) throws OAuthSystemException {

        try {
            return OAuth2Util.getServiceProvider(clientId);
        } catch (IdentityOAuth2ClientException e) {
            String msg = "Couldn't retrieve Service Provider for clientId: " + clientId;
            if (log.isDebugEnabled()) {
                log.debug(msg, e);
            }
            throw new OAuthSystemException(msg, e);
        } catch (IdentityOAuth2Exception e) {
            String msg = "Couldn't retrieve Service Provider for clientId: " + clientId;
            log.error(msg, e);
            throw new OAuthSystemException(msg, e);
        }
    }

    /**
     * prompt : none
     * The Authorization Server MUST NOT display any authentication
     * or consent user interface pages. An error is returned if the
     * End-User is not already authenticated or the Client does not
     * have pre-configured consent for the requested scopes. This
     * can be used as a method to check for existing authentication
     * and/or consent.
     * <p/>
     * prompt : consent
     * The Authorization Server MUST prompt the End-User for consent before
     * returning information to the Client.
     * <p/>
     * prompt Error : consent_required
     * The Authorization Server requires End-User consent. This
     * error MAY be returned when the prompt parameter in the
     * Authorization Request is set to none to request that the
     * Authorization Server should not display any user
     * interfaces to the End-User, but the Authorization Request
     * cannot be completed without displaying a user interface
     * for End-User consent.
     *
     * @return String URL
     * @throws OAuthSystemException OAuthSystemException
     */
    private String doUserAuthorization(OAuthMessage oAuthMessage, String sessionDataKeyFromLogin,
                                       OIDCSessionState sessionState, AuthorizationResponseDTO authorizationResponseDTO)
            throws OAuthSystemException, ConsentHandlingFailedException, OAuthProblemException {

        OAuth2Parameters oauth2Params = getOauth2Params(oAuthMessage);
        AuthenticatedUser authenticatedUser = getLoggedInUser(oAuthMessage);

        /* Here we validate all scopes before user consent to prevent invalidate scopes prompt for consent in the
        consent page. */
        HttpRequestHeaderHandler httpRequestHeaderHandler = new HttpRequestHeaderHandler(oAuthMessage.getRequest());
        OAuth2AuthorizeReqDTO authzReqDTO =
                buildAuthRequest(oauth2Params, oAuthMessage.getSessionDataCacheEntry(), httpRequestHeaderHandler);
        try {
            if (LoggerUtils.isDiagnosticLogsEnabled()) {
                DiagnosticLog.DiagnosticLogBuilder diagnosticLogBuilder = new DiagnosticLog.DiagnosticLogBuilder(
                        OAuthConstants.LogConstants.OAUTH_INBOUND_SERVICE,
                        OAuthConstants.LogConstants.ActionIDs.VALIDATE_SCOPES_BEFORE_CONSENT);
                diagnosticLogBuilder.inputParam(LogConstants.InputKeys.CLIENT_ID, oauth2Params.getClientId())
                        .inputParam(LogConstants.InputKeys.APPLICATION_NAME, oauth2Params.getApplicationName())
                        .inputParam("scopes to be validate", oauth2Params.getScopes())
                        .resultStatus(DiagnosticLog.ResultStatus.SUCCESS)
                        .resultMessage("Scope validation started.")
                        .logDetailLevel(DiagnosticLog.LogDetailLevel.APPLICATION);
                LoggerUtils.triggerDiagnosticLogEvent(diagnosticLogBuilder);
            }
            validateScopesBeforeConsent(oAuthMessage, oauth2Params, authzReqDTO);
            if (LoggerUtils.isDiagnosticLogsEnabled()) {
                DiagnosticLog.DiagnosticLogBuilder diagnosticLogBuilder = new DiagnosticLog.DiagnosticLogBuilder(
                        OAuthConstants.LogConstants.OAUTH_INBOUND_SERVICE,
                        OAuthConstants.LogConstants.ActionIDs.VALIDATE_SCOPES_BEFORE_CONSENT);
                diagnosticLogBuilder.inputParam(LogConstants.InputKeys.CLIENT_ID, oauth2Params.getClientId())
                        .inputParam(LogConstants.InputKeys.APPLICATION_NAME, oauth2Params.getApplicationName())
                        .inputParam("scopes after validation", oauth2Params.getScopes())
                        .resultStatus(DiagnosticLog.ResultStatus.SUCCESS)
                        .resultMessage("Scope validation completed.")
                        .logDetailLevel(DiagnosticLog.LogDetailLevel.APPLICATION);
                LoggerUtils.triggerDiagnosticLogEvent(diagnosticLogBuilder);
            }
        } catch (IdentityOAuth2UnauthorizedScopeException e) {
            OAuth2AuthorizeRespDTO authorizeRespDTO = new OAuth2AuthorizeRespDTO();
            authorizeRespDTO.setErrorCode(e.getErrorCode());
            authorizeRespDTO.setErrorMsg(e.getMessage());
            authorizeRespDTO.setCallbackURI(authzReqDTO.getCallbackUrl());
            authorizationResponseDTO.setError(HttpServletResponse.SC_FOUND, e.getMessage(), e.getErrorCode());
            return handleAuthorizationFailureBeforeConsent(oAuthMessage, oauth2Params, authorizeRespDTO);
        }

        boolean hasUserApproved = isUserAlreadyApproved(oauth2Params, authenticatedUser);

        if (hasPromptContainsConsent(oauth2Params)) {
            // Remove any existing consents.
            String clientId = oauth2Params.getClientId();
            OpenIDConnectUserRPStore.getInstance().removeConsentForUser(authenticatedUser, clientId);
            if (LoggerUtils.isDiagnosticLogsEnabled()) {
                DiagnosticLog.DiagnosticLogBuilder diagnosticLogBuilder = new DiagnosticLog.DiagnosticLogBuilder(
                        OAuthConstants.LogConstants.OAUTH_INBOUND_SERVICE,
                        OAuthConstants.LogConstants.ActionIDs.REMOVE_USER_CONSENT);
                diagnosticLogBuilder.inputParam(LogConstants.InputKeys.CLIENT_ID, oauth2Params.getClientId())
                        .inputParam(OAuthConstants.LogConstants.InputKeys.PROMPT, oauth2Params.getPrompt())
                        .resultMessage("'prompt' contains consent. Hence existing user consent is revoked.")
                        .logDetailLevel(DiagnosticLog.LogDetailLevel.APPLICATION)
                        .resultStatus(DiagnosticLog.ResultStatus.SUCCESS);
                try {
                    diagnosticLogBuilder.inputParam(LogConstants.InputKeys.USER_ID, authenticatedUser.getUserId());
                } catch (UserIdNotFoundException e) {
                    if (StringUtils.isNotBlank(authenticatedUser.getAuthenticatedSubjectIdentifier())) {
                        diagnosticLogBuilder.inputParam(LogConstants.InputKeys.USER, LoggerUtils.isLogMaskingEnable ?
                                LoggerUtils.getMaskedContent(authenticatedUser.getAuthenticatedSubjectIdentifier())
                                : authenticatedUser.getAuthenticatedSubjectIdentifier());
                    }
                }
                LoggerUtils.triggerDiagnosticLogEvent(diagnosticLogBuilder);
            }
            if (log.isDebugEnabled()) {
                log.debug("Prompt parameter contains 'consent'. Existing consents for user: "
                        + authenticatedUser.toFullQualifiedUsername() + " for oauth app with clientId: " + clientId
                        + " are revoked and user will be prompted to give consent again.");
            }
            // Need to prompt for consent and get user consent for claims as well.
            return promptUserForConsent(sessionDataKeyFromLogin, oauth2Params, authenticatedUser, true,
                    oAuthMessage, authorizationResponseDTO);
        } else if (isPromptNone(oauth2Params)) {
            return handlePromptNone(oAuthMessage, sessionState, oauth2Params, authenticatedUser, hasUserApproved,
                    authorizationResponseDTO);
        } else if (isPromptLogin(oauth2Params) || isPromptParamsNotPresent(oauth2Params)
                || isPromptSelectAccount(oauth2Params)) {
            /*
             * IS does not currently support multiple logged-in sessions.
             * Therefore, gracefully handling prompt=select_account by mimicking the behaviour of a request that does
             * not have a prompt param.
             */
            return handleConsent(oAuthMessage, sessionDataKeyFromLogin, sessionState, oauth2Params, authenticatedUser,
                    hasUserApproved, authorizationResponseDTO);
        } else {
            return StringUtils.EMPTY;
        }
    }

    /**
     * Validate scopes before consent page.
     *
     * @param  oAuthMessage oAuthMessage
     * @param oauth2Params oauth2Params
     */
    private void validateScopesBeforeConsent(OAuthMessage oAuthMessage, OAuth2Parameters oauth2Params,
                                             OAuth2AuthorizeReqDTO authzReqDTO)
            throws IdentityOAuth2UnauthorizedScopeException, OAuthSystemException {

        try {
            OAuthAuthzReqMessageContext authzReqMsgCtx = getOAuth2Service().validateScopesBeforeConsent(authzReqDTO);
            // Here we need to preserve the OAuthAuthzReqMessageContext to preserve backward compatibility as
            // extensions might add information to context that needs to be available when authorizing
            // (issue code, token) the request later.
            oAuthMessage.getSessionDataCacheEntry().setAuthzReqMsgCtx(authzReqMsgCtx);
            if (ArrayUtils.isEmpty(authzReqMsgCtx.getApprovedScope())) {
                oauth2Params.setScopes(new HashSet<>(Collections.emptyList()));
            } else {
                oauth2Params.setScopes(new HashSet<>(Arrays.asList(authzReqMsgCtx.getApprovedScope())));
            }
        } catch (IdentityOAuth2Exception | InvalidOAuthClientException e) {
            log.error("Error occurred while validating requested scopes.", e);
            throw new OAuthSystemException("Error occurred while validating requested scopes", e);
        }
    }

    private OAuth2Parameters getOauth2Params(OAuthMessage oAuthMessage) {

        if (oAuthMessage.getSessionDataCacheEntry() == null) {
            return null;
        }
        return oAuthMessage.getSessionDataCacheEntry().getoAuth2Parameters();
    }

    private AuthenticatedUser getLoggedInUser(OAuthMessage oAuthMessage) {

        return oAuthMessage.getSessionDataCacheEntry().getLoggedInUser();
    }

    private String handleConsent(OAuthMessage oAuthMessage, String sessionDataKey,
                                 OIDCSessionState sessionState, OAuth2Parameters oauth2Params,
                                 AuthenticatedUser authenticatedUser, boolean hasUserApproved, AuthorizationResponseDTO
                                         authorizationResponseDTO)
            throws OAuthSystemException, ConsentHandlingFailedException {

        if (isConsentSkipped(oauth2Params)) {
            sessionState.setAddSessionState(true);
            return handleUserConsent(oAuthMessage, APPROVE, sessionState, oauth2Params, authorizationResponseDTO);
        } else if (hasUserApproved) {
            return handleApproveAlwaysWithPromptForNewConsent(oAuthMessage, sessionState, oauth2Params,
                    authorizationResponseDTO);
        } else {
            return promptUserForConsent(sessionDataKey, oauth2Params, authenticatedUser, false,
                    oAuthMessage, authorizationResponseDTO);
        }
    }

    private boolean isPromptParamsNotPresent(OAuth2Parameters oauth2Params) {

        return StringUtils.isBlank(oauth2Params.getPrompt());
    }

    private boolean isPromptLogin(OAuth2Parameters oauth2Params) {

        return (OAuthConstants.Prompt.LOGIN).equals(oauth2Params.getPrompt());
    }

    private String promptUserForConsent(String sessionDataKey, OAuth2Parameters oauth2Params,
                                        AuthenticatedUser user, boolean ignoreExistingConsents,
                                        OAuthMessage oAuthMessage, AuthorizationResponseDTO authorizationResponseDTO)
            throws ConsentHandlingFailedException, OAuthSystemException {

        authorizationResponseDTO.setIsConsentRedirect(true);
        String clientId = oauth2Params.getClientId();
        String tenantDomain = oauth2Params.getTenantDomain();

        String preConsent;
        if (ignoreExistingConsents) {
            // Ignore existing consents and prompt for all SP mandatory and requested claims.
            if (log.isDebugEnabled()) {
                log.debug("Initiating consent handling for user: " + user.toFullQualifiedUsername() + " for client_id: "
                        + clientId + "  of tenantDomain: " + tenantDomain + " excluding existing consents.");
            }
            preConsent = handlePreConsentExcludingExistingConsents(oauth2Params, user);
        } else {
            if (log.isDebugEnabled()) {
                log.debug("Initiating consent handling for user: " + user.toFullQualifiedUsername() + " for client_id: "
                        + clientId + "  of tenantDomain: " + tenantDomain + " including existing consents.");
            }
            preConsent = handlePreConsentIncludingExistingConsents(oauth2Params, user);
        }
        if (LoggerUtils.isDiagnosticLogsEnabled()) {
            LoggerUtils.triggerDiagnosticLogEvent(new DiagnosticLog.DiagnosticLogBuilder(
                    OAuthConstants.LogConstants.OAUTH_INBOUND_SERVICE,
                    OAuthConstants.LogConstants.ActionIDs.PROMPT_CONSENT_PAGE)
                    .inputParam(LogConstants.InputKeys.CLIENT_ID, clientId)
                    .resultMessage("Redirecting to Consent Page URL.")
                    .logDetailLevel(DiagnosticLog.LogDetailLevel.APPLICATION)
                    .resultStatus(DiagnosticLog.ResultStatus.SUCCESS));
        }
        return getUserConsentURL(sessionDataKey, oauth2Params, user, preConsent, oAuthMessage);
    }

    private String handlePromptNone(OAuthMessage oAuthMessage,
                                    OIDCSessionState sessionState,
                                    OAuth2Parameters oauth2Params,
                                    AuthenticatedUser authenticatedUser,
                                    boolean hasUserApproved, AuthorizationResponseDTO authorizationResponseDTO)
            throws OAuthSystemException,
            ConsentHandlingFailedException, OAuthProblemException {

        if (isUserSessionNotExists(authenticatedUser)) {
            // prompt=none but user is not logged in. Therefore throw error according to
            // http://openid.net/specs/openid-connect-core-1_0.html#AuthRequest
            sessionState.setAddSessionState(true);
            if (LoggerUtils.isDiagnosticLogsEnabled()) {
                LoggerUtils.triggerDiagnosticLogEvent(new DiagnosticLog.DiagnosticLogBuilder(
                        OAuthConstants.LogConstants.OAUTH_INBOUND_SERVICE,
                        OAuthConstants.LogConstants.ActionIDs.VALIDATE_USER_SESSION)
                        .inputParam(LogConstants.InputKeys.CLIENT_ID, oauth2Params.getClientId())
                        .resultMessage("Request with 'prompt=none' but user session does not exist.")
                        .logDetailLevel(DiagnosticLog.LogDetailLevel.APPLICATION)
                        .resultStatus(DiagnosticLog.ResultStatus.FAILED));
            }
            throw OAuthProblemException.error(OAuth2ErrorCodes.LOGIN_REQUIRED,
                    "Request with \'prompt=none\' but user session does not exist");
        }

        if (isIdTokenHintExists(oauth2Params)) {
            // prompt=none with id_token_hint parameter with an id_token indicating a previously authenticated session.
            return handleIdTokenHint(oAuthMessage, sessionState, oauth2Params, authenticatedUser, hasUserApproved,
                    authorizationResponseDTO);
        } else {
            // Handle previously approved consent for prompt=none scenario
            return handlePreviouslyApprovedConsent(oAuthMessage, sessionState, oauth2Params, hasUserApproved,
                    authorizationResponseDTO);
        }
    }

    /**
     * Consent page can be skipped by setting OpenIDConnect configuration or by setting SP property.
     *
     * @param oauth2Params oauth2 params related to this request.
     * @return A boolean stating whether consent page is skipped or not.
     */
    private boolean isConsentSkipped(OAuth2Parameters oauth2Params) throws OAuthSystemException {

        ServiceProvider serviceProvider = getServiceProvider(oauth2Params.getClientId());
        boolean isApiBasedAuthenticationFlow = isApiBasedAuthenticationFlow(oauth2Params);

        // Consent handling is skipped for API based authentication flow.
        return getOAuthServerConfiguration().getOpenIDConnectSkipeUserConsentConfig()
                || FrameworkUtils.isConsentPageSkippedForSP(serviceProvider) || isApiBasedAuthenticationFlow;
    }

    private boolean isConsentFromUserRequired(String preConsentQueryParams) {

        return StringUtils.isNotBlank(preConsentQueryParams);
    }

    private String handlePreConsentExcludingExistingConsents(OAuth2Parameters oauth2Params, AuthenticatedUser user)
            throws ConsentHandlingFailedException, OAuthSystemException {

        return handlePreConsent(oauth2Params, user, false);
    }

    private String handlePreConsentIncludingExistingConsents(OAuth2Parameters oauth2Params, AuthenticatedUser user)
            throws ConsentHandlingFailedException, OAuthSystemException {

        return handlePreConsent(oauth2Params, user, true);
    }

    /**
     * Handle user consent from claims that will be shared in OIDC responses. Claims that require consent will be
     * sent to the consent page as query params. Consent page will interpret the query params and prompt the user
     * for consent.
     *
     * @param oauth2Params
     * @param user                Authenticated User
     * @param useExistingConsents Whether to consider existing user consents
     * @return
     * @throws ConsentHandlingFailedException
     * @throws OAuthSystemException
     */
    private String handlePreConsent(OAuth2Parameters oauth2Params, AuthenticatedUser user, boolean useExistingConsents)
            throws ConsentHandlingFailedException, OAuthSystemException {

        String additionalQueryParam = StringUtils.EMPTY;
        String clientId = oauth2Params.getClientId();
        String spTenantDomain = oauth2Params.getTenantDomain();
        ServiceProvider serviceProvider = getServiceProvider(clientId);

        Map<String, Object> params = new HashMap<>();
        params.put(LogConstants.InputKeys.CLIENT_ID, clientId);
        try {
            params.put(LogConstants.InputKeys.USER_ID, user.getUserId());
        } catch (UserIdNotFoundException e) {
            if (StringUtils.isNotBlank(user.getAuthenticatedSubjectIdentifier())) {
                params.put(LogConstants.InputKeys.USER, LoggerUtils.isLogMaskingEnable ? LoggerUtils.getMaskedContent(
                        user.getAuthenticatedSubjectIdentifier()) : user.getAuthenticatedSubjectIdentifier());
            }
        }

        if (log.isDebugEnabled()) {
            log.debug("Initiating consent handling for user: " + user.toFullQualifiedUsername() + " for client_id: "
                    + clientId + " of tenantDomain: " + spTenantDomain);
        }

        if (isConsentHandlingFromFrameworkSkipped(oauth2Params)) {
            if (log.isDebugEnabled()) {
                log.debug("Consent handling from framework skipped for client_id: " + clientId + " of tenantDomain: "
                        + spTenantDomain + " for user: " + user.toFullQualifiedUsername());
            }
            if (LoggerUtils.isDiagnosticLogsEnabled()) {
                params.put("skip consent", "true");
                DiagnosticLog.DiagnosticLogBuilder diagnosticLogBuilder = new DiagnosticLog.DiagnosticLogBuilder(
                            OAuthConstants.LogConstants.OAUTH_INBOUND_SERVICE,
                        OAuthConstants.LogConstants.ActionIDs.GENERATE_CONSENT_CLAIMS);
                diagnosticLogBuilder.inputParams(params)
                        .resultStatus(DiagnosticLog.ResultStatus.SUCCESS)
                        .logDetailLevel(DiagnosticLog.LogDetailLevel.APPLICATION)
                        .resultMessage("'skipConsent' is enabled for the OAuth client. Hence consent claims not " +
                                "generated.");
                LoggerUtils.triggerDiagnosticLogEvent(diagnosticLogBuilder);
            }
            return StringUtils.EMPTY;
        }

        DiagnosticLog.DiagnosticLogBuilder errorDiagnosticLogBuilder = null;
        if (LoggerUtils.isDiagnosticLogsEnabled()) {
            errorDiagnosticLogBuilder = new DiagnosticLog.DiagnosticLogBuilder(
                    OAuthConstants.LogConstants.OAUTH_INBOUND_SERVICE,
                    OAuthConstants.LogConstants.ActionIDs.GENERATE_CONSENT_CLAIMS)
                    .inputParams(params)
                    .resultStatus(DiagnosticLog.ResultStatus.FAILED)
                    .logDetailLevel(DiagnosticLog.LogDetailLevel.APPLICATION);
        }
        try {
            ConsentClaimsData claimsForApproval = getConsentRequiredClaims(user, serviceProvider, useExistingConsents,
                    oauth2Params);
            if (claimsForApproval != null) {
                String requestClaimsQueryParam = null;
                // Get the mandatory claims and append as query param.
                String mandatoryClaimsQueryParam = null;
                // Remove the claims which dont have values given by the user.
                claimsForApproval.setRequestedClaims(
                        removeConsentRequestedNullUserAttributes(claimsForApproval.getRequestedClaims(),
                                user.getUserAttributes(), spTenantDomain));
                List<ClaimMetaData> requestedOidcClaimsList =
                        getRequestedOidcClaimsList(claimsForApproval, oauth2Params, spTenantDomain);
                if (CollectionUtils.isNotEmpty(requestedOidcClaimsList)) {
                    requestClaimsQueryParam = REQUESTED_CLAIMS + "=" +
                            buildConsentClaimString(requestedOidcClaimsList);
                }

                if (CollectionUtils.isNotEmpty(claimsForApproval.getMandatoryClaims())) {
                    mandatoryClaimsQueryParam = MANDATORY_CLAIMS + "=" +
                            buildConsentClaimString(claimsForApproval.getMandatoryClaims());
                }
                additionalQueryParam = buildQueryParamString(requestClaimsQueryParam, mandatoryClaimsQueryParam);
            }
        } catch (UnsupportedEncodingException | SSOConsentServiceException e) {
            String username = LoggerUtils.isLogMaskingEnable ? LoggerUtils.getMaskedContent(
                    user.toFullQualifiedUsername()) : user.toFullQualifiedUsername();
            String msg = "Error while handling user consent for claim for user: " + username + " for client_id: " +
                    clientId + " of tenantDomain: " + spTenantDomain;
            if (errorDiagnosticLogBuilder != null) {
                // errorDiagnosticLogBuilder is not null only if diagnostic logs are enabled.
                errorDiagnosticLogBuilder.inputParam(LogConstants.InputKeys.ERROR_MESSAGE, e.getMessage())
                        .resultMessage(msg);
                LoggerUtils.triggerDiagnosticLogEvent(errorDiagnosticLogBuilder);
            }
            throw new ConsentHandlingFailedException(msg, e);
        } catch (ClaimMetadataException e) {
            if (errorDiagnosticLogBuilder != null) {
                // errorDiagnosticLogBuilder is not null only if diagnostic logs are enabled.
                errorDiagnosticLogBuilder.inputParam(LogConstants.InputKeys.ERROR_MESSAGE, e.getMessage())
                        .resultMessage("System error occurred.");
                LoggerUtils.triggerDiagnosticLogEvent(errorDiagnosticLogBuilder);
            }
            throw new ConsentHandlingFailedException("Error while getting claim mappings for " + OIDC_DIALECT, e);
        } catch (RequestObjectException e) {
            if (errorDiagnosticLogBuilder != null) {
                // errorDiagnosticLogBuilder is not null only if diagnostic logs are enabled.
                errorDiagnosticLogBuilder.inputParam(LogConstants.InputKeys.ERROR_MESSAGE, e.getMessage())
                        .resultMessage("System error occurred.");
                LoggerUtils.triggerDiagnosticLogEvent(errorDiagnosticLogBuilder);
            }
            throw new ConsentHandlingFailedException("Error while getting essential claims for the session data key " +
                    ": " + oauth2Params.getSessionDataKey(), e);
        }

        if (log.isDebugEnabled()) {
            log.debug("Additional Query param to be sent to consent page for user: " + user.toFullQualifiedUsername() +
                    " for client_id: " + clientId + " is '" + additionalQueryParam + "'");
        }

        return additionalQueryParam;
    }

    /**
     * Filter out the requested claims with the user attributes.
     *
     * @param requestedClaims List of requested claims metadata.
     * @param userAttributes  Authenticated users' attributes.
     * @param spTenantDomain  Tenant domain.
     * @return Filtered claims with user attributes.
     * @throws ClaimMetadataException If an error occurred while getting claim mappings.
     */
    private List<ClaimMetaData> removeConsentRequestedNullUserAttributes(List<ClaimMetaData> requestedClaims,
                                                                         Map<ClaimMapping, String> userAttributes,
                                                                         String spTenantDomain)
            throws ClaimMetadataException {

        List<String> localClaims = new ArrayList<>();
        List<ClaimMetaData> filteredRequestedClaims = new ArrayList<>();
        List<String> localClaimUris = new ArrayList<>();

        if (requestedClaims != null && userAttributes != null) {
            for (Map.Entry<ClaimMapping, String> attribute : userAttributes.entrySet()) {
                localClaims.add(attribute.getKey().getLocalClaim().getClaimUri());
            }
            if (CollectionUtils.isNotEmpty(localClaims)) {
                Set<ExternalClaim> externalClaimSetOfOidcClaims = ClaimMetadataHandler.getInstance()
                        .getMappingsFromOtherDialectToCarbon(OIDC_DIALECT, new HashSet<String>(localClaims),
                                spTenantDomain);
                for (ExternalClaim externalClaim : externalClaimSetOfOidcClaims) {
                    localClaimUris.add(externalClaim.getMappedLocalClaim());
                }
            }
            for (ClaimMetaData claimMetaData : requestedClaims) {
                if (localClaimUris.contains(claimMetaData.getClaimUri())) {
                    filteredRequestedClaims.add(claimMetaData);
                }
            }
        }
        return filteredRequestedClaims;
    }

    /**
     * Filter requested claims based on OIDC claims and return the claims which includes in OIDC.
     *
     * @param claimsForApproval         Consent required claims.
     * @param oauth2Params              OAuth parameters.
     * @param spTenantDomain            Tenant domain.
     * @return                          Requested OIDC claim list.
     * @throws RequestObjectException   If an error occurred while getting essential claims for the session data key.
     * @throws ClaimMetadataException   If an error occurred while getting claim mappings.
     */
    private List<ClaimMetaData> getRequestedOidcClaimsList(ConsentClaimsData claimsForApproval,
                                                           OAuth2Parameters oauth2Params, String spTenantDomain)
            throws RequestObjectException, ClaimMetadataException {

        List<ClaimMetaData> requestedOidcClaimsList = new ArrayList<>();
        List<String> localClaimsOfOidcClaims = new ArrayList<>();
        List<String> localClaimsOfEssentialClaims = new ArrayList<>();

        // Get the claims uri list of all the requested scopes. Eg:- country, email.
        List<String> claimListOfScopes =
                openIDConnectClaimFilter.getClaimsFilteredByOIDCScopes(oauth2Params.getScopes(), spTenantDomain);

        List<String> essentialRequestedClaims = new ArrayList<>();

        if (oauth2Params.isRequestObjectFlow()) {
            // Get the requested claims came through request object.
            List<RequestedClaim> requestedClaimsOfIdToken = EndpointUtil.getRequestObjectService()
                    .getRequestedClaimsForSessionDataKey(oauth2Params.getSessionDataKey(), false);

            List<RequestedClaim> requestedClaimsOfUserInfo = EndpointUtil.getRequestObjectService()
                    .getRequestedClaimsForSessionDataKey(oauth2Params.getSessionDataKey(), true);


            // Get the list of id token's essential claims.
            for (RequestedClaim requestedClaim : requestedClaimsOfIdToken) {
                if (requestedClaim.isEssential()) {
                    essentialRequestedClaims.add(requestedClaim.getName());
                }
            }

            // Get the list of user info's essential claims.
            for (RequestedClaim requestedClaim : requestedClaimsOfUserInfo) {
                if (requestedClaim.isEssential()) {
                    essentialRequestedClaims.add(requestedClaim.getName());
                }
            }
        }

        if (CollectionUtils.isNotEmpty(claimListOfScopes)) {
            // Get the external claims relevant to all oidc scope claims and essential claims.
            Set<ExternalClaim> externalClaimSetOfOidcClaims = ClaimMetadataHandler.getInstance()
                    .getMappingsFromOtherDialectToCarbon(OIDC_DIALECT, new HashSet<String>(claimListOfScopes),
                            spTenantDomain);

            /* Get the locally mapped claims for all the external claims of requested scope and essential claims.
            Eg:- http://wso2.org/claims/country, http://wso2.org/claims/emailaddress
             */
            for (ExternalClaim externalClaim : externalClaimSetOfOidcClaims) {
                localClaimsOfOidcClaims.add(externalClaim.getMappedLocalClaim());
            }
        }

        if (CollectionUtils.isNotEmpty(essentialRequestedClaims)) {
            // Get the external claims relevant to all essential requested claims.
            Set<ExternalClaim> externalClaimSetOfEssentialClaims = ClaimMetadataHandler.getInstance()
                    .getMappingsFromOtherDialectToCarbon(OIDC_DIALECT, new HashSet<String>(essentialRequestedClaims),
                            spTenantDomain);

            /* Get the locally mapped claims for all the external claims of essential claims.
            Eg:- http://wso2.org/claims/country, http://wso2.org/claims/emailaddress
             */
            for (ExternalClaim externalClaim : externalClaimSetOfEssentialClaims) {
                localClaimsOfEssentialClaims.add(externalClaim.getMappedLocalClaim());
            }
        }

        /* Check whether the local claim of oidc claims contains the requested claims or essential claims of
         request object contains the requested claims, If it contains add it as requested claim.
         */
        for (ClaimMetaData claimMetaData : claimsForApproval.getRequestedClaims()) {
            if (localClaimsOfOidcClaims.contains(claimMetaData.getClaimUri()) ||
                    localClaimsOfEssentialClaims.contains(claimMetaData.getClaimUri())) {
                requestedOidcClaimsList.add(claimMetaData);
            }
        }

        return requestedOidcClaimsList;
    }

    private ConsentClaimsData getConsentRequiredClaims(AuthenticatedUser user,
                                                       ServiceProvider serviceProvider,
                                                       boolean useExistingConsents, OAuth2Parameters oAuth2Parameters)
            throws SSOConsentServiceException {

        List<String> claimsListOfScopes =
                openIDConnectClaimFilter.getClaimsFilteredByOIDCScopes(oAuth2Parameters.getScopes(),
                        oAuth2Parameters.getTenantDomain());
        if (useExistingConsents) {
            return getSSOConsentService().getConsentRequiredClaimsWithExistingConsents(serviceProvider, user,
                    claimsListOfScopes);
        } else {
            return getSSOConsentService().getConsentRequiredClaimsWithoutExistingConsents(serviceProvider, user,
                    claimsListOfScopes);
        }
    }

    private String buildQueryParamString(String firstQueryParam, String secondQueryParam) {

        StringJoiner joiner = new StringJoiner("&");
        if (StringUtils.isNotBlank(firstQueryParam)) {
            joiner.add(firstQueryParam);
        }

        if (StringUtils.isNotBlank(secondQueryParam)) {
            joiner.add(secondQueryParam);
        }

        return joiner.toString();
    }

    private String buildConsentClaimString(List<ClaimMetaData> consentClaimsData) throws UnsupportedEncodingException {

        StringJoiner joiner = new StringJoiner(",");
        for (ClaimMetaData claimMetaData : consentClaimsData) {
            joiner.add(claimMetaData.getId() + "_" + claimMetaData.getDisplayName());
        }
        return URLEncoder.encode(joiner.toString(), StandardCharsets.UTF_8.toString());
    }

    private String handleIdTokenHint(OAuthMessage oAuthMessage,
                                     OIDCSessionState sessionState,
                                     OAuth2Parameters oauth2Params,
                                     AuthenticatedUser loggedInUser,
                                     boolean hasUserApproved, AuthorizationResponseDTO authorizationResponseDTO)
            throws OAuthSystemException,
            ConsentHandlingFailedException, OAuthProblemException {

        sessionState.setAddSessionState(true);
        DiagnosticLog.DiagnosticLogBuilder diagnosticLogBuilder = null;
        if (LoggerUtils.isDiagnosticLogsEnabled()) {
            diagnosticLogBuilder = new DiagnosticLog.DiagnosticLogBuilder(
                    OAuthConstants.LogConstants.OAUTH_INBOUND_SERVICE,
                    OAuthConstants.LogConstants.ActionIDs.VALIDATE_ID_TOKEN_HINT);
            diagnosticLogBuilder.inputParam(LogConstants.InputKeys.CLIENT_ID, oauth2Params.getClientId())
                    .inputParam(OAuthConstants.LogConstants.InputKeys.PROMPT, oauth2Params.getPrompt())
                    .inputParam("id token hint", oauth2Params.getIDTokenHint())
                    .logDetailLevel(DiagnosticLog.LogDetailLevel.APPLICATION)
                    .resultStatus(DiagnosticLog.ResultStatus.FAILED);
        }
        try {
            String idTokenHint = oauth2Params.getIDTokenHint();
            if (isIdTokenValidationFailed(idTokenHint)) {
                if (diagnosticLogBuilder != null) {
                    // diagnosticLogBuilder is not null only if diagnostic logs are enabled.
                    diagnosticLogBuilder.resultMessage("ID token signature validation failed.");
                    LoggerUtils.triggerDiagnosticLogEvent(diagnosticLogBuilder);
                }
                throw OAuthProblemException.error(OAuth2ErrorCodes.ACCESS_DENIED,
                        "Request with \'id_token_hint=" + idTokenHint +
                                "\' but ID Token validation failed");
            }

            String loggedInUserSubjectId = loggedInUser.getAuthenticatedSubjectIdentifier();
            if (isIdTokenSubjectEqualsToLoggedInUser(loggedInUserSubjectId, idTokenHint)) {
                return handlePreviouslyApprovedConsent(oAuthMessage, sessionState, oauth2Params, hasUserApproved,
                        authorizationResponseDTO);
            } else {
                if (diagnosticLogBuilder != null) {
                    // diagnosticLogBuilder is not null only if diagnostic logs are enabled.
                    diagnosticLogBuilder.resultMessage("ID token 'sub' does not match with the authenticated user " +
                            "subject identifier.");
                    LoggerUtils.triggerDiagnosticLogEvent(diagnosticLogBuilder);
                }
                throw OAuthProblemException.error(OAuth2ErrorCodes.LOGIN_REQUIRED,
                        "Request with \'id_token_hint=" + idTokenHint +
                                "\' but user has denied the consent");
            }
        } catch (ParseException e) {
            String msg = "Error while getting clientId from the IdTokenHint.";
            if (log.isDebugEnabled()) {
                log.debug(msg, e);
            }
            if (diagnosticLogBuilder != null) {
                // diagnosticLogBuilder is not null only if diagnostic logs are enabled.
                diagnosticLogBuilder.inputParam(LogConstants.InputKeys.ERROR_MESSAGE, e.getMessage())
                        .resultMessage("System error occurred.");
                LoggerUtils.triggerDiagnosticLogEvent(diagnosticLogBuilder);
            }
            throw OAuthProblemException.error(OAuth2ErrorCodes.ACCESS_DENIED, msg);
        }
    }

    private String handlePreviouslyApprovedConsent(OAuthMessage oAuthMessage, OIDCSessionState sessionState,
                                                   OAuth2Parameters oauth2Params, boolean hasUserApproved,
                                                   AuthorizationResponseDTO authorizationResponseDTO)
            throws OAuthSystemException, ConsentHandlingFailedException, OAuthProblemException {

        sessionState.setAddSessionState(true);
        DiagnosticLog.DiagnosticLogBuilder diagnosticLogBuilder = null;
        if (LoggerUtils.isDiagnosticLogsEnabled()) {
            diagnosticLogBuilder = new DiagnosticLog.DiagnosticLogBuilder(
                    OAuthConstants.LogConstants.OAUTH_INBOUND_SERVICE,
                    OAuthConstants.LogConstants.ActionIDs.VALIDATE_EXISTING_CONSENT);
            diagnosticLogBuilder.inputParam(LogConstants.InputKeys.CLIENT_ID, oauth2Params.getClientId())
                    .inputParam(OAuthConstants.LogConstants.InputKeys.PROMPT, oauth2Params.getPrompt())
                    .logDetailLevel(DiagnosticLog.LogDetailLevel.APPLICATION);
        }
        if (isConsentSkipped(oauth2Params)) {
            if (diagnosticLogBuilder != null) {
                // diagnosticLogBuilder will be null only if diagnostic logs are disabled.
                diagnosticLogBuilder.configParam("skip consent", "true")
                        .resultStatus(DiagnosticLog.ResultStatus.SUCCESS)
                        .resultMessage("'prompt' is set to none, and consent is disabled for the OAuth client.");
                LoggerUtils.triggerDiagnosticLogEvent(diagnosticLogBuilder);
            }
            return handleUserConsent(oAuthMessage, APPROVE, sessionState, oauth2Params, authorizationResponseDTO);
        } else if (hasUserApproved) {
            return handleApprovedAlwaysWithoutPromptingForNewConsent(oAuthMessage, sessionState, oauth2Params,
                    authorizationResponseDTO);
        } else {
            if (diagnosticLogBuilder != null) {
                // diagnosticLogBuilder will be null only if diagnostic logs are disabled.
                diagnosticLogBuilder.configParam("skip consent", "false")
                        .resultStatus(DiagnosticLog.ResultStatus.FAILED)
                        .resultMessage("'prompt' is set to none, but required consent not found.");
                LoggerUtils.triggerDiagnosticLogEvent(diagnosticLogBuilder);
            }
            throw OAuthProblemException.error(OAuth2ErrorCodes.CONSENT_REQUIRED,
                    "Required consent not found");
        }
    }

    private String handleApprovedAlwaysWithoutPromptingForNewConsent(OAuthMessage oAuthMessage,
                                                                     OIDCSessionState sessionState,
                                                                     OAuth2Parameters oauth2Params,
                                                                     AuthorizationResponseDTO authorizationResponseDTO)
            throws ConsentHandlingFailedException, OAuthSystemException, OAuthProblemException {

        AuthenticatedUser authenticatedUser = getLoggedInUser(oAuthMessage);
        String preConsent = handlePreConsentIncludingExistingConsents(oauth2Params, authenticatedUser);

        DiagnosticLog.DiagnosticLogBuilder diagnosticLogBuilder = null;
        if (LoggerUtils.isDiagnosticLogsEnabled()) {
            diagnosticLogBuilder = new DiagnosticLog.DiagnosticLogBuilder(
                    OAuthConstants.LogConstants.OAUTH_INBOUND_SERVICE,
                    OAuthConstants.LogConstants.ActionIDs.VALIDATE_EXISTING_CONSENT);
            diagnosticLogBuilder.inputParam(LogConstants.InputKeys.CLIENT_ID, oauth2Params.getClientId())
                    .inputParam(OAuthConstants.LogConstants.InputKeys.PROMPT, oauth2Params.getPrompt())
                    .logDetailLevel(DiagnosticLog.LogDetailLevel.APPLICATION);
        }
        if (isConsentFromUserRequired(preConsent)) {
            if (diagnosticLogBuilder != null) {
                // diagnosticLogBuilder will be null only if diagnostic logs are disabled.
                diagnosticLogBuilder.configParam("consent required claims", preConsent)
                        .resultMessage("'prompt' is set to none, and existing user consent is incomplete for " +
                                "the OAuth client.")
                        .resultStatus(DiagnosticLog.ResultStatus.FAILED);
                LoggerUtils.triggerDiagnosticLogEvent(diagnosticLogBuilder);
            }
            throw OAuthProblemException.error(OAuth2ErrorCodes.CONSENT_REQUIRED,
                    "Consent approved always without prompting for new consent");
        } else {
            if (diagnosticLogBuilder != null) {
                // diagnosticLogBuilder will be null only if diagnostic logs are disabled.
                diagnosticLogBuilder.resultMessage("'prompt' is set to none, and existing user consent found for " +
                        "the OAuth client.")
                        .resultStatus(DiagnosticLog.ResultStatus.SUCCESS);
                LoggerUtils.triggerDiagnosticLogEvent(diagnosticLogBuilder);
            }
            return handleUserConsent(oAuthMessage, APPROVE, sessionState, oauth2Params, authorizationResponseDTO);
        }
    }

    private String handleApproveAlwaysWithPromptForNewConsent(OAuthMessage oAuthMessage, OIDCSessionState sessionState,
                                                              OAuth2Parameters oauth2Params, AuthorizationResponseDTO
                                                                      authorizationResponseDTO)
            throws ConsentHandlingFailedException, OAuthSystemException {

        AuthenticatedUser authenticatedUser = getLoggedInUser(oAuthMessage);
        String preConsent = handlePreConsentIncludingExistingConsents(oauth2Params, authenticatedUser);

        if (isConsentFromUserRequired(preConsent)) {
            String sessionDataKeyFromLogin = getSessionDataKeyFromLogin(oAuthMessage);
            preConsent = buildQueryParamString(preConsent, USER_CLAIMS_CONSENT_ONLY + "=true");
            authorizationResponseDTO.setIsConsentRedirect(true);
            return getUserConsentURL(sessionDataKeyFromLogin, oauth2Params,
                    authenticatedUser, preConsent, oAuthMessage);
        } else {
            sessionState.setAddSessionState(true);
            return handleUserConsent(oAuthMessage, APPROVE, sessionState, oauth2Params, authorizationResponseDTO);
        }
    }

    private boolean isIdTokenHintExists(OAuth2Parameters oauth2Params) {

        return StringUtils.isNotEmpty(oauth2Params.getIDTokenHint());
    }

    private boolean isUserAlreadyApproved(OAuth2Parameters oauth2Params, AuthenticatedUser user)
            throws OAuthSystemException {

        try {
            return EndpointUtil.isUserAlreadyConsentedForOAuthScopes(user, oauth2Params);
        } catch (IdentityOAuth2ScopeException | IdentityOAuthAdminException e) {
            throw new OAuthSystemException("Error occurred while checking user has already approved the consent " +
                    "required OAuth scopes.", e);
        }
    }

    private boolean isIdTokenSubjectEqualsToLoggedInUser(String loggedInUser, String idTokenHint)
            throws ParseException {

        String subjectValue = getSubjectFromIdToken(idTokenHint);
        return StringUtils.isNotEmpty(loggedInUser) && loggedInUser.equals(subjectValue);
    }

    private String getSubjectFromIdToken(String idTokenHint) throws ParseException {

        return SignedJWT.parse(idTokenHint).getJWTClaimsSet().getSubject();
    }

    private boolean isIdTokenValidationFailed(String idTokenHint) {

        if (!OAuth2Util.validateIdToken(idTokenHint)) {
            if (log.isDebugEnabled()) {
                log.debug("ID token signature validation failed for the IDTokenHint: " + idTokenHint);
            }
            return true;
        }
        return false;
    }

    private boolean isUserSessionNotExists(AuthenticatedUser user) {

        return user == null;
    }

    private boolean isPromptNone(OAuth2Parameters oauth2Params) {

        return (OAuthConstants.Prompt.NONE).equals(oauth2Params.getPrompt());
    }

    private boolean hasPromptContainsConsent(OAuth2Parameters oauth2Params) {

        String[] prompts = null;
        if (StringUtils.isNotBlank(oauth2Params.getPrompt())) {
            prompts = oauth2Params.getPrompt().trim().split("\\s");
        }
        return prompts != null && Arrays.asList(prompts).contains(OAuthConstants.Prompt.CONSENT);
    }

    private String getUserConsentURL(String sessionDataKey,
                                     OAuth2Parameters oauth2Params,
                                     AuthenticatedUser authenticatedUser,
                                     String additionalQueryParams, OAuthMessage oAuthMessage)
            throws OAuthSystemException {

        String loggedInUser = authenticatedUser.getAuthenticatedSubjectIdentifier();
        return EndpointUtil.getUserConsentURL(oauth2Params, loggedInUser, sessionDataKey, oAuthMessage,
                additionalQueryParams);

    }

    /**
     * Here we set the authenticated user to the session data
     *
     * @param authzReqMsgCtx authzReqMsgCtx
     * @return
     */
    private OAuth2AuthorizeRespDTO authorize(OAuthAuthzReqMessageContext authzReqMsgCtx) {

        return getOAuth2Service().authorize(authzReqMsgCtx);
    }

    private OAuth2AuthorizeReqDTO buildAuthRequest(OAuth2Parameters oauth2Params, SessionDataCacheEntry
            sessionDataCacheEntry, HttpRequestHeaderHandler httpRequestHeaderHandler) {

        OAuth2AuthorizeReqDTO authzReqDTO = new OAuth2AuthorizeReqDTO();
        authzReqDTO.setCallbackUrl(oauth2Params.getRedirectURI());
        authzReqDTO.setConsumerKey(oauth2Params.getClientId());
        authzReqDTO.setResponseType(oauth2Params.getResponseType());
        authzReqDTO.setScopes(oauth2Params.getScopes().toArray(new String[oauth2Params.getScopes().size()]));
        authzReqDTO.setUser(sessionDataCacheEntry.getLoggedInUser());
        authzReqDTO.setACRValues(oauth2Params.getACRValues());
        authzReqDTO.setNonce(oauth2Params.getNonce());
        authzReqDTO.setPkceCodeChallenge(oauth2Params.getPkceCodeChallenge());
        authzReqDTO.setPkceCodeChallengeMethod(oauth2Params.getPkceCodeChallengeMethod());
        authzReqDTO.setTenantDomain(oauth2Params.getTenantDomain());
        authzReqDTO.setAuthTime(sessionDataCacheEntry.getAuthTime());
        authzReqDTO.setMaxAge(oauth2Params.getMaxAge());
        authzReqDTO.setEssentialClaims(oauth2Params.getEssentialClaims());
        authzReqDTO.setSessionDataKey(oauth2Params.getSessionDataKey());
        authzReqDTO.setRequestObjectFlow(oauth2Params.isRequestObjectFlow());
        authzReqDTO.setIdpSessionIdentifier(sessionDataCacheEntry.getSessionContextIdentifier());
        authzReqDTO.setLoggedInTenantDomain(oauth2Params.getLoginTenantDomain());
        authzReqDTO.setState(oauth2Params.getState());

        if (sessionDataCacheEntry.getParamMap() != null && sessionDataCacheEntry.getParamMap().get(OAuthConstants
                .AMR) != null) {
            authzReqDTO.addProperty(OAuthConstants.AMR, sessionDataCacheEntry.getParamMap().get(OAuthConstants.AMR));
        }
        // Set Selected acr value.
        String[] sessionIds = sessionDataCacheEntry.getParamMap().get(FrameworkConstants.SESSION_DATA_KEY);
        if (ArrayUtils.isNotEmpty(sessionIds)) {
            String commonAuthSessionId = sessionIds[0];
            SessionContext sessionContext = FrameworkUtils.getSessionContextFromCache(commonAuthSessionId,
                    oauth2Params.getLoginTenantDomain());
            if (sessionContext != null && sessionContext.getSessionAuthHistory() != null) {
                authzReqDTO.setSelectedAcr(sessionContext.getSessionAuthHistory().getSelectedAcrValue());
            }
        }
        // Adding Httprequest headers and cookies in AuthzDTO.
        authzReqDTO.setHttpRequestHeaders(httpRequestHeaderHandler.getHttpRequestHeaders());
        authzReqDTO.setCookie(httpRequestHeaderHandler.getCookies());
        return authzReqDTO;
    }

    private AuthenticationResult getAuthenticationResult(OAuthMessage oAuthMessage, String sessionDataKey) {

        AuthenticationResult result = getAuthenticationResultFromRequest(oAuthMessage.getRequest());
        if (result == null) {
            isCacheAvailable = true;
            result = getAuthenticationResultFromCache(sessionDataKey);
        }
        return result;
    }

    private AuthenticationResult getAuthenticationResultFromCache(String sessionDataKey) {

        AuthenticationResult authResult = null;
        AuthenticationResultCacheEntry authResultCacheEntry = FrameworkUtils
                .getAuthenticationResultFromCache(sessionDataKey);
        if (authResultCacheEntry != null) {
            authResult = authResultCacheEntry.getResult();
        } else {
            log.error("Cannot find AuthenticationResult from the cache");
        }
        return authResult;
    }

    /**
     * Get authentication result from request
     *
     * @param request Http servlet request
     * @return AuthenticationResult
     */
    private AuthenticationResult getAuthenticationResultFromRequest(HttpServletRequest request) {

        return (AuthenticationResult) request.getAttribute(FrameworkConstants.RequestAttribute.AUTH_RESULT);
    }

    private Response handleAuthFlowThroughFramework(OAuthMessage oAuthMessage)
            throws URISyntaxException, InvalidRequestParentException {

        try {
            CommonAuthResponseWrapper responseWrapper = new CommonAuthResponseWrapper(oAuthMessage.getResponse());
            invokeCommonauthFlow(oAuthMessage, responseWrapper);
            return processAuthResponseFromFramework(oAuthMessage, responseWrapper);
        } catch (ServletException | IOException | URLBuilderException e) {
            log.error("Error occurred while sending request to authentication framework.");
            return Response.status(HttpServletResponse.SC_INTERNAL_SERVER_ERROR).build();
        }
    }

    private Response processAuthResponseFromFramework(OAuthMessage oAuthMessage,
                                                      CommonAuthResponseWrapper responseWrapper)
            throws IOException, InvalidRequestParentException, URISyntaxException, URLBuilderException {

        if (isAuthFlowStateExists(oAuthMessage)) {
            if (isFlowStateIncomplete(oAuthMessage)) {
                return handleIncompleteFlow(oAuthMessage, responseWrapper);
            } else {
                return handleSuccessfullyCompletedFlow(oAuthMessage);
            }
        } else {
            return handleUnknownFlowState(oAuthMessage);
        }
    }

    private Response handleUnknownFlowState(OAuthMessage oAuthMessage)
            throws URISyntaxException, InvalidRequestParentException {

        oAuthMessage.getRequest().setAttribute(FrameworkConstants.RequestParams.FLOW_STATUS, AuthenticatorFlowStatus
                .UNKNOWN);
        return authorize(oAuthMessage.getRequest(), oAuthMessage.getResponse());
    }

    private Response handleSuccessfullyCompletedFlow(OAuthMessage oAuthMessage)
            throws URISyntaxException, InvalidRequestParentException {

        return authorize(oAuthMessage.getRequest(), oAuthMessage.getResponse());
    }

    private boolean isFlowStateIncomplete(OAuthMessage oAuthMessage) {

        return AuthenticatorFlowStatus.INCOMPLETE.equals(oAuthMessage.getFlowStatus());
    }

    private Response handleIncompleteFlow(OAuthMessage oAuthMessage, CommonAuthResponseWrapper responseWrapper)
            throws IOException, URISyntaxException, URLBuilderException {

        if (responseWrapper.isRedirect()) {
            return Response.status(HttpServletResponse.SC_FOUND)
                    .location(buildURI(responseWrapper.getRedirectURL())).build();
        } else {
            return Response.status(HttpServletResponse.SC_OK).entity(responseWrapper.getContent()).build();
        }
    }

    private boolean isAuthFlowStateExists(OAuthMessage oAuthMessage) {

        return oAuthMessage.getFlowStatus() != null;
    }

    private void invokeCommonauthFlow(OAuthMessage oAuthMessage, CommonAuthResponseWrapper responseWrapper)
            throws ServletException, IOException {

        CommonAuthenticationHandler commonAuthenticationHandler = new CommonAuthenticationHandler();
        commonAuthenticationHandler.doGet(oAuthMessage.getRequest(), responseWrapper);
    }

    /**
     * This method use to call authentication framework directly via API other than using HTTP redirects.
     * Sending wrapper request object to doGet method since other original request doesn't exist required parameters
     * Doesn't check SUCCESS_COMPLETED since taking decision with INCOMPLETE status
     *
     * @param type authenticator type
     * @throws URISyntaxException
     * @throws InvalidRequestParentException
     * @Param type OAuthMessage
     */
    private Response handleAuthFlowThroughFramework(OAuthMessage oAuthMessage, String type) throws URISyntaxException,
            InvalidRequestParentException {

        if (LoggerUtils.isDiagnosticLogsEnabled()) {
            DiagnosticLog.DiagnosticLogBuilder diagnosticLogBuilder = new DiagnosticLog.DiagnosticLogBuilder(
                    OAuthConstants.LogConstants.OAUTH_INBOUND_SERVICE,
                    OAuthConstants.LogConstants.ActionIDs.HAND_OVER_TO_FRAMEWORK)
                    .resultMessage("Forward authorization request to framework for user authentication.")
                    .resultStatus(DiagnosticLog.ResultStatus.SUCCESS)
                    .inputParam(LogConstants.InputKeys.CLIENT_ID, oAuthMessage.getClientId())
                    .logDetailLevel(DiagnosticLog.LogDetailLevel.INTERNAL_SYSTEM);
            LoggerUtils.triggerDiagnosticLogEvent(diagnosticLogBuilder);
        }
        try {
            String sessionDataKey =
                    (String) oAuthMessage.getRequest().getAttribute(FrameworkConstants.SESSION_DATA_KEY);


            CommonAuthRequestWrapper requestWrapper = new CommonAuthRequestWrapper(oAuthMessage.getRequest());
            requestWrapper.setParameter(FrameworkConstants.SESSION_DATA_KEY, sessionDataKey);
            requestWrapper.setParameter(FrameworkConstants.RequestParams.TYPE, type);

            CommonAuthResponseWrapper responseWrapper = new CommonAuthResponseWrapper(oAuthMessage.getResponse());

            if (isApiBasedAuthenticationFlow(oAuthMessage)) {
                AuthenticationService authenticationService = new AuthenticationService();
                AuthServiceResponse authServiceResponse = authenticationService.
                        handleAuthentication(new AuthServiceRequest(requestWrapper, responseWrapper));
                // This is done to provide a way to propagate the auth service response to needed places.
                attachAuthServiceResponseToRequest(requestWrapper, authServiceResponse);
            } else {
                CommonAuthenticationHandler commonAuthenticationHandler = new CommonAuthenticationHandler();
                commonAuthenticationHandler.doGet(requestWrapper, responseWrapper);
            }

            Object attribute = oAuthMessage.getRequest().getAttribute(FrameworkConstants.RequestParams.FLOW_STATUS);
            if (attribute != null) {
                if (attribute == AuthenticatorFlowStatus.INCOMPLETE) {

                    if (responseWrapper.isRedirect()) {
                        return Response.status(HttpServletResponse.SC_FOUND)
                                .location(buildURI(responseWrapper.getRedirectURL())).build();
                    } else {
                        return Response.status(HttpServletResponse.SC_OK).entity(responseWrapper.getContent()).build();
                    }
                } else {
                    return authorize(requestWrapper, oAuthMessage.getResponse());
                }
            } else {
                requestWrapper
                        .setAttribute(FrameworkConstants.RequestParams.FLOW_STATUS, AuthenticatorFlowStatus.UNKNOWN);
                return authorize(requestWrapper, oAuthMessage.getResponse());
            }
        } catch (ServletException | IOException | URLBuilderException | AuthServiceException e) {
            log.error("Error occurred while sending request to authentication framework.");
            if (LoggerUtils.isDiagnosticLogsEnabled()) {
                LoggerUtils.triggerDiagnosticLogEvent(new DiagnosticLog.DiagnosticLogBuilder(
                        OAuthConstants.LogConstants.OAUTH_INBOUND_SERVICE,
                        OAuthConstants.LogConstants.ActionIDs.HAND_OVER_TO_FRAMEWORK)
                        .inputParam(LogConstants.InputKeys.CLIENT_ID, oAuthMessage.getClientId())
                        .resultMessage("Server error occurred.")
                        .logDetailLevel(DiagnosticLog.LogDetailLevel.INTERNAL_SYSTEM)
                        .resultStatus(DiagnosticLog.ResultStatus.FAILED));
            }
            return Response.status(HttpServletResponse.SC_INTERNAL_SERVER_ERROR).build();
        }
    }

    private URI buildURI(String redirectUrl) throws URISyntaxException, URLBuilderException {

        URI uri = new URI(redirectUrl);
        if (uri.isAbsolute()) {
            return uri;
        } else {
            return new URI(ServiceURLBuilder.create().addPath(redirectUrl).build().getAbsolutePublicURL());
        }
    }

    private String manageOIDCSessionState(OAuthMessage oAuthMessage,
                                          OIDCSessionState sessionStateObj, OAuth2Parameters oAuth2Parameters,
                                          String authenticatedUser, SessionDataCacheEntry sessionDataCacheEntry,
                                          AuthorizationResponseDTO authorizationResponseDTO) {

        HttpServletRequest request = oAuthMessage.getRequest();
        HttpServletResponse response = oAuthMessage.getResponse();
        Cookie opBrowserStateCookie = OIDCSessionManagementUtil.getOPBrowserStateCookie(request);
        if (sessionStateObj.isAuthenticated()) { // successful user authentication
            if (opBrowserStateCookie == null) { // new browser session
                if (log.isDebugEnabled()) {
                    log.debug("User authenticated. Initiate OIDC browser session.");
                }
                opBrowserStateCookie = OIDCSessionManagementUtil.
                        addOPBrowserStateCookie(response, request, oAuth2Parameters.getLoginTenantDomain(),
                                sessionDataCacheEntry.getSessionContextIdentifier());
                // Adding sid claim in the IDtoken to OIDCSessionState class.
                storeSidClaim(authorizationResponseDTO, oAuthMessage, sessionStateObj);
                sessionStateObj.setAuthenticatedUser(authenticatedUser);
                sessionStateObj.addSessionParticipant(oAuth2Parameters.getClientId());
                OIDCSessionManagementUtil.getSessionManager().storeOIDCSessionState(opBrowserStateCookie.getValue(),
                        sessionStateObj, oAuth2Parameters.getLoginTenantDomain());
            } else { // browser session exists
                OIDCSessionState previousSessionState =
                        OIDCSessionManagementUtil.getSessionManager().getOIDCSessionState
                                (opBrowserStateCookie.getValue(), oAuth2Parameters.getLoginTenantDomain());
                if (previousSessionState != null) {
                    if (!previousSessionState.getSessionParticipants().contains(oAuth2Parameters.getClientId())) {
                        // User is authenticated to a new client. Restore browser session state
                        if (log.isDebugEnabled()) {
                            log.debug("User is authenticated to a new client. Restore browser session state.");
                        }
                        String oldOPBrowserStateCookieId = opBrowserStateCookie.getValue();
                        opBrowserStateCookie = OIDCSessionManagementUtil
                                .addOPBrowserStateCookie(response, request, oAuth2Parameters.getLoginTenantDomain(),
                                        sessionDataCacheEntry.getSessionContextIdentifier());
                        String newOPBrowserStateCookieId = opBrowserStateCookie.getValue();
                        previousSessionState.addSessionParticipant(oAuth2Parameters.getClientId());
                        OIDCSessionManagementUtil.getSessionManager().restoreOIDCSessionState
                                (oldOPBrowserStateCookieId, newOPBrowserStateCookieId, previousSessionState,
                                        oAuth2Parameters.getLoginTenantDomain());
                    }
                    // Storing the oidc session id.
                    storeSidClaim(authorizationResponseDTO, oAuthMessage, sessionStateObj);
                } else {
                    if (log.isDebugEnabled()) {
                        log.debug(String.format(
                                "No session state found for the received Session ID : %s. Restore browser session " +
                                        "state.", opBrowserStateCookie.getValue()
                        ));
                    }
                    opBrowserStateCookie = OIDCSessionManagementUtil
                            .addOPBrowserStateCookie(response, request, oAuth2Parameters.getLoginTenantDomain(),
                                    sessionDataCacheEntry.getSessionContextIdentifier());
                    sessionStateObj.setAuthenticatedUser(authenticatedUser);
                    sessionStateObj.addSessionParticipant(oAuth2Parameters.getClientId());
                    storeSidClaim(authorizationResponseDTO, oAuthMessage, sessionStateObj);
                    OIDCSessionManagementUtil.getSessionManager().storeOIDCSessionState(opBrowserStateCookie.getValue(),
                            sessionStateObj, oAuth2Parameters.getLoginTenantDomain());
                }
            }
        }

        String sessionStateParam = null;
        if (sessionStateObj.isAddSessionState() && StringUtils.isNotEmpty(oAuth2Parameters.getRedirectURI())) {
            sessionStateParam = OIDCSessionManagementUtil.getSessionStateParam(oAuth2Parameters.getClientId(),
                    oAuth2Parameters.getRedirectURI(),
                    opBrowserStateCookie == null ? null : opBrowserStateCookie.getValue());
        }
        return sessionStateParam;
    }

    private String appendAuthenticatedIDPs(SessionDataCacheEntry sessionDataCacheEntry, String redirectURL,
                                           AuthorizationResponseDTO authorizationResponseDTO) {

        if (sessionDataCacheEntry != null) {
            String authenticatedIdPs = sessionDataCacheEntry.getAuthenticatedIdPs();

            if (authenticatedIdPs != null && !authenticatedIdPs.isEmpty()) {
                try {
                    authorizationResponseDTO.setAuthenticatedIDPs(authenticatedIdPs);
                    String idpAppendedRedirectURL = redirectURL + "&AuthenticatedIdPs=" + URLEncoder.encode
                            (authenticatedIdPs, "UTF-8");
                    return idpAppendedRedirectURL;
                } catch (UnsupportedEncodingException e) {
                    //this exception should not occur
                    log.error("Error while encoding the url", e);
                }
            }
        }
        return redirectURL;
    }

    /**
     *  Associates the authentication method references done while logged into the session (if any) to the OAuth cache.
     *  The SessionDataCacheEntry then will be used when getting "AuthenticationMethodReferences". Please see
     *  <a href="https://tools.ietf.org/html/draft-ietf-oauth-amr-values-02" >draft-ietf-oauth-amr-values-02</a>.
     *
     * @param resultFromLogin The session context.
     * @param cookieValue The cookie string which contains the commonAuthId value.
     */
    private void associateAuthenticationHistory(SessionDataCacheEntry resultFromLogin, String cookieValue) {

        SessionContext sessionContext = getSessionContext(cookieValue,
                resultFromLogin.getoAuth2Parameters().getLoginTenantDomain());
        if (sessionContext != null && sessionContext.getSessionAuthHistory() != null
                && sessionContext.getSessionAuthHistory().getHistory() != null) {
            List<String> authMethods = new ArrayList<>();
            for (AuthHistory authHistory : sessionContext.getSessionAuthHistory().getHistory()) {
                authMethods.add(authHistory.toTranslatableString());
            }
            resultFromLogin.getParamMap().put(OAuthConstants.AMR, authMethods.toArray(new String[authMethods.size()]));
        }
    }

    /**
     * Returns the SessionContext associated with the cookie value, if there is a one.
     * @param cookieValue String value of the cookie of commonAuthId.
     * @param loginTenantDomain Login tenant domain.
     * @return The associate SessionContext or null.
     */
    private SessionContext getSessionContext(String cookieValue, String loginTenantDomain) {

        if (StringUtils.isNotBlank(cookieValue)) {
            String sessionContextKey = DigestUtils.sha256Hex(cookieValue);
            return FrameworkUtils.getSessionContextFromCache(sessionContextKey, loginTenantDomain);
        }
        return null;
    }

    /**
     * Gets the last authenticated value from the commonAuthId cookie value.
     *
     * @param cookieValue       String CommonAuthId cookie values.
     * @param loginTenantDomain String Login tenant domain.
     * @return long The last authenticated timestamp.
     */
    private long getAuthenticatedTimeFromCommonAuthCookieValue(String cookieValue, String loginTenantDomain) {

        long authTime = 0;
        SessionContext sessionContext = getSessionContext(cookieValue, loginTenantDomain);
        if (sessionContext == null) {
            return authTime;
        }
            if (sessionContext.getProperty(FrameworkConstants.UPDATED_TIMESTAMP) != null) {
                authTime = Long.parseLong(
                        sessionContext.getProperty(FrameworkConstants.UPDATED_TIMESTAMP).toString());
            } else {
                authTime = Long.parseLong(
                        sessionContext.getProperty(FrameworkConstants.CREATED_TIMESTAMP).toString());
            }
        return authTime;
    }

    /**
     * Build OAuthProblem exception based on error details sent by the Framework as properties in the
     * AuthenticationResult object.
     *
     * @param authenticationResult
     * @return
     */
    OAuthProblemException buildOAuthProblemException(AuthenticationResult authenticationResult,
                                                     OAuthErrorDTO oAuthErrorDTO) {

        String errorCode = String.valueOf(authenticationResult.getProperty(FrameworkConstants.AUTH_ERROR_CODE));
        if (IdentityUtil.isBlank(errorCode)) {
            // If there is no custom error code sent from framework we set our default error code.
            errorCode = OAuth2ErrorCodes.LOGIN_REQUIRED;
        }

        String errorMessage = String.valueOf(authenticationResult.getProperty(FrameworkConstants.AUTH_ERROR_MSG));
        if (IdentityUtil.isBlank(errorMessage)) {
            if (oAuthErrorDTO != null && StringUtils.isNotBlank(oAuthErrorDTO.getErrorDescription())) {
                // If there is a custom message from responseTypeHandler we set that as error message.
                errorMessage = oAuthErrorDTO.getErrorDescription();
            } else {
                // If there is no custom error message sent from framework we set our default error message.
                errorMessage = DEFAULT_ERROR_MSG_FOR_FAILURE;
            }
        }

        String errorUri = String.valueOf(authenticationResult.getProperty(FrameworkConstants.AUTH_ERROR_URI));
        if (IdentityUtil.isBlank(errorUri)) {
            if (oAuthErrorDTO != null && StringUtils.isNotBlank(oAuthErrorDTO.getErrorURI())) {
                // If there is a custom message from responseTypeHandler we set that as error message.
                return OAuthProblemException.error(errorCode, errorMessage).uri(oAuthErrorDTO.getErrorURI());
            } else {
                // If there is no custom error URI we set just error code and message.
                return OAuthProblemException.error(errorCode, errorMessage);
            }
        } else {
            // If there is a error uri sent in the authentication result we add that to the exception.
            return OAuthProblemException.error(errorCode, errorMessage).uri(errorUri);
        }
    }

    /**
     * Store sessionID using the redirect URl.
     * @param oAuthMessage
     * @param sessionState
     * @param authorizationResponseDTO
     */
    private void storeSidClaim(AuthorizationResponseDTO authorizationResponseDTO, OAuthMessage oAuthMessage,
                               OIDCSessionState sessionState) {

        if (authorizationResponseDTO.getSuccessResponseDTO().getIdToken() != null) {
            String oidcSessionState = (String) oAuthMessage.getProperty(OIDC_SESSION_ID);
            sessionState.setSidClaim(oidcSessionState);
        } else if (authorizationResponseDTO.getSuccessResponseDTO().getAuthorizationCode() != null) {
            setSidToSessionState(sessionState);
            addToBCLogoutSessionToOAuthMessage(oAuthMessage, sessionState.getSidClaim());
        }
    }

    /**
     * Generate sessionID if there is no sessionID otherwise get sessionId from Session State
     *
     * @param sessionState
     */
    private void setSidToSessionState(OIDCSessionState sessionState) {

        String sessionId = sessionState.getSidClaim();
        if (sessionId == null) {
            // Generating sid claim for authorization code flow.
            sessionId = UUID.randomUUID().toString();
            sessionState.setSidClaim(sessionId);
        }
    }

    /**
     * Return true if the id token is encrypted.
     *
     * @param idToken String JWT ID token.
     * @return Boolean state of encryption.
     */
    private boolean isIDTokenEncrypted(String idToken) {
        // Encrypted ID token contains 5 base64 encoded components separated by periods.
        return StringUtils.countMatches(idToken, ".") == 4;
    }

    /**
     * Get id token from redirect Url fragment.
     *
     * @param redirectURL
     * @return
     * @throws URISyntaxException
     */
    private String getIdTokenFromRedirectURL(String redirectURL) throws URISyntaxException {

        String fragment = new URI(redirectURL).getFragment();
        Map<String, String> output = new HashMap<>();
        String[] keys = fragment.split("&");
        for (String key : keys) {
            String[] values = key.split("=");
            output.put(values[0], (values.length > 1 ? values[1] : ""));
            if (ID_TOKEN.equals(values[0])) {
                break;
            }
        }
        String idToken = output.get(ID_TOKEN);
        return idToken;
    }

    /**
     * Get AuthorizationCode from redirect Url query parameters.
     *
     * @param redirectURL
     * @return
     * @throws URISyntaxException
     */
    private String getAuthCodeFromRedirectURL(String redirectURL) throws URISyntaxException {

        String authCode = null;
        List<NameValuePair> queryParameters = new URIBuilder(redirectURL).getQueryParams();
        for (NameValuePair param : queryParameters) {
            if ((ACCESS_CODE).equals(param.getName())) {
                authCode = param.getValue();
            }
        }
        return authCode;
    }

    /**
     * Store Authorization Code and SessionID for back-channel logout in the cache.
     *
     * @param oAuthMessage
     * @param sessionId
     */
    private void addToBCLogoutSessionToOAuthMessage(OAuthMessage oAuthMessage, String sessionId) {

        AuthorizationGrantCacheEntry entry = oAuthMessage.getAuthorizationGrantCacheEntry();
        if (entry == null) {
            log.debug("Authorization code is not found in the redirect URL");
            return;
        }
        entry.setOidcSessionId(sessionId);
    }

    private void setSPAttributeToRequest(HttpServletRequest req, String spName, String tenantDomain) {

        req.setAttribute(REQUEST_PARAM_SP, spName);
        req.setAttribute(TENANT_DOMAIN, tenantDomain);
    }

    /**
     * Return OAuth2Parameters retrieved from OAuthMessage.
     * @param oAuthMessage
     * @return OAuth2Parameters
     */
    private OAuth2Parameters getOAuth2ParamsFromOAuthMessage(OAuthMessage oAuthMessage) {

        OAuth2Parameters oAuth2Parameters = new OAuth2Parameters();
        if (oAuthMessage.getSessionDataCacheEntry() != null) {
            oAuth2Parameters = getOauth2Params(oAuthMessage);
        }
        return oAuth2Parameters;
    }

    /**
     * Method to retrieve PkceCodeChallenge.
     * First check whether PkceCodeChallenge available in OAuth2Parameters and retrieve. If not retrieve from
     * request query parameters.
     *
     * @param oAuthMessage oAuthMessage
     * @param params       OAuth2 Parameters
     * @return PKCE code challenge. Priority will be given to the value inside the OAuth2Parameters.
     */
    private String getPkceCodeChallenge(OAuthMessage oAuthMessage, OAuth2Parameters params) {

        String pkceChallengeCode;
        // If the code_challenge is in the request object, then it is added to Oauth2 params before this point.
        if (params.getPkceCodeChallenge() != null) {
            // If Oauth2 params contains code_challenge get value from Oauth2 params.
            pkceChallengeCode = params.getPkceCodeChallenge();
        } else {
            // Else retrieve from request query params.
            pkceChallengeCode = oAuthMessage.getOauthPKCECodeChallenge();
        }

        return pkceChallengeCode;
    }

    /**
     * Method to retrieve PkceCodeChallengeMethod.
     * First check whether PkceCodeChallengeMethod available in OAuth2Parameters and retrieve. If not retrieve from
     * request query parameters.
     *
     * @param oAuthMessage oAuthMessage
     * @param params       OAuth2 Parameters
     * @return PKCE code challenge method. Priority will be given to the value inside the OAuth2Parameters.
     */
    private String getPkceCodeChallengeMethod(OAuthMessage oAuthMessage, OAuth2Parameters params) {

        String pkceChallengeMethod;
        // If the code_challenge_method is in the request object, then it is added to Oauth2 params before this point.
        if (params.getPkceCodeChallengeMethod() != null) {
            // If Oauth2 params contains code_challenge_method get value from Oauth2 params.
            pkceChallengeMethod = params.getPkceCodeChallengeMethod();
        } else {
            // Else retrieve from request query params.
            pkceChallengeMethod = oAuthMessage.getOauthPKCECodeChallengeMethod();
        }

        return pkceChallengeMethod;
    }

    private Response forwardToOauthResponseJSP(OAuthMessage oAuthMessage, String params, String redirectURI) {

        try {
            HttpServletRequest request = oAuthMessage.getRequest();
            HttpServletResponse response = oAuthMessage.getResponse();
            request.setAttribute(PARAMETERS, params);
            request.setAttribute(FORM_POST_REDIRECT_URI, redirectURI);
            ServletContext authEndpoint = request.getServletContext().getContext(AUTHENTICATION_ENDPOINT);
            RequestDispatcher requestDispatcher = authEndpoint.getRequestDispatcher(OAUTH_RESPONSE_JSP_PAGE);
            requestDispatcher.forward(request, response);
            return Response.ok().build();
        } catch (ServletException | IOException exception) {
            log.error("Error occurred while forwarding the request to oauth_response.jsp page.", exception);
            return Response.status(HttpServletResponse.SC_INTERNAL_SERVER_ERROR).build();
        }
    }

    private Response forwardToOauthResponseJSP(OAuthMessage oAuthMessage, String params, String redirectURI,
                                               AuthorizationResponseDTO authorizationResponseDTO,
                                               AuthenticatedUser authenticatedUser) {
        try {
            HttpServletRequest request = oAuthMessage.getRequest();
            request.setAttribute(USER_TENANT_DOMAIN, authenticatedUser.getTenantDomain());
            request.setAttribute(TENANT_DOMAIN, authorizationResponseDTO.getSigningTenantDomain());
            ServiceProvider serviceProvider = getServiceProvider(authorizationResponseDTO.getClientId());
            if (serviceProvider != null && serviceProvider.getApplicationName() != null) {
                request.setAttribute(SERVICE_PROVIDER, serviceProvider.getApplicationName());
            }
            forwardToOauthResponseJSP(oAuthMessage, params, redirectURI);
            return Response.ok().build();
        } catch (OAuthSystemException exception) {
            log.error("Error occurred while setting service provider in the request to oauth_response.jsp page.",
                    exception);
            return Response.status(HttpServletResponse.SC_INTERNAL_SERVER_ERROR)
                       .entity("Internal Server Error: " + exception.getMessage())
                       .build();
        }
    }

    private boolean isPromptSelectAccount(OAuth2Parameters oauth2Params) {

        return OAuthConstants.Prompt.SELECT_ACCOUNT.equals(oauth2Params.getPrompt());
    }

    /**
     * Set the device authentication service.
     *
     * @param deviceAuthService Device authentication service.
     */
    public static void setDeviceAuthService(DeviceAuthService deviceAuthService) {

        OAuth2AuthzEndpoint.deviceAuthService = deviceAuthService;
    }

    private void cacheUserAttributesByDeviceCode(SessionDataCacheEntry sessionDataCacheEntry)
            throws OAuthSystemException {

        String userCode = null;
        Optional<String> deviceCodeOptional = Optional.empty();
        String[] userCodeArray = sessionDataCacheEntry.getParamMap().get(Constants.USER_CODE);
        if (ArrayUtils.isNotEmpty(userCodeArray)) {
            userCode = userCodeArray[0];
        }
        if (StringUtils.isNotBlank(userCode)) {
            deviceCodeOptional = getDeviceCodeByUserCode(userCode);
        }
        if (deviceCodeOptional.isPresent()) {
            addUserAttributesToCache(sessionDataCacheEntry, deviceCodeOptional.get());
        }
    }

    private Optional<String> getDeviceCodeByUserCode(String userCode) throws OAuthSystemException {

        try {
            return deviceAuthService.getDeviceCode(userCode);
        } catch (IdentityOAuth2Exception e) {
            throw new OAuthSystemException("Error occurred while retrieving device code for user code: " + userCode, e);
        }
    }

    private void addUserAttributesToCache(SessionDataCacheEntry sessionDataCacheEntry, String deviceCode) {

        DeviceAuthorizationGrantCacheKey cacheKey = new DeviceAuthorizationGrantCacheKey(deviceCode);
        DeviceAuthorizationGrantCacheEntry cacheEntry =
                new DeviceAuthorizationGrantCacheEntry(sessionDataCacheEntry.getLoggedInUser().getUserAttributes());
        DeviceAuthorizationGrantCache.getInstance().addToCache(cacheKey, cacheEntry);
    }

    private boolean isFapiConformant(String clientId) throws InvalidRequestException {

        try {
            return OAuth2Util.isFapiConformantApp(clientId);
        } catch (IdentityOAuth2ClientException e) {
            throw new InvalidRequestException(OAuth2ErrorCodes.INVALID_CLIENT, "Could not find an existing app for " +
                    "clientId: " + clientId, e);
        } catch (IdentityOAuth2Exception e) {
            throw new InvalidRequestException(OAuth2ErrorCodes.SERVER_ERROR, "Error while obtaining the service " +
                    "provider for clientId: " + clientId, e);
        }
    }

<<<<<<< HEAD
    private boolean isPARMandated(String clientId, String tenantDomain) throws  InvalidRequestException {

        OAuthAppDO oAuthAppDO;
        try {
            oAuthAppDO = OAuth2Util.getAppInformationByClientId(clientId, tenantDomain);
        } catch (IdentityOAuth2Exception | InvalidOAuthClientException e) {
            throw new InvalidRequestException(e.getMessage(), e.getErrorCode());
        }
        return oAuthAppDO.isRequirePushedAuthorizationRequests();
=======
    private boolean isApiBasedAuthenticationFlow(OAuthMessage oAuthMessage) {

        OAuth2Parameters oAuth2Parameters = getOauth2Params(oAuthMessage);
        if (oAuth2Parameters != null) {
            return isApiBasedAuthenticationFlow(getOauth2Params(oAuthMessage));
        }

        return StringUtils.equals(OAuthConstants.ResponseModes.DIRECT,
                oAuthMessage.getRequest().getParameter(RESPONSE_MODE));
    }

    private boolean isApiBasedAuthenticationFlow(OAuth2Parameters oAuth2Parameters) {

        if (oAuth2Parameters == null) {
            if (log.isDebugEnabled()) {
                log.debug("OAuth2Parameters is null. Returning false for isApiBasedAuthenticationFlow check.");
            }
            return false;
        }
        return OAuthConstants.ResponseModes.DIRECT.equals(oAuth2Parameters.getResponseMode());
    }

    private void attachAuthServiceResponseToRequest(HttpServletRequest request,
                                                    AuthServiceResponse authServiceResponse) {

        request.setAttribute(AUTH_SERVICE_RESPONSE, authServiceResponse);
    }

    private Response handleApiBasedAuthenticationResponse(OAuthMessage oAuthMessage, Response oauthResponse) {

        // API based auth response transformation has already been handled no need for further handling.
        if (Boolean.TRUE.equals(oAuthMessage.getRequest().getAttribute(IS_API_BASED_AUTH_HANDLED))) {
            return oauthResponse;
        }
        try {
            Object attribute = oAuthMessage.getRequest().getAttribute(FrameworkConstants.RequestParams.FLOW_STATUS);
            if (attribute == AuthenticatorFlowStatus.INCOMPLETE) {
                AuthServiceResponse authServiceResponse = (AuthServiceResponse) oAuthMessage.getRequest()
                        .getAttribute(AUTH_SERVICE_RESPONSE);

                AuthResponse authResponse = API_AUTHN_HANDLER.handleResponse(authServiceResponse);
                ObjectMapper objectMapper = new ObjectMapper();
                objectMapper.setSerializationInclusion(JsonInclude.Include.NON_EMPTY);
                String jsonString = objectMapper.writeValueAsString(authResponse);
                return Response.ok().entity(jsonString).build();

            } else {
                String location = oauthResponse.getMetadata().get("Location").get(0).toString();
                if (StringUtils.isNotBlank(location)) {
                    Map<String, String> queryParams = getQueryParamsFromUrl(location);
                    String jsonPayload = new Gson().toJson(queryParams);
                    return Response.status(HttpServletResponse.SC_OK).entity(jsonPayload).build();
                }
            }
        } catch (AuthServiceException | JsonProcessingException | UnsupportedEncodingException | URISyntaxException e) {
            log.error("Error while handling API based response.", e);
            Map<String, String> params = new HashMap<>();
            params.put(OAuthConstants.OAUTH_ERROR, OAuth2ErrorCodes.SERVER_ERROR);
            params.put(OAuthConstants.OAUTH_ERROR_DESCRIPTION, "Server error occurred while performing authorization.");
            String jsonString = new Gson().toJson(params);
            return Response.status(HttpServletResponse.SC_INTERNAL_SERVER_ERROR).entity(jsonString).build();
        }

        // Returning the original response as it hasn't been handled as an API based authentication response.
        return oauthResponse;
    }

    private Map<String, String> getQueryParamsFromUrl(String url) throws UnsupportedEncodingException,
            URISyntaxException {

        Map<String, String> queryParams = new HashMap<>();
        URI uri = new URI(url);
        String query = uri.getQuery();
        String[] pairs = query.split("&");
        for (String pair : pairs) {
            int idx = pair.indexOf("=");
            queryParams.put(URLDecoder.decode(pair.substring(0, idx), StandardCharsets.UTF_8.toString()),
                    URLDecoder.decode(pair.substring(idx + 1), StandardCharsets.UTF_8.toString()));
        }
        return queryParams;
>>>>>>> 99305a2a
    }
}<|MERGE_RESOLUTION|>--- conflicted
+++ resolved
@@ -4304,17 +4304,6 @@
         }
     }
 
-<<<<<<< HEAD
-    private boolean isPARMandated(String clientId, String tenantDomain) throws  InvalidRequestException {
-
-        OAuthAppDO oAuthAppDO;
-        try {
-            oAuthAppDO = OAuth2Util.getAppInformationByClientId(clientId, tenantDomain);
-        } catch (IdentityOAuth2Exception | InvalidOAuthClientException e) {
-            throw new InvalidRequestException(e.getMessage(), e.getErrorCode());
-        }
-        return oAuthAppDO.isRequirePushedAuthorizationRequests();
-=======
     private boolean isApiBasedAuthenticationFlow(OAuthMessage oAuthMessage) {
 
         OAuth2Parameters oAuth2Parameters = getOauth2Params(oAuthMessage);
@@ -4395,6 +4384,16 @@
                     URLDecoder.decode(pair.substring(idx + 1), StandardCharsets.UTF_8.toString()));
         }
         return queryParams;
->>>>>>> 99305a2a
+    }
+
+    private boolean isPARMandated(String clientId, String tenantDomain) throws  InvalidRequestException {
+
+        OAuthAppDO oAuthAppDO;
+        try {
+            oAuthAppDO = OAuth2Util.getAppInformationByClientId(clientId, tenantDomain);
+        } catch (IdentityOAuth2Exception | InvalidOAuthClientException e) {
+            throw new InvalidRequestException(e.getMessage(), e.getErrorCode());
+        }
+        return oAuthAppDO.isRequirePushedAuthorizationRequests();
     }
 }