/*
 * Copyright (c) 2016, WSO2 Inc. (http://www.wso2.org) All Rights Reserved.
 *
 *  WSO2 Inc. licenses this file to you under the Apache License,
 *  Version 2.0 (the "License"); you may not use this file except
 *  in compliance with the License.
 *  You may obtain a copy of the License at
 *
 *    http://www.apache.org/licenses/LICENSE-2.0
 *
 * Unless required by applicable law or agreed to in writing,
 * software distributed under the License is distributed on an
 * "AS IS" BASIS, WITHOUT WARRANTIES OR CONDITIONS OF ANY
 * KIND, either express or implied.  See the License for the
 * specific language governing permissions and limitations
 * under the License.
 */
package org.wso2.carbon.identity.oauth.endpoint.introspection;

import org.apache.commons.lang.StringUtils;
import org.apache.commons.logging.Log;
import org.apache.commons.logging.LogFactory;
import org.json.JSONException;
import org.wso2.carbon.context.PrivilegedCarbonContext;
import org.wso2.carbon.identity.oauth2.OAuth2TokenValidationService;
import org.wso2.carbon.identity.oauth2.dto.OAuth2IntrospectionResponseDTO;
import org.wso2.carbon.identity.oauth2.dto.OAuth2TokenValidationRequestDTO;

import javax.ws.rs.Consumes;
import javax.ws.rs.FormParam;
import javax.ws.rs.POST;
import javax.ws.rs.Path;
import javax.ws.rs.Produces;
import javax.ws.rs.core.MediaType;
import javax.ws.rs.core.Response;

@Path("/introspect")
@Consumes({MediaType.APPLICATION_FORM_URLENCODED})
@Produces(MediaType.APPLICATION_JSON)
public class OAuth2IntrospectionEndpoint {

    private final static Log log = LogFactory.getLog(OAuth2IntrospectionEndpoint.class);
    private final static String DEFAULT_TOKEN_TYPE_HINT = "bearer";
    private final static String DEFAULT_TOKEN_TYPE = "Bearer";
    private final static String JWT_TOKEN_TYPE = "JWT";

    /**
<<<<<<< HEAD
     * Token introspection endpoint.
     *
     * @param token          access token or refresh token
     * @param tokenTypeHint  hint for the type of the token submitted for introspection
     * @param requiredClaims comma separated list of claims to be returned in JWT
=======
     * @param token             access token or refresh token
     * @param tokenTypeHint     hint for the type of the token submitted for introspection
     * @param requiredClaims   comma separated list of claims to be returned in JWT
>>>>>>> 81a3778a
     * @return
     */
    @POST
    public Response introspect(@FormParam("token") String token, @FormParam("token_type_hint") String tokenTypeHint,
<<<<<<< HEAD
            @FormParam("required_claims") String requiredClaims) {
=======
                               @FormParam("required_claims") String requiredClaims) {
>>>>>>> 81a3778a

        OAuth2TokenValidationRequestDTO introspectionRequest;
        OAuth2IntrospectionResponseDTO introspectionResponse;

        if (tokenTypeHint == null) {
            tokenTypeHint = DEFAULT_TOKEN_TYPE_HINT;
        }

        if (log.isDebugEnabled()) {
            log.debug("Token type hint: " + tokenTypeHint);
        }

        if (StringUtils.isBlank(token)) {
            return Response.status(Response.Status.BAD_REQUEST).entity("{\"error\": \"Invalid input\"}").build();
        }

        String[] claimsUris;
        if (StringUtils.isNotEmpty(requiredClaims)) {
            claimsUris = requiredClaims.split(",");
        } else {
            claimsUris = new String[0];
        }

        // validate the access token against the OAuth2TokenValidationService OSGi service.
        introspectionRequest = new OAuth2TokenValidationRequestDTO();
        OAuth2TokenValidationRequestDTO.OAuth2AccessToken accessToken = introspectionRequest.new OAuth2AccessToken();
        accessToken.setIdentifier(token);
        accessToken.setTokenType(tokenTypeHint);
        introspectionRequest.setAccessToken(accessToken);
        introspectionRequest.setRequiredClaimURIs(claimsUris);

        OAuth2TokenValidationService tokenService = (OAuth2TokenValidationService) PrivilegedCarbonContext
                .getThreadLocalCarbonContext().getOSGiService(OAuth2TokenValidationService.class);

        introspectionResponse = tokenService.buildIntrospectionResponse(introspectionRequest);

        if (introspectionResponse.getError() != null) {
            if (log.isDebugEnabled()) {
                log.debug("The error why token is made inactive: " + introspectionResponse.getError());
            }
            return Response.status(Response.Status.OK).entity("{\"active\":false}").build();
        }

        IntrospectionResponseBuilder respBuilder = new IntrospectionResponseBuilder()
                .setActive(introspectionResponse.isActive())
                .setNotBefore(introspectionResponse.getNbf())
                .setScope(introspectionResponse.getScope())
                .setUsername(introspectionResponse.getUsername())
                .setTokenType(DEFAULT_TOKEN_TYPE)
                .setClientId(introspectionResponse.getClientId())
                .setIssuedAt(introspectionResponse.getIat())
                .setExpiration(introspectionResponse.getExp());

        if (tokenTypeHint.equalsIgnoreCase(JWT_TOKEN_TYPE)) {
            respBuilder.setAudience(introspectionResponse.getAud())
                    .setJwtId(introspectionResponse.getJti())
                    .setSubject(introspectionResponse.getSub())
                    .setTokenType(JWT_TOKEN_TYPE)
                    .setIssuer(introspectionResponse.getIss());
        }

        //provide jwt in the response only if claims are requested
        if (introspectionResponse.getUserContext() != null && requiredClaims != null) {
            respBuilder.setTokenString(introspectionResponse.getUserContext());
        }

        try {
            return Response.ok(respBuilder.build(), MediaType.APPLICATION_JSON).status(Response.Status.OK).build();
        } catch (JSONException e) {
            log.error("Error occured while building the json response.", e);
            return Response.status(Response.Status.INTERNAL_SERVER_ERROR)
                    .entity("{'error': 'Error occured while building the json response.'}").build();
        }
    }
}<|MERGE_RESOLUTION|>--- conflicted
+++ resolved
@@ -45,27 +45,17 @@
     private final static String JWT_TOKEN_TYPE = "JWT";
 
     /**
-<<<<<<< HEAD
      * Token introspection endpoint.
      *
      * @param token          access token or refresh token
      * @param tokenTypeHint  hint for the type of the token submitted for introspection
      * @param requiredClaims comma separated list of claims to be returned in JWT
-=======
-     * @param token             access token or refresh token
-     * @param tokenTypeHint     hint for the type of the token submitted for introspection
-     * @param requiredClaims   comma separated list of claims to be returned in JWT
->>>>>>> 81a3778a
      * @return
      */
     @POST
     public Response introspect(@FormParam("token") String token, @FormParam("token_type_hint") String tokenTypeHint,
-<<<<<<< HEAD
-            @FormParam("required_claims") String requiredClaims) {
-=======
                                @FormParam("required_claims") String requiredClaims) {
->>>>>>> 81a3778a
-
+      
         OAuth2TokenValidationRequestDTO introspectionRequest;
         OAuth2IntrospectionResponseDTO introspectionResponse;
 
