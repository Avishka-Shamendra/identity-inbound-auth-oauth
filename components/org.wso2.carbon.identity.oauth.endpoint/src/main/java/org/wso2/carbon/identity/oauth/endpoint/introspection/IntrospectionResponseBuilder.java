/*
 * Copyright (c) 2016, WSO2 Inc. (http://www.wso2.org) All Rights Reserved.
 *
 *  WSO2 Inc. licenses this file to you under the Apache License,
 *  Version 2.0 (the "License"); you may not use this file except
 *  in compliance with the License.
 *  You may obtain a copy of the License at
 *
 *    http://www.apache.org/licenses/LICENSE-2.0
 *
 * Unless required by applicable law or agreed to in writing,
 * software distributed under the License is distributed on an
 * "AS IS" BASIS, WITHOUT WARRANTIES OR CONDITIONS OF ANY
 * KIND, either express or implied.  See the License for the
 * specific language governing permissions and limitations
 * under the License.
 */
package org.wso2.carbon.identity.oauth.endpoint.introspection;

import org.apache.commons.lang.StringUtils;
import org.apache.oltu.oauth2.common.utils.JSONUtils;
import org.json.JSONException;

import java.util.HashMap;
import java.util.Map;

/**
 * this class is responsible for building the introspection response.
 */
public class IntrospectionResponseBuilder {

    private Map<String, Object> parameters = new HashMap<>();
    private boolean isActive = false;

    /**
     * build the introspection response.
     *
     * @return introspection response json string
     * @throws JSONException
     */
    public String build() throws JSONException {
        return JSONUtils.buildJSON(parameters);
    }

    /**
     * @param isActive whether token is in active state or not
     * @return IntrospectionResponseBuilder
     */
    public IntrospectionResponseBuilder setActive(boolean isActive) {
        parameters.put(IntrospectionResponse.ACTIVE, isActive);
        if (!isActive) {
            // if the token is not active we do not want to return back the expiration time.
            parameters.remove(IntrospectionResponse.EXP);
            // if the token is not active we do not want to return back the nbf time.
            parameters.remove(IntrospectionResponse.NBF);
        }
        this.isActive = isActive;
        return this;
    }

    /**
     * @param issuedAt token issued time
     * @return IntrospectionResponseBuilder
     */
    public IntrospectionResponseBuilder setIssuedAt(long issuedAt) {
        if (issuedAt != 0) {
            parameters.put(IntrospectionResponse.IAT, issuedAt);
        }
        return this;
    }

    /**
     * @param jwtId jwt ID
     * @return IntrospectionResponseBuilder
     */
    public IntrospectionResponseBuilder setJwtId(String jwtId) {
        if (StringUtils.isNotBlank(jwtId)) {
            parameters.put(IntrospectionResponse.JTI, jwtId);
        }
        return this;
    }

    /**
     * @param subject Subject
     * @return IntrospectionResponseBuilder
     */
    public IntrospectionResponseBuilder setSubject(String subject) {
        if (StringUtils.isNotBlank(subject)) {
            parameters.put(IntrospectionResponse.SUB, subject);
        }
        return this;
    }

    /**
     * @param expiration Token expiration time
     * @return IntrospectionResponseBuilder
     */
    public IntrospectionResponseBuilder setExpiration(long expiration) {
        if (isActive && expiration != 0) {
            // if the token is not active we do not want to return back the expiration time.
            parameters.put(IntrospectionResponse.EXP, expiration);
        }
        return this;
    }

    /**
     * @param username Username
     * @return IntrospectionResponseBuilder
     */
    public IntrospectionResponseBuilder setUsername(String username) {
        if (StringUtils.isNotBlank(username)) {
            parameters.put(IntrospectionResponse.USERNAME, username);
        }
        return this;
    }

    /**
     * @param tokenType Token type
     * @return IntrospectionResponseBuilder
     */
    public IntrospectionResponseBuilder setTokenType(String tokenType) {
        if (StringUtils.isNotBlank(tokenType)) {
            parameters.put(IntrospectionResponse.TOKEN_TYPE, tokenType);
        }
        return this;
    }

    /**
     * @param notBefore Not Before Time
     * @return IntrospectionResponseBuilder
     */
    public IntrospectionResponseBuilder setNotBefore(long notBefore) {
        if (isActive && notBefore != 0) {
            // if the token is not active we do not want to return back the nbf time.
            parameters.put(IntrospectionResponse.NBF, notBefore);
        }
        return this;
    }

    /**
     * @param audience Audience
     * @return IntrospectionResponseBuilder
     */
    public IntrospectionResponseBuilder setAudience(String audience) {
        if (StringUtils.isNotBlank(audience)) {
            parameters.put(IntrospectionResponse.AUD, audience);
        }
        return this;
    }

    /**
     * @param issuer Access token Issuer
     * @return IntrospectionResponseBuilder
     */
    public IntrospectionResponseBuilder setIssuer(String issuer) {
        if (StringUtils.isNotBlank(issuer)) {
            parameters.put(IntrospectionResponse.ISS, issuer);
        }
        return this;
    }

    /**
     * @param scope Scope
     * @return IntrospectionResponseBuilder
     */
    public IntrospectionResponseBuilder setScope(String scope) {
        if (StringUtils.isNotBlank(scope)) {
            parameters.put(IntrospectionResponse.SCOPE, scope);
        }
        return this;
    }

    /**
     * @param consumerKey Consumer Key
     * @return IntrospectionResponseBuilder
     */
    public IntrospectionResponseBuilder setClientId(String consumerKey) {
        if (StringUtils.isNotBlank(consumerKey)) {
            parameters.put(IntrospectionResponse.CLIENT_ID, consumerKey);
        }
        return this;
    }

    public IntrospectionResponseBuilder setTokenString(String tokenString) {
        if (StringUtils.isNotBlank(tokenString)) {
            parameters.put(IntrospectionResponse.TOKEN_STRING, tokenString);
        }
        return this;
    }

    /**
     * @param errorCode Error Code
     * @return IntrospectionResponseBuilder
     */
    public IntrospectionResponseBuilder setErrorCode(String errorCode) {
        parameters.put(IntrospectionResponse.Error.ERROR, errorCode);
        return this;
    }

    /**
     * @param description Error Description
     * @return IntrospectionResponseBuilder
     */
    public IntrospectionResponseBuilder setErrorDescription(String description) {
        parameters.put(IntrospectionResponse.Error.ERROR_DESCRIPTION, description);
        return this;
    }

    /**
     * Set additional response to the introspection response.
     *
     * @param additionalData Additional data to be added to the introspection response.
     * @return IntrospectionResponseBuilder.
     */
    public IntrospectionResponseBuilder setAdditionalData(Map<String, Object> additionalData) {

<<<<<<< HEAD
        if (additionalData != null) {
            additionalData.entrySet().forEach(dataEntry -> parameters.put(dataEntry.getKey(), dataEntry.getValue()));
        }
=======
        additionalData.entrySet().forEach(dataEntry -> parameters.put(dataEntry.getKey(), dataEntry.getValue()));
>>>>>>> a6114f35
        return this;
    }
}<|MERGE_RESOLUTION|>--- conflicted
+++ resolved
@@ -214,13 +214,7 @@
      */
     public IntrospectionResponseBuilder setAdditionalData(Map<String, Object> additionalData) {
 
-<<<<<<< HEAD
-        if (additionalData != null) {
-            additionalData.entrySet().forEach(dataEntry -> parameters.put(dataEntry.getKey(), dataEntry.getValue()));
-        }
-=======
         additionalData.entrySet().forEach(dataEntry -> parameters.put(dataEntry.getKey(), dataEntry.getValue()));
->>>>>>> a6114f35
         return this;
     }
 }