--- conflicted
+++ resolved
@@ -188,12 +188,7 @@
     public static final String ORG_ID = "org_id";
     public static final String IS_FAPI_CONFORMANT_APP = "isFAPIConformant";
     public static final String ENABLE_FAPI = "OAuth.OpenIDConnect.FAPI.EnableFAPIValidation";
-<<<<<<< HEAD
     public static final String ENABLE_FAPI_VALIDATION = "OAuth.DCRM.EnableFAPIEnforcement";
-=======
-    public static final String IS_THIRD_PARTY_APP = "isThirdPartyApp";
-
->>>>>>> 01f44e3a
 
     public static final String IS_THIRD_PARTY_APP = "isThirdPartyApp";
     public static final String PRIVATE_KEY_JWT = "private_key_jwt";
