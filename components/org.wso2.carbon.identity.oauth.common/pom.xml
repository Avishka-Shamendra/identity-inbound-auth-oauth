<?xml version="1.0" encoding="utf-8"?>
<!--
  ~ Copyright (c) 2015, WSO2 Inc. (http://www.wso2.org) All Rights Reserved.
  ~
  ~  WSO2 Inc. licenses this file to you under the Apache License,
  ~  Version 2.0 (the "License"); you may not use this file except
  ~  in compliance with the License.
  ~  You may obtain a copy of the License at
  ~
  ~     http://www.apache.org/licenses/LICENSE-2.0
  ~
  ~  Unless required by applicable law or agreed to in writing,
  ~  software distributed under the License is distributed on an
  ~  "AS IS" BASIS, WITHOUT WARRANTIES OR CONDITIONS OF ANY
  ~  KIND, either express or implied.  See the License for the
  ~  specific language governing permissions and limitations
  ~  under the License.
  -->

<project xmlns="http://maven.apache.org/POM/4.0.0" xmlns:xsi="http://www.w3.org/2001/XMLSchema-instance" xsi:schemaLocation="http://maven.apache.org/POM/4.0.0 http://maven.apache.org/maven-v4_0_0.xsd">

    <parent>
        <groupId>org.wso2.carbon.identity.inbound.auth.oauth2</groupId>
        <artifactId>identity-inbound-auth-oauth</artifactId>
        <relativePath>../../pom.xml</relativePath>
<<<<<<< HEAD
        <version>5.6.10-SNAPSHOT</version>
=======
        <version>5.5.183-SNAPSHOT</version>
>>>>>>> ff3ca8b2
    </parent>

    <modelVersion>4.0.0</modelVersion>
    <artifactId>org.wso2.carbon.identity.oauth.common</artifactId>
    <packaging>bundle</packaging>
    <name>WSO2 Carbon - OAuth Common</name>
    <description>Common bundle for OAuth BE and FE functionality</description>
    <url>http://wso2.org</url>

    <dependencies>
        <dependency>
            <groupId>org.wso2.carbon.identity.framework</groupId>
            <artifactId>org.wso2.carbon.identity.core</artifactId>
        </dependency>
        <dependency>
            <groupId>org.wso2.orbit.org.apache.oltu.oauth2</groupId>
            <artifactId>oltu</artifactId>
        </dependency>
        <!--Test Dependencies-->
        <dependency>
            <groupId>org.testng</groupId>
            <artifactId>testng</artifactId>
            <scope>test</scope>
        </dependency>
        <dependency>
            <groupId>org.jacoco</groupId>
            <artifactId>org.jacoco.agent</artifactId>
            <classifier>runtime</classifier>
            <scope>test</scope>
        </dependency>
        <dependency>
            <groupId>org.powermock</groupId>
            <artifactId>powermock-module-testng</artifactId>
            <scope>test</scope>
        </dependency>
        <dependency>
            <groupId>org.powermock</groupId>
            <artifactId>powermock-api-mockito</artifactId>
            <scope>test</scope>
        </dependency>
    </dependencies>

    <build>
        <plugins>
            <plugin>
                <groupId>org.apache.felix</groupId>
                <artifactId>maven-bundle-plugin</artifactId>
                <extensions>true</extensions>
                <configuration>
                    <instructions>
                        <Bundle-SymbolicName>
                            ${project.artifactId}
                        </Bundle-SymbolicName>
                        <Import-Package>
                            org.apache.oltu.oauth2.as.validator; version="${oltu.package.import.version.range}",
                            org.apache.oltu.oauth2.common.*; version="${oltu.package.import.version.range}",
                            org.wso2.carbon.identity.base; version="${carbon.identity.framework.imp.pkg.version.range}",
                            javax.servlet.http; version="${imp.pkg.version.javax.servlet}"
                        </Import-Package>
                        <Export-Package>
                            org.wso2.carbon.identity.oauth.common.*;version="${identity.inbound.auth.oauth.exp.pkg.version}"
                        </Export-Package>
                    </instructions>
                </configuration>
            </plugin>
            <plugin>
                <groupId>org.apache.maven.plugins</groupId>
                <artifactId>maven-surefire-plugin</artifactId>
                <version>${maven.surefire.plugin.version}</version>
                <configuration>
                    <suiteXmlFiles>
                        <suiteXmlFile>src/test/resources/testng.xml</suiteXmlFile>
                    </suiteXmlFiles>
                </configuration>
            </plugin>
            <plugin>
                <groupId>org.jacoco</groupId>
                <artifactId>jacoco-maven-plugin</artifactId>
                <version>${jacoco.version}</version>
                <configuration>
                    <excludes>
                        <!--Exception classes in this component are used not used within this-->
                        <!--component, but in dependent oauth components. Constant classes only have private
                        constructors. Hence they excluding them in coverage reports-->
                        <exclude>**/*Exception.class</exclude>
                        <exclude>**/OAuthConstants*.class</exclude>
                        <exclude>**/OAuth2ErrorCodes.class</exclude>
                    </excludes>
                </configuration>
                <executions>
                    <execution>
                        <id>default-prepare-agent</id>
                        <goals>
                            <goal>prepare-agent</goal>
                        </goals>
                    </execution>
                    <execution>
                        <id>default-prepare-agent-integration</id>
                        <goals>
                            <goal>prepare-agent-integration</goal>
                        </goals>
                    </execution>
                    <execution>
                        <id>default-report</id>
                        <goals>
                            <goal>report</goal>
                        </goals>
                    </execution>
                    <execution>
                        <id>default-report-integration</id>
                        <goals>
                            <goal>report-integration</goal>
                        </goals>
                    </execution>
                    <execution>
                        <id>default-check</id>
                        <goals>
                            <goal>check</goal>
                        </goals>
                        <configuration>
                            <rules>
                                <rule implementation="org.jacoco.maven.RuleConfiguration">
                                    <element>BUNDLE</element>
                                    <limits>
                                        <limit implementation="org.jacoco.report.check.Limit">
                                            <counter>COMPLEXITY</counter>
                                            <value>COVEREDRATIO</value>
                                            <minimum>0.80</minimum>
                                        </limit>
                                    </limits>
                                </rule>
                            </rules>
                        </configuration>
                    </execution>
                </executions>
            </plugin>
        </plugins>
    </build>

</project>
<|MERGE_RESOLUTION|>--- conflicted
+++ resolved
@@ -23,11 +23,7 @@
         <groupId>org.wso2.carbon.identity.inbound.auth.oauth2</groupId>
         <artifactId>identity-inbound-auth-oauth</artifactId>
         <relativePath>../../pom.xml</relativePath>
-<<<<<<< HEAD
         <version>5.6.10-SNAPSHOT</version>
-=======
-        <version>5.5.183-SNAPSHOT</version>
->>>>>>> ff3ca8b2
     </parent>
 
     <modelVersion>4.0.0</modelVersion>
