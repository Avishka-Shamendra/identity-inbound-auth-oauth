<?xml version="1.0" encoding="utf-8"?>
<!--
  ~ Copyright (c) 2015, WSO2 Inc. (http://www.wso2.org) All Rights Reserved.
  ~
  ~  WSO2 Inc. licenses this file to you under the Apache License,
  ~  Version 2.0 (the "License"); you may not use this file except
  ~  in compliance with the License.
  ~  You may obtain a copy of the License at
  ~
  ~     http://www.apache.org/licenses/LICENSE-2.0
  ~
  ~  Unless required by applicable law or agreed to in writing,
  ~  software distributed under the License is distributed on an
  ~  "AS IS" BASIS, WITHOUT WARRANTIES OR CONDITIONS OF ANY
  ~  KIND, either express or implied.  See the License for the
  ~  specific language governing permissions and limitations
  ~  under the License.
  -->
<project xmlns="http://maven.apache.org/POM/4.0.0" xmlns:xsi="http://www.w3.org/2001/XMLSchema-instance" xsi:schemaLocation="http://maven.apache.org/POM/4.0.0 http://maven.apache.org/maven-v4_0_0.xsd">

    <parent>
        <groupId>org.wso2.carbon.identity.inbound.auth.oauth2</groupId>
        <artifactId>identity-inbound-auth-oauth</artifactId>
        <relativePath>../../pom.xml</relativePath>
<<<<<<< HEAD
        <version>6.2.118-SNAPSHOT</version>
=======
        <version>6.2.120-SNAPSHOT</version>
>>>>>>> fcbb2e4f
    </parent>

    <modelVersion>4.0.0</modelVersion>
    <artifactId>org.wso2.carbon.identity.oauth.ui.feature</artifactId>
    <packaging>pom</packaging>
    <name>Identity OAuth UI Feature</name>
    <url>http://wso2.org</url>
    <description>This feature contains the bundles required for Front-end Identity OAuth functionality</description>

    <dependencies>
        <dependency>
            <groupId>org.wso2.carbon.identity.inbound.auth.oauth2</groupId>
            <artifactId>org.wso2.carbon.identity.oauth.ui</artifactId>
        </dependency>
        <dependency>
            <groupId>org.wso2.carbon.identity.inbound.auth.oauth2</groupId>
            <artifactId>org.wso2.carbon.identity.oauth.stub</artifactId>
        </dependency>
    </dependencies>

    <build>
        <plugins>
            <plugin>
                <groupId>org.apache.maven.plugins</groupId>
                <artifactId>maven-compiler-plugin</artifactId>
                <configuration>
                    <encoding>UTF-8</encoding>
                    <source>1.7</source>
                    <target>1.7</target>
                </configuration>
            </plugin>
            <plugin>
                <groupId>org.wso2.maven</groupId>
                <artifactId>carbon-p2-plugin</artifactId>
                <version>${carbon.p2.plugin.version}</version>
                <executions>
                    <execution>
                        <id>4-p2-feature-generation</id>
                        <phase>package</phase>
                        <goals>
                            <goal>p2-feature-gen</goal>
                        </goals>
                        <configuration>
                            <id>org.wso2.carbon.identity.oauth.ui</id>
                            <propertiesFile>../etc/feature.properties</propertiesFile>
                            <adviceFile>
                                <properties>
                                    <propertyDef>org.wso2.carbon.p2.category.type:console</propertyDef>
                                    <propertyDef>org.eclipse.equinox.p2.type.group:false</propertyDef>
                                </properties>
                            </adviceFile>
                            <bundles>
                                <bundleDef>org.wso2.carbon.identity.inbound.auth.oauth2:org.wso2.carbon.identity.oauth.ui</bundleDef>
                                <bundleDef>org.wso2.carbon.identity.inbound.auth.oauth2:org.wso2.carbon.identity.oauth.stub</bundleDef>
                            </bundles>
                            <importFeatures>
                                <importFeatureDef>org.wso2.carbon.core:compatible:${carbon.kernel.feature.version}</importFeatureDef>
                                <importFeatureDef>org.wso2.carbon.identity.oauth.common:compatible:${project.version}</importFeatureDef>
                            </importFeatures>
                        </configuration>
                    </execution>
                </executions>
            </plugin>
        </plugins>
    </build>
    
</project><|MERGE_RESOLUTION|>--- conflicted
+++ resolved
@@ -22,11 +22,7 @@
         <groupId>org.wso2.carbon.identity.inbound.auth.oauth2</groupId>
         <artifactId>identity-inbound-auth-oauth</artifactId>
         <relativePath>../../pom.xml</relativePath>
-<<<<<<< HEAD
-        <version>6.2.118-SNAPSHOT</version>
-=======
         <version>6.2.120-SNAPSHOT</version>
->>>>>>> fcbb2e4f
     </parent>
 
     <modelVersion>4.0.0</modelVersion>
