--- conflicted
+++ resolved
@@ -22,11 +22,7 @@
         <groupId>org.wso2.carbon.identity.inbound.auth.oauth2</groupId>
         <artifactId>identity-inbound-auth-oauth</artifactId>
         <relativePath>../../pom.xml</relativePath>
-<<<<<<< HEAD
-        <version>5.5.62-SNAPSHOT</version>
-=======
         <version>5.5.67-SNAPSHOT</version>
->>>>>>> f5de5b9a
     </parent>
 
     <modelVersion>4.0.0</modelVersion>
